--- conflicted
+++ resolved
@@ -46,11 +46,7 @@
   # Prepare Integration Test
   provisioner "remote-exec" {
     inline = [
-<<<<<<< HEAD
-      "echo sha ${var.sha}",
-=======
       "echo sha ${var.github_sha}",
->>>>>>> 61198588
       "cloud-init status --wait",
       "echo clone and install agent",
       "git clone ${var.github_repo}",
@@ -86,13 +82,8 @@
       "echo run integration test",
       "cd ~/amazon-cloudwatch-agent",
       "echo run sanity test && go test ./integration/test/sanity -p 1 -v --tags=integration",
-<<<<<<< HEAD
-      "export SHA=${var.sha}",
-      "export SHA_DATE=${var.sha_date}",
-=======
       "export SHA=${var.github_sha}",
       "export SHA_DATE=${var.github_sha_date}",
->>>>>>> 61198588
       "export PERFORMANCE_NUMBER_OF_LOGS=${var.performance_number_of_logs}",
       "go test ${var.test_dir} -p 1 -timeout 30m -v --tags=integration "
     ]
