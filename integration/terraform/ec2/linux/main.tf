--- conflicted
+++ resolved
@@ -22,7 +22,7 @@
 }
 
 locals {
-  ssh_key_name        = var.ssh_key != "" ? var.key_name : aws_key_pair.aws_ssh_key[0].key_name
+  ssh_key_name        = var.key_name != "" ? var.key_name : aws_key_pair.aws_ssh_key[0].key_name
   private_key_content = var.ssh_key != "" ? var.ssh_key : tls_private_key.ssh_key[0].private_key_pem
 }
 
@@ -47,7 +47,6 @@
   provisioner "remote-exec" {
     inline = [
       "cloud-init status --wait",
-      "echo sha ${var.sha}",
       "echo clone and install agent",
       "git clone ${var.github_repo}",
       "cd amazon-cloudwatch-agent",
@@ -81,15 +80,10 @@
       "export PATH=$PATH:/snap/bin:/usr/local/go/bin",
       "echo run integration test",
       "cd ~/amazon-cloudwatch-agent",
-<<<<<<< HEAD
       "go test ./integration/test/sanity -p 1 -v --tags=integration",
+      "export SHA=${var.github_sha}",
+      "export SHA_DATE=${var.sha_date}",
       "go test ${var.test_dir} -p 1 -v --tags=integration"
-=======
-      "echo run sanity test && go test ./integration/test/sanity -p 1 -v --tags=integration",
-      "export SHA=${var.sha}",
-      "export SHA_DATE=${var.sha_date}",
-      "go test ${var.test_dir} -p 1 -timeout 30m -v --tags=integration "
->>>>>>> 1f9077f9
     ]
     connection {
       type        = "ssh"
