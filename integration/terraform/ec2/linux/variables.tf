variable "region" {
  type    = string
  default = "us-west-2"
}

variable "ec2_instance_type" {
  type    = string
  default = "t3a.xlarge"
}

variable "key_name" {
  type    = string
  default = "cwagent-integ-test-key"
}

variable "ami" {
  type    = string
  default = "cloudwatch-agent-integration-test-ubuntu*"
}

variable "ssh_key" {
  type    = string
  default = ""
}

variable "user" {
  type    = string
  default = ""
}

variable "install_agent" {
  description = "command of package to install ex dpkg -i -E ./amazon-cloudwatch-agent.deb"
  type        = string
  default     = ""
}

variable "ca_cert_path" {
  type    = string
  default = ""
}

variable "arc" {
  type    = string
  default = ""
}

variable "binary_name" {
  type    = string
  default = ""
}

variable "local_stack_host_name" {
  type    = string
  default = "localhost.localstack.cloud"
}

variable "s3_bucket" {
  type    = string
  default = ""
}

variable "test_name" {
  type    = string
  default = ""
}

variable "test_dir" {
  type    = string
  default = ""
}

variable "github_sha" {
  type    = string
  default = ""
}

variable "github_repo" {
  type    = string
  default = ""
}

variable "github_sha_date"{
  type = string
  default = ""
}
<<<<<<< HEAD
variable "sha" {
  type = string
  default = ""
}
variable "sha_date"{
  type = string
  default = ""
}
=======
>>>>>>> 61198588
variable "performance_number_of_logs"{
  type = string
  default = ""
}<|MERGE_RESOLUTION|>--- conflicted
+++ resolved
@@ -83,17 +83,6 @@
   type = string
   default = ""
 }
-<<<<<<< HEAD
-variable "sha" {
-  type = string
-  default = ""
-}
-variable "sha_date"{
-  type = string
-  default = ""
-}
-=======
->>>>>>> 61198588
 variable "performance_number_of_logs"{
   type = string
   default = ""
