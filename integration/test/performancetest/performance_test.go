--- conflicted
+++ resolved
@@ -35,11 +35,7 @@
 func TestPerformance(t *testing.T) {
 	//get number of logs for test from github action
 	//@TODO
-<<<<<<< HEAD
-	logNum, err := strconv.Atoi(os.Getenv(testLogNum)) //requires a commit from Okan that updates the workflow file so the log tests will run concurrently
-=======
 	logNum, err := strconv.Atoi(os.Getenv(testLogNum)) 
->>>>>>> 61198588
 	if err != nil {
 		t.Fatalf("Error: cannot convert test log number to integer, %v", err)
 	}
@@ -61,7 +57,6 @@
 	for _, logStream := range logStreams {
 		defer test.DeleteLogStream(instanceId, logStream)
 	}
-<<<<<<< HEAD
 
 	
 
@@ -82,10 +77,8 @@
 	}
 
 	//run tests
-	//@ASK If we should move tps values to seperate config testCases
 	for _, tps := range tpsVals {
 		t.Run(fmt.Sprintf("TPS run: %d", tps), func(t *testing.T) {
-			os.Setenv("TPS",fmt.Sprintf("%d",tps))
 			test.CopyFile(configFilePath, configOutputPath)
 
 			test.StartAgent(configOutputPath, true)
@@ -111,63 +104,6 @@
 			if data == nil {
 				t.Fatalf("No data")
 			}
-			log.Printf("DATA:%v \n",data)
-			_, err = dynamoDB.SendItem(data)
-			if err != nil {
-				t.Fatalf("Error: couldn't upload metric data to table, %v", err)
-			}
-		})
-	}
-}
-
-=======
-
-	
-
-	log.Printf("config generated at %s\n", configFilePath)
-	defer os.Remove(configFilePath)
-
-	tpsVals := []int {
-		10,
-		100,
-		1000,
-	}
-	
-
-	//data base
-	dynamoDB := InitializeTransmitterAPI(DynamoDBDataBase) //add cwa version here
-	if dynamoDB == nil {
-		t.Fatalf("Error: generating dynamo table")
-	}
-
-	//run tests
-	for _, tps := range tpsVals {
-		t.Run(fmt.Sprintf("TPS run: %d", tps), func(t *testing.T) {
-			test.CopyFile(configFilePath, configOutputPath)
-
-			test.StartAgent(configOutputPath, true)
-
-			agentRunDuration := agentRuntimeMinutes * time.Minute
-
-			err := StartLogWrite(agentRunDuration, configFilePath, tps)
-			if err != nil {
-				t.Fatalf("Error: %v", err)
-			}
-
-			log.Printf("Agent has been running for : %s\n", (agentRunDuration).String())
-			test.StopAgent()
-
-			//collect data
-			data, err := GetPerformanceMetrics(instanceId, agentRuntimeMinutes, logNum, tps, agentContext, configFilePath)
-			
-			//@TODO check if metrics are zero remove them and make sure there are non-zero metrics existing
-			if err != nil {
-				t.Fatalf("Error: %v", err)
-			}
-
-			if data == nil {
-				t.Fatalf("No data")
-			}
 			// this print shows the sendItem packet,it can be used to debug attribute issues
 			fmt.Printf("%v \n",data) 
 			
@@ -179,7 +115,6 @@
 	}
 }
 
->>>>>>> 61198588
 /* GenerateConfig takes the number of logs to be monitored and applies it to a default config (at ./resources/config.json)
 * it writes logs to be monitored of the form /tmp/testNUM.log where NUM is from 1 to number of logs requested to
 * ./resources/configNUM.json where NUM is number of logs
@@ -319,17 +254,10 @@
 }
 
 func TestUpdateCommit(t*testing.T){
-<<<<<<< HEAD
-	if(os.Getenv("IS_RELEASE") ==""){
-		t.Skip("")
-	}
-	fmt.Println("Updating Release Commit",os.Getenv(SHA_ENV))
-=======
 	if(os.Getenv("IS_RELEASE") !="true"){
 		t.SkipNow()
 	}
 	t.Log("Updating Release Commit",os.Getenv(SHA_ENV))
->>>>>>> 61198588
 	dynamoDB := InitializeTransmitterAPI("CWAPerformanceMetrics") //add cwa version here
 	testHash := os.Getenv(SHA_ENV)
 	if dynamoDB == nil{
@@ -337,13 +265,5 @@
 	return
 	}
 
-<<<<<<< HEAD
-	err:=dynamoDB.UpdateReleaseTag(testHash)
-	
-	if err != nil{
-		t.Fatalf("Error: %s",err)
-	}
-=======
 	dynamoDB.UpdateReleaseTag(testHash)
->>>>>>> 61198588
 }