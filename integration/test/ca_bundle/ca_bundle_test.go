// Copyright Amazon.com, Inc. or its affiliates. All Rights Reserved.
// SPDX-License-Identifier: MIT

//go:build linux && integration
// +build linux,integration

package ca_bundle

import (
	"fmt"
	"log"
	"strings"
	"testing"
	"time"

	"github.com/aws/amazon-cloudwatch-agent/integration/test"
)

const configOutputPath = "/opt/aws/amazon-cloudwatch-agent/bin/config.json"
const commonConfigOutputPath = "/opt/aws/amazon-cloudwatch-agent/etc/common-config.toml"
const configJSON = "/config.json"
const commonConfigTOML = "/common-config.toml"
const targetString = "x509: certificate signed by unknown authority"

//Let the agent run for 1 minutes. This will give agent enough time to call server
const agentRuntime = 1 * time.Minute

type input struct {
	findTarget bool
	dataInput  string
}

//Must run this test with parallel 1 since this will fail if more than one test is running at the same time
//This test uses a pem file created for the local stack endpoint to be able to connect via ssl
func TestBundle(t *testing.T) {

	parameters := []input{
		//Use the system pem ca bundle  + local stack pem file ssl should connect thus target string not found
		{dataInput: "resources/integration/ssl/with/combine/bundle", findTarget: false},
		//Do not look for ca bundle with http connection should connect thus target string not found
		{dataInput: "resources/integration/ssl/without/bundle/http", findTarget: false},
		//Use the system pem ca bundle ssl should not connect thus target string found
		{dataInput: "resources/integration/ssl/with/original/bundle", findTarget: true},
		//Do not look for ca bundle should not connect thus target string found
		{dataInput: "resources/integration/ssl/without/bundle", findTarget: true},
	}

	for _, parameter := range parameters {
		//before test run
		log.Printf("resource file location %s find target %t", parameter.dataInput, parameter.findTarget)
		t.Run(fmt.Sprintf("resource file location %s find target %t", parameter.dataInput, parameter.findTarget), func(t *testing.T) {
<<<<<<< HEAD
			test.CopyFile(parameter.dataInput+configJSON, configOutputPath)
			test.CopyFile(parameter.dataInput+commonConfigTOML, commonConfigOutputPath)
			test.StartAgent(configOutputPath)
			time.Sleep(agentRuntime)
			log.Printf("Agent has been running for : %s", agentRuntime.String())
			test.StopAgent()
			output := test.ReadAgentOutput(agentRuntime)
=======
			test.ReplaceLocalStackHostName(parameter.dataInput + configJSON)
			test.CopyFile(parameter.dataInput + configJSON, configOutputPath)
			test.CopyFile(parameter.dataInput + commonConfigTOML, commonConfigOutputPath)
			test.StartAgent(configOutputPath);
			time.Sleep(agentRuntime);
			log.Printf("Agent has been running for : %s", agentRuntime.String());
			test.StopAgent();
			output := test.ReadAgentOutput(agentRuntime);
>>>>>>> 639e5133
			containsTarget := outputLogContainsTarget(output)
			if (parameter.findTarget && !containsTarget) || (!parameter.findTarget && containsTarget) {
				t.Errorf("Find target is %t contains target is %t", parameter.findTarget, containsTarget)
			}
		})
	}
}

func outputLogContainsTarget(output string) bool {
	log.Printf("Log file %s", output)
	contains := strings.Contains(output, targetString)
	log.Printf("Log file contains target string %t", contains)
	return contains
}<|MERGE_RESOLUTION|>--- conflicted
+++ resolved
@@ -49,15 +49,6 @@
 		//before test run
 		log.Printf("resource file location %s find target %t", parameter.dataInput, parameter.findTarget)
 		t.Run(fmt.Sprintf("resource file location %s find target %t", parameter.dataInput, parameter.findTarget), func(t *testing.T) {
-<<<<<<< HEAD
-			test.CopyFile(parameter.dataInput+configJSON, configOutputPath)
-			test.CopyFile(parameter.dataInput+commonConfigTOML, commonConfigOutputPath)
-			test.StartAgent(configOutputPath)
-			time.Sleep(agentRuntime)
-			log.Printf("Agent has been running for : %s", agentRuntime.String())
-			test.StopAgent()
-			output := test.ReadAgentOutput(agentRuntime)
-=======
 			test.ReplaceLocalStackHostName(parameter.dataInput + configJSON)
 			test.CopyFile(parameter.dataInput + configJSON, configOutputPath)
 			test.CopyFile(parameter.dataInput + commonConfigTOML, commonConfigOutputPath)
@@ -66,7 +57,6 @@
 			log.Printf("Agent has been running for : %s", agentRuntime.String());
 			test.StopAgent();
 			output := test.ReadAgentOutput(agentRuntime);
->>>>>>> 639e5133
 			containsTarget := outputLogContainsTarget(output)
 			if (parameter.findTarget && !containsTarget) || (!parameter.findTarget && containsTarget) {
 				t.Errorf("Find target is %t contains target is %t", parameter.findTarget, containsTarget)
