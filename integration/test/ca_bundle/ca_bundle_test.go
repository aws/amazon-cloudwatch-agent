// Copyright Amazon.com, Inc. or its affiliates. All Rights Reserved.
// SPDX-License-Identifier: MIT

//go:build linux && integration
// +build linux,integration

package ca_bundle

import (
	"fmt"
	"log"
	"strings"
	"testing"
	"time"

	"github.com/aws/amazon-cloudwatch-agent/integration/test"
)

const configOutputPath = "/opt/aws/amazon-cloudwatch-agent/bin/config.json"
const commonConfigOutputPath = "/opt/aws/amazon-cloudwatch-agent/etc/common-config.toml"
const configJSON = "/config.json"
const commonConfigTOML = "/common-config.toml"
const targetString = "x509: certificate signed by unknown authority"

//Let the agent run for 1 minutes. This will give agent enough time to call server
const agentRuntime = 1 * time.Minute

type input struct {
	findTarget bool
	dataInput  string
}

//Must run this test with parallel 1 since this will fail if more than one test is running at the same time
//This test uses a pem file created for the local stack endpoint to be able to connect via ssl
func TestBundle(t *testing.T) {

	parameters := []input{
		//Use the system pem ca bundle  + local stack pem file ssl should connect thus target string not found
		{dataInput: "resources/integration/ssl/with/combine/bundle", findTarget: false},
		//Do not look for ca bundle with http connection should connect thus target string not found
		{dataInput: "resources/integration/ssl/without/bundle/http", findTarget: false},
		//Use the system pem ca bundle ssl should not connect thus target string found
		{dataInput: "resources/integration/ssl/with/original/bundle", findTarget: true},
		//Do not look for ca bundle should not connect thus target string found
		{dataInput: "resources/integration/ssl/without/bundle", findTarget: true},
	}

	for _, parameter := range parameters {
		//before test run
		log.Printf("resource file location %s find target %t", parameter.dataInput, parameter.findTarget)
		t.Run(fmt.Sprintf("resource file location %s find target %t", parameter.dataInput, parameter.findTarget), func(t *testing.T) {
			test.ReplaceLocalStackHostName(parameter.dataInput + configJSON)
			test.CopyFile(parameter.dataInput+configJSON, configOutputPath)
			test.CopyFile(parameter.dataInput+commonConfigTOML, commonConfigOutputPath)
<<<<<<< HEAD
			test.StartAgent(configOutputPath)
=======
			test.StartAgent(configOutputPath, true)
>>>>>>> dd61eeab
			time.Sleep(agentRuntime)
			log.Printf("Agent has been running for : %s", agentRuntime.String())
			test.StopAgent()
			output := test.ReadAgentOutput(agentRuntime)
			containsTarget := outputLogContainsTarget(output)
			if (parameter.findTarget && !containsTarget) || (!parameter.findTarget && containsTarget) {
				t.Errorf("Find target is %t contains target is %t", parameter.findTarget, containsTarget)
			}
		})
	}
}

func outputLogContainsTarget(output string) bool {
	log.Printf("Log file %s", output)
	contains := strings.Contains(output, targetString)
	log.Printf("Log file contains target string %t", contains)
	return contains
}<|MERGE_RESOLUTION|>--- conflicted
+++ resolved
@@ -52,11 +52,7 @@
 			test.ReplaceLocalStackHostName(parameter.dataInput + configJSON)
 			test.CopyFile(parameter.dataInput+configJSON, configOutputPath)
 			test.CopyFile(parameter.dataInput+commonConfigTOML, commonConfigOutputPath)
-<<<<<<< HEAD
-			test.StartAgent(configOutputPath)
-=======
 			test.StartAgent(configOutputPath, true)
->>>>>>> dd61eeab
 			time.Sleep(agentRuntime)
 			log.Printf("Agent has been running for : %s", agentRuntime.String())
 			test.StopAgent()
