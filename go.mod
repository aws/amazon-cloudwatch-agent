--- conflicted
+++ resolved
@@ -425,11 +425,7 @@
 	gopkg.in/yaml.v2 v2.4.0 // indirect
 	k8s.io/klog v1.0.0 // indirect
 	k8s.io/kube-openapi v0.0.0-20230717233707-2695361300d9 // indirect
-<<<<<<< HEAD
-	k8s.io/kubelet v0.27.3 // indirect
-=======
 	k8s.io/kubelet v0.28.3 // indirect
->>>>>>> 9ac52c98
 	k8s.io/utils v0.0.0-20230711102312-30195339c3c7 // indirect
 	sigs.k8s.io/json v0.0.0-20221116044647-bc3834ca7abd // indirect
 	sigs.k8s.io/structured-merge-diff/v4 v4.3.0 // indirect
