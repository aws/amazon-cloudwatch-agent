--- conflicted
+++ resolved
@@ -13,7 +13,7 @@
 	receiversCount  = 5
 	processorCount  = 7
 	exportersCount  = 5
-	extensionsCount = 1
+	extensionsCount = 2
 )
 
 func TestComponents(t *testing.T) {
@@ -29,13 +29,11 @@
 
 	processors := factories.Processors
 	assert.Len(t, processors, processorCount)
-	assert.NotNil(t, processors["awsappsignals"])
 	assert.NotNil(t, processors["batch"])
 	assert.NotNil(t, processors["cumulativetodelta"])
 	assert.NotNil(t, processors["ec2tagger"])
 	assert.NotNil(t, processors["metricstransform"])
 	assert.NotNil(t, processors["transform"])
-	assert.NotNil(t, processors["resourcedetection"])
 
 	exporters := factories.Exporters
 	assert.Len(t, exporters, exportersCount)
@@ -47,9 +45,4 @@
 
 	extensions := factories.Extensions
 	assert.Len(t, extensions, extensionsCount)
-<<<<<<< HEAD
-	assert.NotNil(t, extensions["agenthealth"])
-=======
-	assert.NotNil(t, extensions["awsproxy"])
->>>>>>> ad8903e5
 }