--- conflicted
+++ resolved
@@ -68,11 +68,8 @@
 	}
 
 	if factories.Extensions, err = extension.MakeFactoryMap(
-<<<<<<< HEAD
 		agenthealth.NewFactory(),
-=======
 		awsproxy.NewFactory(),
->>>>>>> ad8903e5
 	); err != nil {
 		return otelcol.Factories{}, err
 	}
