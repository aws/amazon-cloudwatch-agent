// Copyright Amazon.com, Inc. or its affiliates. All Rights Reserved.
// SPDX-License-Identifier: MIT

package main

import (
	"context"
	"encoding/json"
	"errors"
	"flag"
	"fmt"
	"log"
	"net/http"
	_ "net/http/pprof" // Comment this line to disable pprof endpoint.
	"os"
	"os/signal"
	"path/filepath"
	"runtime"
	"sort"
	"strings"
	"syscall"
	"time"

<<<<<<< HEAD
	configaws "github.com/aws/amazon-cloudwatch-agent/cfg/aws"
	"github.com/aws/amazon-cloudwatch-agent/cfg/envconfig"
	"github.com/influxdata/wlog"

	"github.com/aws/amazon-cloudwatch-agent/cfg/agentinfo"
	"github.com/aws/amazon-cloudwatch-agent/cfg/migrate"
	"github.com/aws/amazon-cloudwatch-agent/cmd/amazon-cloudwatch-agent/internal"
	"github.com/aws/amazon-cloudwatch-agent/logs"
	_ "github.com/aws/amazon-cloudwatch-agent/plugins"
	"github.com/aws/amazon-cloudwatch-agent/profiler"

	"github.com/influxdata/telegraf/agent"
	"github.com/influxdata/telegraf/config"
	"github.com/influxdata/telegraf/logger"

	//_ "github.com/influxdata/telegraf/plugins/aggregators/all"
=======
	"github.com/influxdata/telegraf/agent"
	"github.com/influxdata/telegraf/config"
	"github.com/influxdata/telegraf/logger"
>>>>>>> 674f21a1
	"github.com/influxdata/telegraf/plugins/inputs"
	"github.com/influxdata/telegraf/plugins/outputs"
	"github.com/influxdata/wlog"
	"github.com/kardianos/service"
	"github.com/open-telemetry/opentelemetry-collector-contrib/exporter/awscloudwatchlogsexporter"
	"github.com/open-telemetry/opentelemetry-collector-contrib/exporter/awsemfexporter"
	"github.com/open-telemetry/opentelemetry-collector-contrib/exporter/awsxrayexporter"
	"github.com/open-telemetry/opentelemetry-collector-contrib/processor/cumulativetodeltaprocessor"
	"github.com/open-telemetry/opentelemetry-collector-contrib/processor/transformprocessor"
	"github.com/open-telemetry/opentelemetry-collector-contrib/receiver/awscontainerinsightreceiver"
	"github.com/open-telemetry/opentelemetry-collector-contrib/receiver/awsxrayreceiver"
	"github.com/open-telemetry/opentelemetry-collector-contrib/receiver/tcplogreceiver"
	"github.com/open-telemetry/opentelemetry-collector-contrib/receiver/udplogreceiver"
	"go.opentelemetry.io/collector/confmap"
	"go.opentelemetry.io/collector/confmap/provider/fileprovider"
	"go.opentelemetry.io/collector/exporter"
	"go.opentelemetry.io/collector/exporter/loggingexporter"
	"go.opentelemetry.io/collector/extension"
	"go.opentelemetry.io/collector/otelcol"
	"go.opentelemetry.io/collector/processor"
	"go.opentelemetry.io/collector/processor/batchprocessor"
	"go.opentelemetry.io/collector/receiver"
	"go.opentelemetry.io/collector/receiver/otlpreceiver"
	"golang.org/x/exp/maps"

	"github.com/aws/private-amazon-cloudwatch-agent-staging/cfg/agentinfo"
	configaws "github.com/aws/private-amazon-cloudwatch-agent-staging/cfg/aws"
	"github.com/aws/private-amazon-cloudwatch-agent-staging/cfg/envconfig"
	"github.com/aws/private-amazon-cloudwatch-agent-staging/cmd/amazon-cloudwatch-agent/internal"
	"github.com/aws/private-amazon-cloudwatch-agent-staging/internal/util/collections"
	"github.com/aws/private-amazon-cloudwatch-agent-staging/logs"
	_ "github.com/aws/private-amazon-cloudwatch-agent-staging/plugins"
	"github.com/aws/private-amazon-cloudwatch-agent-staging/plugins/outputs/cloudwatch"
	"github.com/aws/private-amazon-cloudwatch-agent-staging/plugins/processors/ec2tagger"
	"github.com/aws/private-amazon-cloudwatch-agent-staging/profiler"
	"github.com/aws/private-amazon-cloudwatch-agent-staging/receiver/adapter"
)

const (
	defaultEnvCfgFileName = "env-config.json"
<<<<<<< HEAD
	LogTargetEventLog     = "eventlog"
=======
>>>>>>> 674f21a1
)

var fDebug = flag.Bool("debug", false,
	"turn on debug logging")
var pprofAddr = flag.String("pprof-addr", "",
	"pprof address to listen on, not activate pprof if empty")
var fQuiet = flag.Bool("quiet", false,
	"run in quiet mode")
var fSchemaTest = flag.Bool("schematest", false, "validate the toml file schema")
var fConfig = flag.String("config", "", "configuration file to load")
var fOtelConfig = flag.String("otelconfig", "", "YAML configuration file to run OTel pipeline")
var fEnvConfig = flag.String("envconfig", "", "env configuration file to load")
var fConfigDirectory = flag.String("config-directory", "",
	"directory containing additional *.conf files")
var fSampleConfig = flag.Bool("sample-config", false,
	"print out full sample configuration")
var fPidfile = flag.String("pidfile", "", "file to write our pid to")
var fSectionFilters = flag.String("section-filter", "",
	"filter the sections to print, separator is ':'. Valid values are 'agent', 'global_tags', 'outputs', 'processors', 'aggregators' and 'inputs'")
var fInputFilters = flag.String("input-filter", "",
	"filter the inputs to enable, separator is :")
var fInputList = flag.Bool("input-list", false,
	"print available input plugins.")
var fOutputFilters = flag.String("output-filter", "",
	"filter the outputs to enable, separator is :")
var fOutputList = flag.Bool("output-list", false,
	"print available output plugins.")
var fAggregatorFilters = flag.String("aggregator-filter", "",
	"filter the aggregators to enable, separator is :")
var fProcessorFilters = flag.String("processor-filter", "",
	"filter the processors to enable, separator is :")
var fService = flag.String("service", "",
	"operate on the service (windows only)")
var fServiceName = flag.String("service-name", "telegraf", "service name (windows only)")
var fServiceDisplayName = flag.String("service-display-name", "Telegraf Data Collector Service", "service display name (windows only)")
var fRunAsConsole = flag.Bool("console", false, "run as console application (windows only)")
var fSetEnv = flag.String("setenv", "", "set an env in the configuration file in the format of KEY=VALUE")

var stop chan struct{}

func reloadLoop(
	stop chan struct{},
	inputFilters []string,
	outputFilters []string,
	aggregatorFilters []string,
	processorFilters []string,
) {
	reload := make(chan bool, 1)
	reload <- true
	for <-reload {
		reload <- false

		ctx, cancel := context.WithCancel(context.Background())

		signals := make(chan os.Signal)
		signal.Notify(signals, os.Interrupt, syscall.SIGHUP,
			syscall.SIGTERM, syscall.SIGINT)
		go func() {
			select {
			case sig := <-signals:
				if sig == syscall.SIGHUP {
					log.Printf("I! Reloading Telegraf config")
					<-reload
					reload <- true
				}
				cancel()
			case <-stop:
				cancel()
			}
		}()

		go func(ctx context.Context) {
			profilerTicker := time.NewTicker(60 * time.Second)
			defer profilerTicker.Stop()
			for {
				select {
				case <-profilerTicker.C:
					profiler.Profiler.ReportAndClear()
				case <-ctx.Done():
					profiler.Profiler.ReportAndClear()
					log.Printf("I! Profiler is stopped during shutdown\n")
					return
				}
			}
		}(ctx)

		if envConfigPath, err := getEnvConfigPath(*fConfig, *fEnvConfig); err == nil {
			// Reloads environment variables when file is changed
			go func(ctx context.Context, envConfigPath string) {
				var previousModTime time.Time
				ticker := time.NewTicker(30 * time.Second)
				defer ticker.Stop()
				for {
					select {
					case <-ticker.C:
						if info, err := os.Stat(envConfigPath); err == nil && info.ModTime().After(previousModTime) {
							if err := loadEnvironmentVariables(envConfigPath); err != nil {
								log.Printf("E! Unable to load env variables: %v", err)
							}
							// Sets the log level based on environment variable
							logLevel := os.Getenv(envconfig.CWAGENT_LOG_LEVEL)
							if logLevel == "" {
								logLevel = "INFO"
							}
							if err := wlog.SetLevelFromName(logLevel); err != nil {
								log.Printf("E! Unable to set log level: %v", err)
							}
							// Set AWS SDK logging
							sdkLogLevel := os.Getenv(envconfig.AWS_SDK_LOG_LEVEL)
							configaws.SetSDKLogLevel(sdkLogLevel)
							previousModTime = info.ModTime()
						}
					case <-ctx.Done():
						return
					}
				}
			}(ctx, envConfigPath)
		}

		err := runAgent(ctx, inputFilters, outputFilters)
		if err != nil && err != context.Canceled {
			log.Fatalf("E! [telegraf] Error running agent: %v", err)
		}
	}
}

// loadEnvironmentVariables updates OS ENV vars with key/val from the given JSON file.
// The "config-translator" program populates that file.
func loadEnvironmentVariables(path string) error {
	if path == "" {
		return fmt.Errorf("No env config file specified")
	}

	bytes, err := os.ReadFile(path)
	if err != nil {
		return fmt.Errorf("Can't read env config file %s due to: %s", path, err.Error())
	}
	envVars := map[string]string{}
	err = json.Unmarshal(bytes, &envVars)
	if err != nil {
		return fmt.Errorf("Can't create env config due to: %s", err.Error())
	}

	for key, val := range envVars {
		os.Setenv(key, val)
		log.Printf("I! %s is set to \"%s\"", key, val)
	}
	return nil
}

func getEnvConfigPath(configPath, envConfigPath string) (string, error) {
	if configPath == "" {
		return "", fmt.Errorf("No config file specified")
	}
	//load the environment variables that's saved in json env config file
	if envConfigPath == "" {
		dir, _ := filepath.Split(configPath)
		envConfigPath = filepath.Join(dir, defaultEnvCfgFileName)
	}
	return envConfigPath, nil
}

func runAgent(ctx context.Context,
	inputFilters []string,
	outputFilters []string,
) error {
	envConfigPath, err := getEnvConfigPath(*fConfig, *fEnvConfig)
	if err != nil {
		return err
	}
	err = loadEnvironmentVariables(envConfigPath)
	if err != nil && !*fSchemaTest {
		log.Printf("W! Failed to load environment variables due to %s", err.Error())
	}
	// If no other options are specified, load the config file and run.
	c := config.NewConfig()
	c.OutputFilters = outputFilters
	c.InputFilters = inputFilters

	err = loadTomlConfigIntoAgent(c)
	if err != nil {
		return err
	}

	err = validateAgentFinalConfigAndPlugins(c)
	if err != nil {
		return err
	}

	ag, err := agent.NewAgent(c)
	if err != nil {
		return err
	}

	// Setup logging as configured.
	logConfig := logger.LogConfig{
		Debug:               ag.Config.Agent.Debug || *fDebug,
		Quiet:               ag.Config.Agent.Quiet || *fQuiet,
		LogTarget:           ag.Config.Agent.LogTarget,
		Logfile:             ag.Config.Agent.Logfile,
		RotationInterval:    ag.Config.Agent.LogfileRotationInterval,
		RotationMaxSize:     ag.Config.Agent.LogfileRotationMaxSize,
		RotationMaxArchives: ag.Config.Agent.LogfileRotationMaxArchives,
		LogWithTimezone:     "",
	}

	logger.SetupLogging(logConfig)
	agentInfo := agentinfo.Get()

	log.Printf("I! Starting AmazonCloudWatchAgent %s", agentInfo.Version())
	// Need to set SDK log level before plugins get loaded.
	// Some aws.Config objects get created early and live forever which means
	// we cannot change the sdk log level without restarting the Agent.
	// For example CloudWatch.Connect().
	sdkLogLevel := os.Getenv(envconfig.AWS_SDK_LOG_LEVEL)
	configaws.SetSDKLogLevel(sdkLogLevel)
	if sdkLogLevel == "" {
		log.Printf("I! AWS SDK log level not set")
	} else {
		log.Printf("I! AWS SDK log level, %s", sdkLogLevel)
	}

	if *fPidfile != "" {
		f, err := os.OpenFile(*fPidfile, os.O_CREATE|os.O_WRONLY, 0644)
		if err != nil {
			log.Printf("E! Unable to create pidfile: %s", err)
		} else {
			fmt.Fprintf(f, "%d\n", os.Getpid())

			f.Close()

			defer func() {
				err := os.Remove(*fPidfile)
				if err != nil {
					log.Printf("E! Unable to remove pidfile: %s", err)
				}
			}()
		}
	}

	if len(c.Inputs) != 0 && len(c.Outputs) != 0 {
		log.Println("creating new logs agent")
		logAgent := logs.NewLogAgent(c)
		// Always run logAgent as goroutine regardless of whether starting OTEL or Telegraf.
		go logAgent.Run(ctx)

		// If OTEL config does not exist, then ASSUME just monitoring logs.
		// So just start Telegraf.
		_, err = os.Stat(*fOtelConfig)
		if errors.Is(err, os.ErrNotExist) {
			agentInfo.SetPlugins(&otelcol.Config{}, c)
			return func() error {
				agentInfo.Start()
				err = ag.Run(ctx)
				agentInfo.Shutdown()
				return err
			}()
		}
	}
	// Else start OTEL and rely on adapter package to start the logfile plugin.

	// TODO: Update BuildInfo with agentinfo
	// info := component.BuildInfo{
	// 	Command:     "telegraf-otel-poc",
	// 	Description: "My POC",
	// 	Version:     "0.0",
	// }
	yamlConfigPath := *fOtelConfig
	fprovider := fileprovider.New()
	settings := otelcol.ConfigProviderSettings{
		ResolverSettings: confmap.ResolverSettings{
			URIs:      []string{yamlConfigPath},
			Providers: map[string]confmap.Provider{fprovider.Scheme(): fprovider},
		},
	}

	factories, err := components(c)
	if err != nil {
		log.Printf("E! Error while adapting telegraf input plugins: %v", err)
		return err
	}

	provider, err := otelcol.NewConfigProvider(settings)
	if err != nil {
		log.Printf("E! Error while initializing config provider: %v", err)
		return err
	}

	cfg, err := provider.Get(ctx, factories)
	if err != nil {
		return err
	}

	agentInfo.SetPlugins(cfg, c)

	params := otelcol.CollectorSettings{
		Factories: factories,
		// TODO: Update BuildInfo with agentinfo
		// BuildInfo: info,
		ConfigProvider: provider,
	}

	cmd := otelcol.NewCommand(params)

	// Noticed that args of parent process get passed here to otel collector which causes failures complaining about
	// unrecognized args. So below change overwrites the args. Need to investigate this further as I dont think the config
	// path below here is actually used and it still respects what was set in the settings above.
	e := []string{"--config=" + yamlConfigPath}
	cmd.SetArgs(e)

	return func() error {
		agentInfo.Start()
		err = cmd.Execute()
		agentInfo.Shutdown()
		return err
	}()
}

func components(telegrafConfig *config.Config) (otelcol.Factories, error) {
	telegrafAdapter := adapter.NewAdapter(telegrafConfig)

	factories := otelcol.Factories{}

	receiverFactories := []receiver.Factory{
		// OTel native receivers
		awscontainerinsightreceiver.NewFactory(),
		awsxrayreceiver.NewFactory(),
		otlpreceiver.NewFactory(),
		tcplogreceiver.NewFactory(),
		udplogreceiver.NewFactory(),
	}
	adapterReceiverSet := collections.NewSet[string]()
	// Adapted receivers from telegraf
	for _, input := range telegrafConfig.Inputs {
		adapterReceiverSet.Add(input.Config.Name)
	}

	for _, adapterReceiver := range maps.Keys(adapterReceiverSet) {
		receiverFactories = append(receiverFactories, telegrafAdapter.NewReceiverFactory(adapterReceiver))
	}

	receivers, err := receiver.MakeFactoryMap(receiverFactories...)
	if err != nil {
		return factories, err
	}

	processors, err := processor.MakeFactoryMap(
		batchprocessor.NewFactory(),
		cumulativetodeltaprocessor.NewFactory(),
		ec2tagger.NewFactory(),
		transformprocessor.NewFactory(),
	)
	if err != nil {
		return factories, err
	}

	exporters, err := exporter.MakeFactoryMap(
		awsemfexporter.NewFactory(),
		loggingexporter.NewFactory(),
		cloudwatch.NewFactory(),
		awscloudwatchlogsexporter.NewFactory(),
		awsxrayexporter.NewFactory(),
	)
	if err != nil {
		return factories, err
	}

	extensions, err := extension.MakeFactoryMap()
	if err != nil {
		return factories, err
	}

	factories = otelcol.Factories{
		Receivers:  receivers,
		Processors: processors,
		Exporters:  exporters,
		Extensions: extensions,
	}

	return factories, nil
}

type program struct {
	inputFilters      []string
	outputFilters     []string
	aggregatorFilters []string
	processorFilters  []string
}

func (p *program) Start(_ service.Service) error {
	go p.run()
	return nil
}
func (p *program) run() {
	stop = make(chan struct{})
	reloadLoop(
		stop,
		p.inputFilters,
		p.outputFilters,
		p.aggregatorFilters,
		p.processorFilters,
	)
}
func (p *program) Stop(_ service.Service) error {
	close(stop)
	return nil
}

func main() {
	flag.Parse()
	args := flag.Args()

	sectionFilters, inputFilters, outputFilters := []string{}, []string{}, []string{}
	if *fSectionFilters != "" {
		sectionFilters = strings.Split(":"+strings.TrimSpace(*fSectionFilters)+":", ":")
	}
	if *fInputFilters != "" {
		inputFilters = strings.Split(":"+strings.TrimSpace(*fInputFilters)+":", ":")
	}
	if *fOutputFilters != "" {
		outputFilters = strings.Split(":"+strings.TrimSpace(*fOutputFilters)+":", ":")
	}

	aggregatorFilters, processorFilters := []string{}, []string{}
	if *fAggregatorFilters != "" {
		aggregatorFilters = strings.Split(":"+strings.TrimSpace(*fAggregatorFilters)+":", ":")
	}
	if *fProcessorFilters != "" {
		processorFilters = strings.Split(":"+strings.TrimSpace(*fProcessorFilters)+":", ":")
	}

	logger.SetupLogging(logger.LogConfig{})

	if *pprofAddr != "" {
		go func() {
			pprofHostPort := *pprofAddr
			parts := strings.Split(pprofHostPort, ":")
			if len(parts) == 2 && parts[0] == "" {
				pprofHostPort = fmt.Sprintf("localhost:%s", parts[1])
			}
			pprofHostPort = "http://" + pprofHostPort + "/debug/pprof"

			log.Printf("I! Starting pprof HTTP server at: %s", pprofHostPort)

			if err := http.ListenAndServe(*pprofAddr, nil); err != nil {
				log.Fatal("E! " + err.Error())
			}
		}()
	}

	if len(args) > 0 {
		switch args[0] {
		case "version":
			fmt.Println(agentinfo.Get().FullVersion())
			return
		case "config":
			config.PrintSampleConfig(
				sectionFilters,
				inputFilters,
				outputFilters,
				aggregatorFilters,
				processorFilters,
			)
			return
		}
	}

	// switch for flags which just do something and exit immediately
	switch {
	case *fOutputList:
		fmt.Println("Available Output Plugins: ")
		names := make([]string, 0, len(outputs.Outputs))
		for k := range outputs.Outputs {
			names = append(names, k)
		}
		sort.Strings(names)
		for _, k := range names {
			fmt.Printf("  %s\n", k)
		}
		return
	case *fInputList:
		fmt.Println("Available Input Plugins:")
		names := make([]string, 0, len(inputs.Inputs))
		for k := range inputs.Inputs {
			names = append(names, k)
		}
		sort.Strings(names)
		for _, k := range names {
			fmt.Printf("  %s\n", k)
		}
		return
	case *fSampleConfig:
		config.PrintSampleConfig(
			sectionFilters,
			inputFilters,
			outputFilters,
			aggregatorFilters,
			processorFilters,
		)
		return
	case *fSetEnv != "":
		if *fEnvConfig != "" {
			parts := strings.SplitN(*fSetEnv, "=", 2)
			if len(parts) == 2 {
				bytes, err := os.ReadFile(*fEnvConfig)
				if err != nil {
					log.Fatalf("E! Failed to read env config: %v", err)
				}
				envVars := map[string]string{}
				err = json.Unmarshal(bytes, &envVars)
				if err != nil {
					log.Fatalf("E! Failed to unmarshal env config: %v", err)
				}
				envVars[parts[0]] = parts[1]
				bytes, err = json.MarshalIndent(envVars, "", "\t")
				if err = os.WriteFile(*fEnvConfig, bytes, 0644); err != nil {
					log.Fatalf("E! Failed to update env config: %v", err)
				}
			}
		}
		return
	}

	if runtime.GOOS == "windows" && windowsRunAsService() {
		programFiles := os.Getenv("ProgramFiles")
		if programFiles == "" { // Should never happen
			programFiles = "C:\\Program Files"
		}
		svcConfig := &service.Config{
			Name:        *fServiceName,
			DisplayName: *fServiceDisplayName,
			Description: "Collects data using a series of plugins and publishes it to" +
				"another series of plugins.",
			Arguments: []string{"--config", programFiles + "\\Telegraf\\telegraf.conf"},
		}

		prg := &program{
			inputFilters:      inputFilters,
			outputFilters:     outputFilters,
			aggregatorFilters: aggregatorFilters,
			processorFilters:  processorFilters,
		}
		s, err := service.New(prg, svcConfig)
		if err != nil {
			log.Fatal("E! " + err.Error())
		}
		// Handle the --service flag here to prevent any issues with tooling that
		// may not have an interactive session, e.g. installing from Ansible.
		if *fService != "" {
			if *fConfig != "" {
				svcConfig.Arguments = []string{"--config", *fConfig}
			}
			if *fConfigDirectory != "" {
				svcConfig.Arguments = append(svcConfig.Arguments, "--config-directory", *fConfigDirectory)
			}
			//set servicename to service cmd line, to have a custom name after relaunch as a service
			svcConfig.Arguments = append(svcConfig.Arguments, "--service-name", *fServiceName)

			err := service.Control(s, *fService)
			if err != nil {
				log.Fatal("E! " + err.Error())
			}
			os.Exit(0)
		} else {
			// When in service mode, register eventlog target and setup default logging to eventlog
			e := RegisterEventLogger()
			if e != nil {
				log.Println("E! Cannot register event log " + e.Error())
			}
			err = s.Run()

			if err != nil {
				log.Println("E! " + err.Error())
			}
		}
	} else {
		stop = make(chan struct{})
		reloadLoop(
			stop,
			inputFilters,
			outputFilters,
			aggregatorFilters,
			processorFilters,
		)
	}
}

// Return true if Telegraf should create a Windows service.
func windowsRunAsService() bool {
	if *fService != "" {
		return true
	}

	if *fRunAsConsole {
		return false
	}

	return !service.Interactive()
}

func loadTomlConfigIntoAgent(c *config.Config) error {
<<<<<<< HEAD
	isOld, err := migrate.IsOldConfig(*fConfig)
=======
	err := c.LoadConfig(*fConfig)
>>>>>>> 674f21a1
	if err != nil {
		return err
	}

	if *fConfigDirectory != "" {
		err = c.LoadDirectory(*fConfigDirectory)
		if err != nil {
			return err
		}
	}

	return nil
}

func validateAgentFinalConfigAndPlugins(c *config.Config) error {
<<<<<<< HEAD
	if !*fTest && len(c.Outputs) == 0 {
		return errors.New("Error: no outputs found, did you provide a valid config file?")
	}
	if len(c.Inputs) == 0 {
		return errors.New("Error: no inputs found, did you provide a valid config file?")
	}

=======
>>>>>>> 674f21a1
	if int64(c.Agent.Interval) <= 0 {
		return fmt.Errorf("agent interval must be positive, found %v", c.Agent.Interval)
	}

	if int64(c.Agent.FlushInterval) <= 0 {
		return fmt.Errorf("agent flush_interval must be positive; found %v", c.Agent.FlushInterval)
	}

	if inputPlugin, err := checkRightForBinariesFileWithInputPlugins(c.InputNames()); err != nil {
		return fmt.Errorf("validate input plugin %s failed because of %v", inputPlugin, err)
	}

	if *fSchemaTest {
		//up to this point, the given config file must be valid
		fmt.Println(agentinfo.Get().FullVersion())
		fmt.Printf("The given config: %v is valid\n", *fConfig)
		os.Exit(0)
	}

	return nil
}

func checkRightForBinariesFileWithInputPlugins(inputPlugins []string) (string, error) {
	for _, inputPlugin := range inputPlugins {
		if inputPlugin == "nvidia_smi" {
			if err := internal.CheckNvidiaSMIBinaryRights(); err != nil {
				return "nvidia_smi", err
			}
		}
	}

	return "", nil
}<|MERGE_RESOLUTION|>--- conflicted
+++ resolved
@@ -21,28 +21,9 @@
 	"syscall"
 	"time"
 
-<<<<<<< HEAD
-	configaws "github.com/aws/amazon-cloudwatch-agent/cfg/aws"
-	"github.com/aws/amazon-cloudwatch-agent/cfg/envconfig"
-	"github.com/influxdata/wlog"
-
-	"github.com/aws/amazon-cloudwatch-agent/cfg/agentinfo"
-	"github.com/aws/amazon-cloudwatch-agent/cfg/migrate"
-	"github.com/aws/amazon-cloudwatch-agent/cmd/amazon-cloudwatch-agent/internal"
-	"github.com/aws/amazon-cloudwatch-agent/logs"
-	_ "github.com/aws/amazon-cloudwatch-agent/plugins"
-	"github.com/aws/amazon-cloudwatch-agent/profiler"
-
 	"github.com/influxdata/telegraf/agent"
 	"github.com/influxdata/telegraf/config"
 	"github.com/influxdata/telegraf/logger"
-
-	//_ "github.com/influxdata/telegraf/plugins/aggregators/all"
-=======
-	"github.com/influxdata/telegraf/agent"
-	"github.com/influxdata/telegraf/config"
-	"github.com/influxdata/telegraf/logger"
->>>>>>> 674f21a1
 	"github.com/influxdata/telegraf/plugins/inputs"
 	"github.com/influxdata/telegraf/plugins/outputs"
 	"github.com/influxdata/wlog"
@@ -83,10 +64,6 @@
 
 const (
 	defaultEnvCfgFileName = "env-config.json"
-<<<<<<< HEAD
-	LogTargetEventLog     = "eventlog"
-=======
->>>>>>> 674f21a1
 )
 
 var fDebug = flag.Bool("debug", false,
@@ -688,11 +665,7 @@
 }
 
 func loadTomlConfigIntoAgent(c *config.Config) error {
-<<<<<<< HEAD
-	isOld, err := migrate.IsOldConfig(*fConfig)
-=======
 	err := c.LoadConfig(*fConfig)
->>>>>>> 674f21a1
 	if err != nil {
 		return err
 	}
@@ -708,16 +681,6 @@
 }
 
 func validateAgentFinalConfigAndPlugins(c *config.Config) error {
-<<<<<<< HEAD
-	if !*fTest && len(c.Outputs) == 0 {
-		return errors.New("Error: no outputs found, did you provide a valid config file?")
-	}
-	if len(c.Inputs) == 0 {
-		return errors.New("Error: no inputs found, did you provide a valid config file?")
-	}
-
-=======
->>>>>>> 674f21a1
 	if int64(c.Agent.Interval) <= 0 {
 		return fmt.Errorf("agent interval must be positive, found %v", c.Agent.Interval)
 	}
