// Copyright Amazon.com, Inc. or its affiliates. All Rights Reserved.
// SPDX-License-Identifier: MIT

package main

import (
	"context"
	"encoding/json"
	"errors"
	"flag"
	"fmt"
	"log"
	"net/http"
	_ "net/http/pprof" // Comment this line to disable pprof endpoint.
	"os"
	"os/signal"
	"path/filepath"
	"runtime"
	"sort"
	"strings"
	"syscall"
	"time"

	"github.com/influxdata/telegraf/agent"
	"github.com/influxdata/telegraf/config"
	"github.com/influxdata/telegraf/logger"
	"github.com/influxdata/telegraf/plugins/inputs"
	"github.com/influxdata/telegraf/plugins/outputs"
	"github.com/influxdata/wlog"
	"github.com/kardianos/service"
	"go.opentelemetry.io/collector/component"
	"go.opentelemetry.io/collector/otelcol"
	"go.uber.org/zap"

	configaws "github.com/aws/amazon-cloudwatch-agent/cfg/aws"
	"github.com/aws/amazon-cloudwatch-agent/cfg/envconfig"
	"github.com/aws/amazon-cloudwatch-agent/cmd/amazon-cloudwatch-agent/internal"
	"github.com/aws/amazon-cloudwatch-agent/extension/agenthealth/handler/useragent"
	"github.com/aws/amazon-cloudwatch-agent/internal/mapstructure"
	"github.com/aws/amazon-cloudwatch-agent/internal/merge/confmap"
	"github.com/aws/amazon-cloudwatch-agent/internal/version"
	cwaLogger "github.com/aws/amazon-cloudwatch-agent/logger"
	"github.com/aws/amazon-cloudwatch-agent/logs"
	_ "github.com/aws/amazon-cloudwatch-agent/plugins"
	"github.com/aws/amazon-cloudwatch-agent/profiler"
	"github.com/aws/amazon-cloudwatch-agent/receiver/adapter"
	"github.com/aws/amazon-cloudwatch-agent/service/configprovider"
	"github.com/aws/amazon-cloudwatch-agent/service/defaultcomponents"
	"github.com/aws/amazon-cloudwatch-agent/service/registry"
	"github.com/aws/amazon-cloudwatch-agent/tool/paths"
	"github.com/aws/amazon-cloudwatch-agent/translator/tocwconfig/toyamlconfig"
)

const (
	defaultEnvCfgFileName = "env-config.json"
)

var fDebug = flag.Bool("debug", false,
	"turn on debug logging")
var pprofAddr = flag.String("pprof-addr", "",
	"pprof address to listen on, disabled by default, examples: 'localhost:1234', ':4567' (restricted to localhost)")
var fQuiet = flag.Bool("quiet", false,
	"run in quiet mode")
var fTest = flag.Bool("test", false, "enable test mode: gather metrics, print them out, and exit")
var fTestWait = flag.Int("test-wait", 0, "wait up to this many seconds for service inputs to complete in test mode")
var fSchemaTest = flag.Bool("schematest", false, "validate the toml file schema")
var fTomlConfig = flag.String("config", "", "configuration file to load")
var fOtelConfigs configprovider.OtelConfigFlags
var fEnvConfig = flag.String("envconfig", "", "env configuration file to load")
var fConfigDirectory = flag.String("config-directory", "",
	"directory containing additional *.conf files")
var fVersion = flag.Bool("version", false, "display the version and exit")
var fSampleConfig = flag.Bool("sample-config", false,
	"print out full sample configuration")
var fPidfile = flag.String("pidfile", "", "file to write our pid to")
var fSectionFilters = flag.String("section-filter", "",
	"filter the sections to print, separator is ':'. Valid values are 'agent', 'global_tags', 'outputs', 'processors', 'aggregators' and 'inputs'")
var fInputFilters = flag.String("input-filter", "",
	"filter the inputs to enable, separator is :")
var fInputList = flag.Bool("input-list", false,
	"print available input plugins.")
var fOutputFilters = flag.String("output-filter", "",
	"filter the outputs to enable, separator is :")
var fOutputList = flag.Bool("output-list", false,
	"print available output plugins.")
var fAggregatorFilters = flag.String("aggregator-filter", "",
	"filter the aggregators to enable, separator is :")
var fProcessorFilters = flag.String("processor-filter", "",
	"filter the processors to enable, separator is :")
var fService = flag.String("service", "",
	"operate on the service (windows only)")
var fServiceName = flag.String("service-name", "telegraf", "service name (windows only)")
var fServiceDisplayName = flag.String("service-display-name", "Telegraf Data Collector Service", "service display name (windows only)")
var fRunAsConsole = flag.Bool("console", false, "run as console application (windows only)")
var fSetEnv = flag.String("setenv", "", "set an env in the configuration file in the format of KEY=VALUE")
var fStartUpErrorFile = flag.String("startup-error-file", "", "file to touch if agent can't start")

var stop chan struct{}

func reloadLoop(
	stop chan struct{},
	inputFilters []string,
	outputFilters []string,
	aggregatorFilters []string,
	processorFilters []string,
) {
	reload := make(chan bool, 1)
	reload <- true
	for <-reload {
		reload <- false

		ctx, cancel := context.WithCancel(context.Background())

		signals := make(chan os.Signal)
		signal.Notify(signals, os.Interrupt, syscall.SIGHUP,
			syscall.SIGTERM, syscall.SIGINT)
		go func() {
			select {
			case sig := <-signals:
				if sig == syscall.SIGHUP {
					log.Println("I! Reloading Telegraf config")
					<-reload
					reload <- true
				}
				cancel()
			case <-stop:
				cancel()
			}
		}()

		go func(ctx context.Context) {
			profilerTicker := time.NewTicker(60 * time.Second)
			defer profilerTicker.Stop()
			for {
				select {
				case <-profilerTicker.C:
					profiler.Profiler.ReportAndClear()
				case <-ctx.Done():
					profiler.Profiler.ReportAndClear()
					log.Printf("I! Profiler is stopped during shutdown\n")
					return
				}
			}
		}(ctx)

		if envConfigPath, err := getEnvConfigPath(*fTomlConfig, *fEnvConfig); err == nil {
			// Reloads environment variables when file is changed
			go func(ctx context.Context, envConfigPath string) {
				var previousModTime time.Time
				ticker := time.NewTicker(30 * time.Second)
				defer ticker.Stop()
				for {
					select {
					case <-ticker.C:
						if info, err := os.Stat(envConfigPath); err == nil && info.ModTime().After(previousModTime) {
							if err := loadEnvironmentVariables(envConfigPath); err != nil {
								log.Printf("E! Unable to load env variables: %v\n", err)
							}
							// Sets the log level based on environment variable
							logLevel := os.Getenv(envconfig.CWAGENT_LOG_LEVEL)
							if logLevel == "" {
								logLevel = "INFO"
							}
							if err := wlog.SetLevelFromName(logLevel); err != nil {
								log.Printf("E! Unable to set log level: %v\n", err)
							}
							cwaLogger.SetLevel(cwaLogger.ConvertToAtomicLevel(wlog.LogLevel()))
							// Set AWS SDK logging
							sdkLogLevel := os.Getenv(envconfig.AWS_SDK_LOG_LEVEL)
							configaws.SetSDKLogLevel(sdkLogLevel)
							previousModTime = info.ModTime()
						}
					case <-ctx.Done():
						return
					}
				}
			}(ctx, envConfigPath)
		}

		err := runAgent(ctx, inputFilters, outputFilters)
		if err != nil && err != context.Canceled {
			if *fStartUpErrorFile != "" {
				f, err := os.OpenFile(*fStartUpErrorFile, os.O_CREATE|os.O_WRONLY, 0644)
				if err != nil {
					log.Printf("E! Unable to create errorFile: %s", err)
				} else {
					_ = f.Close()
				}
			}
			log.Fatalf("E! Error running agent: %v", err)
		}
	}
}

// loadEnvironmentVariables updates OS ENV vars with key/val from the given JSON file.
// The "config-translator" program populates that file.
func loadEnvironmentVariables(path string) error {
	if path == "" {
		return fmt.Errorf("no env config file specified")
	}

	bytes, err := os.ReadFile(path)
	if err != nil {
		return fmt.Errorf("cannot read env config file %s due to: %s", path, err.Error())
	}
	envVars := map[string]string{}
	err = json.Unmarshal(bytes, &envVars)
	if err != nil {
		return fmt.Errorf("cannot create env config due to: %s", err.Error())
	}

	for key, val := range envVars {
		os.Setenv(key, val)
		log.Printf("I! %s is set to \"%s\"\n", key, val)
	}
	return nil
}

func getEnvConfigPath(configPath, envConfigPath string) (string, error) {
	if configPath == "" {
		return "", fmt.Errorf("no config file specified")
	}
	//load the environment variables that's saved in json env config file
	if envConfigPath == "" {
		dir, _ := filepath.Split(configPath)
		envConfigPath = filepath.Join(dir, defaultEnvCfgFileName)
	}
	return envConfigPath, nil
}

func runAgent(ctx context.Context,
	inputFilters []string,
	outputFilters []string,
) error {
	envConfigPath, err := getEnvConfigPath(*fTomlConfig, *fEnvConfig)
	if err != nil {
		return err
	}
	err = loadEnvironmentVariables(envConfigPath)
	if err != nil && !*fSchemaTest {
		log.Printf("W! Failed to load environment variables due to %s\n", err.Error())
	}
	// If no other options are specified, load the config file and run.
	c := config.NewConfig()
	c.OutputFilters = outputFilters
	c.InputFilters = inputFilters
	c.AllowUnusedFields = true

	err = loadTomlConfigIntoAgent(c)
	if err != nil {
		return err
	}

	err = validateAgentFinalConfigAndPlugins(c)
	if err != nil {
		return err
	}

	ag, err := agent.NewAgent(c)
	if err != nil {
		return err
	}

	// Setup logging as configured.
	logConfig := logger.LogConfig{
		Debug:               ag.Config.Agent.Debug || *fDebug,
		Quiet:               ag.Config.Agent.Quiet || *fQuiet,
		LogTarget:           ag.Config.Agent.LogTarget,
		Logfile:             ag.Config.Agent.Logfile,
		RotationInterval:    ag.Config.Agent.LogfileRotationInterval,
		RotationMaxSize:     ag.Config.Agent.LogfileRotationMaxSize,
		RotationMaxArchives: ag.Config.Agent.LogfileRotationMaxArchives,
		LogWithTimezone:     "",
	}

	writer := logger.NewLogWriter(logConfig)

	log.Printf("I! Starting AmazonCloudWatchAgent %s with log file %s with log target %s\n", version.Full(), ag.Config.Agent.Logfile, ag.Config.Agent.LogTarget)
	// Need to set SDK log level before plugins get loaded.
	// Some aws.Config objects get created early and live forever which means
	// we cannot change the sdk log level without restarting the Agent.
	// For example CloudWatch.Connect().
	sdkLogLevel := os.Getenv(envconfig.AWS_SDK_LOG_LEVEL)
	configaws.SetSDKLogLevel(sdkLogLevel)
	if sdkLogLevel == "" {
		log.Println("I! AWS SDK log level not set")
	} else {
		log.Printf("I! AWS SDK log level, %s\n", sdkLogLevel)
	}

	if *fTest || *fTestWait != 0 {
		testWaitDuration := time.Duration(*fTestWait) * time.Second
		return ag.Test(ctx, testWaitDuration)
	}
	if *fPidfile != "" {
		f, err := os.OpenFile(*fPidfile, os.O_CREATE|os.O_WRONLY, 0644)
		if err != nil {
			log.Printf("E! Unable to create pidfile: %s", err)
		} else {
			fmt.Fprintf(f, "%d\n", os.Getpid())

			f.Close()

			defer func() {
				err := os.Remove(*fPidfile)
				if err != nil {
					log.Printf("E! Unable to remove pidfile: %s\n", err)
				}
			}()
		}
	}
<<<<<<< HEAD
	if envconfig.IsRunningOnROSA() {
		log.Println("I! Running on ROSA")
=======
	if envconfig.IsRunningInROSA() {
		log.Println("I! Running in ROSA")
>>>>>>> 69d4e31c
	}

	if envconfig.IsSelinuxEnabled() {
		log.Println("I! SELinux Status: Enabled")
	}

	if len(c.Inputs) != 0 && len(c.Outputs) != 0 {
		log.Println("creating new logs agent")
		logAgent := logs.NewLogAgent(c)
		// Always run logAgent as goroutine regardless of whether starting OTEL or Telegraf.
		go logAgent.Run(ctx)

		// If only a single YAML is provided and does not exist, then ASSUME the agent is
		// just monitoring logs since this is the default when no OTEL config flag is provided.
		// So just start Telegraf.
		if len(fOtelConfigs) == 1 {
			_, err = os.Stat(fOtelConfigs[0])
			if errors.Is(err, os.ErrNotExist) {
				log.Println("I! running in logs-only mode")
				useragent.Get().SetComponents(&otelcol.Config{}, c)
				return ag.Run(ctx)
			}
		}
	}
	// Else start OTEL and rely on adapter package to start the logfile plugin.
	level := cwaLogger.ConvertToAtomicLevel(wlog.LogLevel())
	logger, loggerOptions := cwaLogger.NewLogger(writer, level)

	otelConfigs := fOtelConfigs
	// try merging configs together, will return nil if nothing to merge
	merged, err := mergeConfigs(otelConfigs)
	if err != nil {
		return err
	}
	if merged != nil {
		_ = os.Setenv(envconfig.CWAgentMergedOtelConfig, toyamlconfig.ToYamlConfig(merged.ToStringMap()))
		otelConfigs = []string{"env:" + envconfig.CWAgentMergedOtelConfig}
	} else {
		_ = os.Unsetenv(envconfig.CWAgentMergedOtelConfig)
	}

	providerSettings := configprovider.GetSettings(otelConfigs, logger)
	provider, err := otelcol.NewConfigProvider(providerSettings)
	if err != nil {
		return fmt.Errorf("error while initializing config provider: %v", err)
	}

	factories, err := components(c)
	if err != nil {
		return fmt.Errorf("error while adapting telegraf input plugins: %v", err)
	}

	cfg, err := provider.Get(ctx, factories)
	if err != nil {
		return err
	}

	if _, ok := os.LookupEnv(envconfig.CWAgentMergedOtelConfig); ok {
		result, err := mapstructure.Marshal(cfg)
		if err != nil {
			return fmt.Errorf("failed to marshal OTEL configuration: %v", err)
		}
		log.Printf("I! Merged OTEL configuration: \n%s\n", toyamlconfig.ToYamlConfig(result))
	}

	useragent.Get().SetComponents(cfg, c)

	params := getCollectorParams(factories, providerSettings, loggerOptions)
	cmd := otelcol.NewCommand(params)
	// *************************************************************************************************
	// ⚠️ WARNING ⚠️
	// Noticed that args of parent process get passed here to otel collector which causes failures
	// complaining about unrecognized args. So below change overwrites the args.
	// The config path below here is actually used that was set in the settings above.
	// docs: https://github.com/open-telemetry/opentelemetry-collector/blob/93cbae436ae61b832279dbbb18a0d99214b7d305/otelcol/command.go#L63
	// *************************************************************************************************
	var e []string
	for _, uri := range otelConfigs {
		e = append(e, "--config="+uri)
	}
	cmd.SetArgs(e)
	return cmd.Execute()
}

func getCollectorParams(factories otelcol.Factories, providerSettings otelcol.ConfigProviderSettings, loggingOptions []zap.Option) otelcol.CollectorSettings {
	return otelcol.CollectorSettings{
		Factories: func() (otelcol.Factories, error) {
			return factories, nil
		},
		ConfigProviderSettings: providerSettings,
		// build info is essential for populating the user agent string in otel contrib upstream exporters, like the EMF exporter
		BuildInfo: component.BuildInfo{
			Command:     "CWAgent",
			Description: "CloudWatch Agent",
			Version:     version.Number(),
		},
		LoggingOptions: loggingOptions,
	}
}

// mergeConfigs tries to merge configurations together. If nothing to merge, returns nil without an error.
func mergeConfigs(configPaths []string) (*confmap.Conf, error) {
	var loaders []confmap.Loader
	if envconfig.IsRunningInContainer() {
		content, ok := os.LookupEnv(envconfig.CWOtelConfigContent)
		if ok && len(content) > 0 {
			log.Printf("D! Merging OTEL configuration from: %s", envconfig.CWOtelConfigContent)
			loaders = append(loaders, confmap.NewByteLoader(envconfig.CWOtelConfigContent, []byte(content)))
		}
	}
	// If using environment variable or passing in more than one config
	if len(loaders) > 0 || len(configPaths) > 1 {
		log.Printf("D! Merging OTEL configurations from: %s", configPaths)
		for _, configPath := range configPaths {
			loaders = append(loaders, confmap.NewFileLoader(configPath))
		}
		result := confmap.New()
		for _, loader := range loaders {
			conf, err := loader.Load()
			if err != nil {
				return nil, fmt.Errorf("failed to load OTEL configs: %w", err)
			}
			if err = result.Merge(conf); err != nil {
				return nil, fmt.Errorf("failed to merge OTEL configs: %w", err)
			}
		}
		return result, nil
	}
	return nil, nil
}

func components(telegrafConfig *config.Config) (otelcol.Factories, error) {
	telegrafAdapter := adapter.NewAdapter(telegrafConfig)

	factories, err := defaultcomponents.Factories()
	if err != nil {
		return factories, err
	}

	// Adapted receivers from telegraf
	for _, input := range telegrafConfig.Inputs {
		registry.Register(registry.WithReceiver(telegrafAdapter.NewReceiverFactory(input.Config.Name)))
	}

	for _, apply := range registry.Options() {
		apply(&factories)
	}

	registry.Reset()

	return factories, nil
}

type program struct {
	inputFilters      []string
	outputFilters     []string
	aggregatorFilters []string
	processorFilters  []string
}

func (p *program) Start(_ service.Service) error {
	go p.run()
	return nil
}
func (p *program) run() {
	stop = make(chan struct{})
	reloadLoop(
		stop,
		p.inputFilters,
		p.outputFilters,
		p.aggregatorFilters,
		p.processorFilters,
	)
}
func (p *program) Stop(_ service.Service) error {
	close(stop)
	return nil
}

func main() {
	flag.Var(&fOtelConfigs, configprovider.OtelConfigFlagName, "YAML configuration files to run OTel pipeline")
	flag.Parse()
	if len(fOtelConfigs) == 0 {
		_ = fOtelConfigs.Set(paths.YamlConfigPath)
	}
	args := flag.Args()
	sectionFilters, inputFilters, outputFilters := []string{}, []string{}, []string{}
	if *fSectionFilters != "" {
		sectionFilters = strings.Split(":"+strings.TrimSpace(*fSectionFilters)+":", ":")
	}
	if *fInputFilters != "" {
		inputFilters = strings.Split(":"+strings.TrimSpace(*fInputFilters)+":", ":")
	}
	if *fOutputFilters != "" {
		outputFilters = strings.Split(":"+strings.TrimSpace(*fOutputFilters)+":", ":")
	}

	aggregatorFilters, processorFilters := []string{}, []string{}
	if *fAggregatorFilters != "" {
		aggregatorFilters = strings.Split(":"+strings.TrimSpace(*fAggregatorFilters)+":", ":")
	}
	if *fProcessorFilters != "" {
		processorFilters = strings.Split(":"+strings.TrimSpace(*fProcessorFilters)+":", ":")
	}

	logger.SetupLogging(logger.LogConfig{})
	if *pprofAddr != "" {
		go func() {
			pprofHostPort := *pprofAddr
			parts := strings.Split(pprofHostPort, ":")
			if len(parts) == 2 && parts[0] == "" {
				pprofHostPort = fmt.Sprintf("localhost:%s", parts[1])
			} else if parts[0] != "localhost" {
				log.Printf("W! Not starting pprof, it is restricted to localhost:nnnn")
				return
			}
			pprofHostPort = "http://" + pprofHostPort + "/debug/pprof"

			log.Printf("I! Starting pprof HTTP server at: %s\n", pprofHostPort)

			if err := http.ListenAndServe(*pprofAddr, nil); err != nil {
				log.Fatal("E! " + err.Error())
			}
		}()
	}

	if len(args) > 0 {
		switch args[0] {
		case "version":
			fmt.Println(version.Full())
			return
		case "config":
			config.PrintSampleConfig(
				sectionFilters,
				inputFilters,
				outputFilters,
				aggregatorFilters,
				processorFilters,
			)
			return
		}
	}

	// switch for flags which just do something and exit immediately
	switch {
	case *fOutputList:
		fmt.Println("Available Output Plugins: ")
		names := make([]string, 0, len(outputs.Outputs))
		for k := range outputs.Outputs {
			names = append(names, k)
		}
		sort.Strings(names)
		for _, k := range names {
			fmt.Printf("  %s\n", k)
		}
		return
	case *fInputList:
		fmt.Println("Available Input Plugins:")
		names := make([]string, 0, len(inputs.Inputs))
		for k := range inputs.Inputs {
			names = append(names, k)
		}
		sort.Strings(names)
		for _, k := range names {
			fmt.Printf("  %s\n", k)
		}
		return
	case *fVersion:
		fmt.Println(version.Full())
		return
	case *fSampleConfig:
		config.PrintSampleConfig(
			sectionFilters,
			inputFilters,
			outputFilters,
			aggregatorFilters,
			processorFilters,
		)
		return
	case *fSetEnv != "":
		if *fEnvConfig != "" {
			parts := strings.SplitN(*fSetEnv, "=", 2)
			if len(parts) == 2 {
				bytes, err := os.ReadFile(*fEnvConfig)
				if err != nil {
					log.Fatalf("E! Failed to read env config: %v", err)
				}
				envVars := map[string]string{}
				err = json.Unmarshal(bytes, &envVars)
				if err != nil {
					log.Fatalf("E! Failed to unmarshal env config: %v", err)
				}
				envVars[parts[0]] = parts[1]
				bytes, err = json.MarshalIndent(envVars, "", "\t")
				if err != nil {
					log.Fatalf("E! Failed to marshal env config: %v", err)
				}
				if err = os.WriteFile(*fEnvConfig, bytes, 0644); err != nil {
					log.Fatalf("E! Failed to update env config: %v", err)
				}
			}
		}
		return
	}

	if runtime.GOOS == "windows" && windowsRunAsService() {
		programFiles := os.Getenv("ProgramFiles")
		if programFiles == "" { // Should never happen
			programFiles = "C:\\Program Files"
		}
		svcConfig := &service.Config{
			Name:        *fServiceName,
			DisplayName: *fServiceDisplayName,
			Description: "Collects data using a series of plugins and publishes it to" +
				"another series of plugins.",
			Arguments: []string{"--config", programFiles + "\\Telegraf\\telegraf.conf"},
		}

		prg := &program{
			inputFilters:      inputFilters,
			outputFilters:     outputFilters,
			aggregatorFilters: aggregatorFilters,
			processorFilters:  processorFilters,
		}
		s, err := service.New(prg, svcConfig)
		if err != nil {
			log.Fatal("E! " + err.Error())
		}
		// Handle the --service flag here to prevent any issues with tooling that
		// may not have an interactive session, e.g. installing from Ansible.
		if *fService != "" {
			if *fTomlConfig != "" {
				svcConfig.Arguments = []string{"--config", *fTomlConfig}
			}
			if *fConfigDirectory != "" {
				svcConfig.Arguments = append(svcConfig.Arguments, "--config-directory", *fConfigDirectory)
			}
			//set servicename to service cmd line, to have a custom name after relaunch as a service
			svcConfig.Arguments = append(svcConfig.Arguments, "--service-name", *fServiceName)

			err := service.Control(s, *fService)
			if err != nil {
				log.Fatal("E! " + err.Error())
			}
			os.Exit(0)
		} else {
			// When in service mode, register eventlog target and setup default logging to eventlog
			e := RegisterEventLogger()
			if e != nil {
				log.Println("E! Cannot register event log " + e.Error())
			}
			err = s.Run()

			if err != nil {
				log.Println("E! " + err.Error())
			}
		}
	} else {
		stop = make(chan struct{})
		reloadLoop(
			stop,
			inputFilters,
			outputFilters,
			aggregatorFilters,
			processorFilters,
		)
	}
}

// Return true if Telegraf should create a Windows service.
func windowsRunAsService() bool {
	if *fService != "" {
		return true
	}

	if *fRunAsConsole {
		return false
	}

	return !service.Interactive()
}

func loadTomlConfigIntoAgent(c *config.Config) error {
	err := c.LoadConfig(*fTomlConfig)
	if err != nil {
		return err
	}

	if *fConfigDirectory != "" {
		err = c.LoadDirectory(*fConfigDirectory)
		if err != nil {
			return err
		}
	}

	return nil
}

func validateAgentFinalConfigAndPlugins(c *config.Config) error {
	if int64(c.Agent.Interval) <= 0 {
		return fmt.Errorf("agent interval must be positive, found %v", c.Agent.Interval)
	}

	if int64(c.Agent.FlushInterval) <= 0 {
		return fmt.Errorf("agent flush_interval must be positive; found %v", c.Agent.FlushInterval)
	}

	if inputPlugin, err := checkRightForBinariesFileWithInputPlugins(c.InputNames()); err != nil {
		return fmt.Errorf("validate input plugin %s failed because of %v", inputPlugin, err)
	}

	if *fSchemaTest {
		//up to this point, the given config file must be valid
		fmt.Println(version.Full())
		fmt.Printf("The given config: %v is valid\n", *fTomlConfig)
		os.Exit(0)
	}

	return nil
}

func checkRightForBinariesFileWithInputPlugins(inputPlugins []string) (string, error) {
	for _, inputPlugin := range inputPlugins {
		if inputPlugin == "nvidia_smi" {
			if err := internal.CheckNvidiaSMIBinaryRights(); err != nil {
				return "nvidia_smi", err
			}
		}
	}

	return "", nil
}<|MERGE_RESOLUTION|>--- conflicted
+++ resolved
@@ -309,13 +309,8 @@
 			}()
 		}
 	}
-<<<<<<< HEAD
-	if envconfig.IsRunningOnROSA() {
-		log.Println("I! Running on ROSA")
-=======
 	if envconfig.IsRunningInROSA() {
 		log.Println("I! Running in ROSA")
->>>>>>> 69d4e31c
 	}
 
 	if envconfig.IsSelinuxEnabled() {
