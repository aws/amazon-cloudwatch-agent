# Copyright Amazon.com, Inc. or its affiliates. All Rights Reserved.
# SPDX-License-Identifier: MIT

name: Reusable EC2 Integration Test

env:
  PRIVATE_KEY: ${{ secrets.AWS_PRIVATE_KEY  }}
  KEY_NAME: ${{ secrets.KEY_NAME }}
  TERRAFORM_AWS_ASSUME_ROLE_DURATION: 14400 # 4 hours

on:
  workflow_call:
    inputs:
      github_sha:
        required: true
        type: string
      test_repo_name:
        required: true
        type: string
      test_repo_url:
        required: true
        type: string
      test_repo_branch:
        required: true
        type: string
      test_dir:
        required: true
        type: string
      job_id:
        required: true
        type: string
      test_props:
        required: true
        type: string
      localstack_host:
        type: string
      region:
        type: string
      terraform_assume_role:
        type: string
      s3_integration_bucket:
        type: string

jobs:
  EC2IntegrationTest:
    name: 'Test'
    runs-on: ubuntu-latest
    strategy:
      fail-fast: false
      matrix:
        arrays: ${{ fromJson(inputs.test_props) }}
    permissions:
      id-token: write
      contents: read
    steps:
      - uses: actions/checkout@v3
        with:
          repository: ${{inputs.test_repo_name}}
          ref: ${{inputs.test_repo_branch}}

      - name: Configure AWS Credentials
        uses: aws-actions/configure-aws-credentials@v1
        with:
          role-to-assume: ${{ inputs.terraform_assume_role }}
          aws-region: ${{inputs.region}}
          role-duration-seconds: ${{ env.TERRAFORM_AWS_ASSUME_ROLE_DURATION }}

      - name: Echo Test Info
        run: |
          echo run cache_if_success os ${{ matrix.arrays.os }} arc ${{ matrix.arrays.arc }} test dir ${{ matrix.arrays.test_dir }}
          echo localstack input ${{ inputs.localstack_host }}

      - name: Install Terraform
        uses: hashicorp/setup-terraform@v3

      - name: Verify Terraform version
        run: terraform --version

      # nick-fields/retry@v2 starts at base dir
      - name: Terraform apply
        uses: nick-fields/retry@v2
        with:
          max_attempts: 2
          timeout_minutes: 60
          retry_wait_seconds: 5
          command: |
            if [ "${{ matrix.arrays.terraform_dir }}" != "" ]; then
              cd "${{ matrix.arrays.terraform_dir }}"
            else
              cd ${{inputs.test_dir}}
            fi

            terraform init
            if terraform apply --auto-approve \
              -var="ssh_key_value=${{env.PRIVATE_KEY}}" \
              -var="github_test_repo=${{ inputs.test_repo_url }}" \
              -var="test_name=${{ matrix.arrays.os }}" \
<<<<<<< HEAD
              -var="is_selinux_test=false" \
              -var="cwa_github_sha=${{inputs.github_sha}}" -var="install_agent=${{ matrix.arrays.installAgentCommand }}" \
=======
              -var="cwa_github_sha=${{inputs.github_sha}}" \
              -var="install_agent=${{ matrix.arrays.installAgentCommand }}" \
>>>>>>> 5e3b8318
              -var="github_test_repo_branch=${{inputs.test_repo_branch}}" \
              -var="ec2_instance_type=${{ matrix.arrays.instanceType }}" \
              -var="user=${{ matrix.arrays.username }}" \
              -var="ami=${{ matrix.arrays.ami }}" \
              -var="ca_cert_path=${{ matrix.arrays.caCertPath }}" \
              -var="arc=${{ matrix.arrays.arc }}" \
              -var="binary_name=${{ matrix.arrays.binaryName }}" \
              -var="local_stack_host_name=${{ inputs.localstack_host }}" \
              -var="region=${{ inputs.region }}" \
              -var="s3_bucket=${{ inputs.s3_integration_bucket }}" \
              -var="plugin_tests='${{ github.event.inputs.plugins }}'" \
              -var="excluded_tests='${{ matrix.arrays.excludedTests }}'" \
              -var="ssh_key_name=${{env.KEY_NAME}}" \
              -var="test_dir=${{ matrix.arrays.test_dir }}" \
              -var="agent_start=${{ matrix.arrays.agentStartCommand }}"; then terraform destroy -var="region=${{ inputs.region }}" -var="ami=${{ matrix.arrays.ami }}" -auto-approve
            else
              terraform destroy -var="region=${{ inputs.region }}" -var="ami=${{ matrix.arrays.ami }}" -auto-approve && exit 1
            fi
      #This is here just in case workflow cancel
      - name: Terraform destroy
        if: ${{ cancelled() || failure() }}
        uses: nick-fields/retry@v2
        with:
          max_attempts: 2
          timeout_minutes: 8
          retry_wait_seconds: 5
          command: |
            if [ "${{ matrix.arrays.terraform_dir }}" != "" ]; then
              cd "${{ matrix.arrays.terraform_dir }}"
            else
              cd ${{inputs.test_dir}}
            fi
            
            terraform destroy -var="region=${{ inputs.region }}" -var="ami=${{ matrix.arrays.ami }}" --auto-approve<|MERGE_RESOLUTION|>--- conflicted
+++ resolved
@@ -65,6 +65,13 @@
           aws-region: ${{inputs.region}}
           role-duration-seconds: ${{ env.TERRAFORM_AWS_ASSUME_ROLE_DURATION }}
 
+      - name: Cache if success
+        id: cache_if_success
+        uses: actions/cache@v3
+        with:
+          path: go.mod
+          key: ${{inputs.region}}-${{ github.sha }}-${{ matrix.arrays.os }}-${{ matrix.arrays.arc }}-${{ matrix.arrays.test_dir }}
+
       - name: Echo Test Info
         run: |
           echo run cache_if_success os ${{ matrix.arrays.os }} arc ${{ matrix.arrays.arc }} test dir ${{ matrix.arrays.test_dir }}
@@ -78,6 +85,7 @@
 
       # nick-fields/retry@v2 starts at base dir
       - name: Terraform apply
+        if: steps.cache_if_success.outputs.cache-hit != 'true'
         uses: nick-fields/retry@v2
         with:
           max_attempts: 2
@@ -95,13 +103,9 @@
               -var="ssh_key_value=${{env.PRIVATE_KEY}}" \
               -var="github_test_repo=${{ inputs.test_repo_url }}" \
               -var="test_name=${{ matrix.arrays.os }}" \
-<<<<<<< HEAD
               -var="is_selinux_test=false" \
-              -var="cwa_github_sha=${{inputs.github_sha}}" -var="install_agent=${{ matrix.arrays.installAgentCommand }}" \
-=======
               -var="cwa_github_sha=${{inputs.github_sha}}" \
               -var="install_agent=${{ matrix.arrays.installAgentCommand }}" \
->>>>>>> 5e3b8318
               -var="github_test_repo_branch=${{inputs.test_repo_branch}}" \
               -var="ec2_instance_type=${{ matrix.arrays.instanceType }}" \
               -var="user=${{ matrix.arrays.username }}" \
