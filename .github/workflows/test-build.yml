--- conflicted
+++ resolved
@@ -117,7 +117,6 @@
       id-token: write
       contents: read
     steps:
-<<<<<<< HEAD
         - uses: actions/checkout@v3
 
         - name: Configure AWS Credentials
@@ -148,94 +147,6 @@
         - name: Set up QEMU
           if: contains(inputs.BucketKey, 'test') == false || steps.cached_binaries.outputs.cache-hit == false
           uses: docker/setup-qemu-action@v1
-=======
-      - uses: actions/checkout@v3
-        with:
-          repository: ${{env.CWA_GITHUB_TEST_REPO_NAME}}
-
-      - name: Set up Go 1.x
-        uses: actions/setup-go@v4
-        with:
-          go-version: ~1.21.1
-
-      - name: Configure AWS Credentials
-        uses: aws-actions/configure-aws-credentials@v2
-        with:
-          role-to-assume: ${{ secrets.TERRAFORM_AWS_ASSUME_ROLE }}
-          aws-region: us-west-2
-
-      - name: Cache win zip
-        id: cached_win_zip
-        uses: actions/cache@v3
-        with:
-          key: "cached_win_zip_${{ github.sha }}"
-          path: go.mod
-
-      - name: Copy binary
-        if: contains(inputs.BucketKey, 'test') == false || steps.cached_win_zip.outputs.cache-hit == false
-        run: |
-          aws s3 cp s3://${{ secrets.S3_INTEGRATION_BUCKET }}/${{ inputs.BucketKey }} . --recursive
-      - name: Unzip
-        if: contains(inputs.BucketKey, 'test') == false || steps.cached_win_zip.outputs.cache-hit == false
-        run: |
-          sudo apt install unzip
-          unzip windows/amd64/amazon-cloudwatch-agent.zip -d windows-agent
-      - name: Create msi dep folder and copy deps
-        if: contains(inputs.BucketKey, 'test') == false || steps.cached_win_zip.outputs.cache-hit == false
-        run: |
-          export version=$(cat CWAGENT_VERSION)
-          echo cw agent version $version
-          mkdir msi_dep
-          cp -r msi/tools/. msi_dep/
-          cp -r windows-agent/amazon-cloudwatch-agent/. msi_dep/
-          go run msi/tools/msiversion/msiversionconverter.go $version msi_dep/amazon-cloudwatch-agent.wxs '<version>'
-          go run msi/tools/msiversion/msiversionconverter.go $version msi_dep/manifest.json __VERSION__
-
-      - name: Zip
-        if: contains(inputs.BucketKey, 'test') == false || steps.cached_win_zip.outputs.cache-hit == false
-        run: |
-          sudo apt install zip
-          zip buildMSI.zip msi_dep/*
-
-      - name: Upload zip
-        if: contains(inputs.BucketKey, 'test') == false || steps.cached_win_zip.outputs.cache-hit == false
-        run: aws s3 cp buildMSI.zip s3://${{ secrets.S3_INTEGRATION_BUCKET }}/${{ inputs.BucketKey }}/buildMSI.zip
-
-  MakeMacPkg:
-    name: 'MakeMacPkg'
-    runs-on: macos-11
-    permissions:
-      id-token: write
-      contents: read
-    steps:
-      - uses: actions/checkout@v3
-        with:
-          path: cwa
-          fetch-depth: 0
-
-      - uses: actions/checkout@v3
-        with:
-          repository: ${{env.CWA_GITHUB_TEST_REPO_NAME}}
-          path: test
-
-      - name: Set up Go 1.x
-        uses: actions/setup-go@v4
-        with:
-          go-version: ~1.21.1
-
-      - name: Configure AWS Credentials
-        uses: aws-actions/configure-aws-credentials@v2
-        with:
-          role-to-assume: ${{ secrets.TERRAFORM_AWS_ASSUME_ROLE }}
-          aws-region: us-west-2
-
-      - name: Cache binaries
-        id: cached_binaries
-        uses: actions/cache@v3
-        with:
-          key: "cached-binaries-${{ runner.os }}-${{ inputs.BucketKey }}"
-          path: go.mod
->>>>>>> 5deb8c96
 
       # Build dir is ignored in our .dockerignore thus need to copy to another dir.
         - name: Copy Binary For Agent Image Build
