# Copyright Amazon.com, Inc. or its affiliates. All Rights Reserved.
# SPDX-License-Identifier: MIT

name: Previous Performance Test
env:
  PRIVATE_KEY: ${{ secrets.AWS_PRIVATE_KEY  }}
  TERRAFORM_AWS_ASSUME_ROLE: ${{ secrets.TERRAFORM_AWS_ASSUME_ROLE }}
  S3_INTEGRATION_BUCKET: ${{ secrets.S3_INTEGRATION_BUCKET }}
  KEY_NAME: ${{ secrets.KEY_NAME }}
  VPC_SECURITY_GROUPS_IDS: ${{ secrets.VPC_SECURITY_GROUPS_IDS }}
  IAM_ROLE: ${{ secrets.IAM_ROLE }}
  GPG_PRIVATE_KEY: ${{ secrets.GPG_PRIVATE_KEY }}
  PASSPHRASE: ${{ secrets.PASSPHRASE }}
  GPG_KEY_NAME: ${{ secrets.GPG_KEY_NAME }}
  GPG_TTY: $(tty)
  ECR_INTEGRATION_TEST_REPO: "cwagent-integration-test"
on:
  push:
    branches:
      - previousReleases
    
  workflow_dispatch:

concurrency:
  group: ${{ github.workflow }}-${{ github.ref_name }}
  cancel-in-progress: true

jobs:
  GenerateTestMatrix:
    name: 'GenerateTestMatrix'
    runs-on: ubuntu-latest
    outputs:
      ec2_linux_matrix: ${{ steps.set-matrix.outputs.ec2_linux_matrix }}
      ec2_old_performance_matrix: ${{steps.set-matrix.outputs.ec2_old_performance_matrix}}
      ec2_windows_matrix: ${{ steps.set-matrix.outputs.ec2_windows_matrix }}
      ecs_fargate_matrix: ${{ steps.set-matrix.outputs.ecs_fargate_matrix }}
    steps:
      - uses: actions/checkout@v2

      - name: Set up Go 1.x
        uses: actions/setup-go@v2
        with:
          go-version: ~1.18.3
      - name: Generate matrix
        id: set-matrix
        run: |
          export SHA_DATA=${{ steps.sha.outputs.sha_short }}
          go run --tags=generator integration/generator/test_case_generator.go
          echo "::set-output name=ec2_linux_matrix::$(echo $(cat integration/generator/resources/ec2_linux_complete_test_matrix.json))"
          echo "::set-output name=ec2_old_performance_matrix::$(echo $(cat integration/generator/resources/ec2_performance_old_test_matrix.json))"
          echo "::set-output name=ec2_windows_matrix::$(echo $(cat integration/generator/resources/ec2_windows_complete_test_matrix.json))"
          echo "::set-output name=ecs_fargate_matrix::$(echo $(cat integration/generator/resources/ecs_fargate_complete_test_matrix.json))"

      - name: Echo test plan matrix
        run: |
          echo ${{ steps.set-matrix.outputs.ec2_linux_matrix }}
          echo ${{ steps.set-matrix.outputs.ec2_old_performance_matrix}}
          echo ${{ steps.set-matrix.outputs.ec2_windows_matrix }}
          echo ${{ steps.set-matrix.outputs.ecs_fargate_matrix }}
      - name: Echo performance matrix
        run: |
          echo ${{ steps.set-matrix.outputs.ec2_old_performance_matrix}}

  StartLocalStack:
      name: 'StartLocalStack'
      runs-on: ubuntu-latest
      defaults:
        run:
          working-directory: integration/terraform/ec2/localstack
      outputs:
        local_stack_host_name: ${{ steps.localstack.outputs.local_stack_host_name }}
      permissions:
        id-token: write
        contents: read
      steps:
        - uses: actions/checkout@v2

        - name: Configure AWS Credentials
          uses: aws-actions/configure-aws-credentials@v1
          with:
            role-to-assume: ${{ env.TERRAFORM_AWS_ASSUME_ROLE }}
            aws-region: us-west-2

        - name: Verify Terraform version
          run: terraform --version

        - name: Terraform init
          run: terraform init

        - name: Terraform apply
          id: localstack
          run: >
            echo run terraform and execute test code &&
            terraform apply --auto-approve
            -var="ssh_key=${PRIVATE_KEY}"
            -var="github_repo=${GITHUB_SERVER_URL}/${GITHUB_REPOSITORY}.git"
            -var="github_sha=${GITHUB_SHA}" 
            -var="s3_bucket=${S3_INTEGRATION_BUCKET}"
            -var="key_name=${KEY_NAME}" &&
            LOCAL_STACK_HOST_NAME=$(terraform output -raw public_dns) &&
            echo $LOCAL_STACK_HOST_NAME &&
            echo "::set-output name=local_stack_host_name::$LOCAL_STACK_HOST_NAME" &&
            aws s3 cp terraform.tfstate s3://${S3_INTEGRATION_BUCKET}/integration-test/local-stack-terraform-state/${GITHUB_SHA}/terraform.tfstate

  StopLocalStack:
    name: 'StopLocalStack'
    runs-on: ubuntu-latest
    if: ${{ always() }}
    needs: [ StartLocalStack,PerformanceTrackingTest ]
    defaults:
      run:
        working-directory: integration/terraform/ec2/localstack
    permissions:
      id-token: write
      contents: read
    steps:
      - uses: actions/checkout@v2

      - name: Configure AWS Credentials
        uses: aws-actions/configure-aws-credentials@v1
        with:
          role-to-assume: ${{ env.TERRAFORM_AWS_ASSUME_ROLE }}
          aws-region: us-west-2

      - name: Copy state
        run: aws s3 cp s3://${S3_INTEGRATION_BUCKET}/integration-test/local-stack-terraform-state/${GITHUB_SHA}/terraform.tfstate .

      - name: Verify Terraform version
        run: terraform --version

      - name: Terraform init
        run: terraform init

      - name: Terraform destroy
        run: terraform destroy --auto-approve

  PerformanceTrackingTest:
    name: "PerformanceTrackingTest"
    needs: [StartLocalStack, GenerateTestMatrix]
    runs-on: ubuntu-latest
    permissions:
      id-token: write
      contents: read
    strategy:
      fail-fast: false
      matrix:
        arrays: ${{ fromJson(needs.GenerateTestMatrix.outputs.ec2_old_performance_matrix) }}
    steps:
      - uses: actions/checkout@v2

      - name: Configure AWS Credentials
        uses: aws-actions/configure-aws-credentials@v1
        with:
          role-to-assume: ${{ secrets.TERRAFORM_AWS_ASSUME_ROLE }}
          aws-region: us-west-2

      - name: Cache if success
        id: performance-tracking
        uses: actions/cache@v2
        with:
          path: go.mod
          key: performance-tracking-test-${{ github.sha }}

      - name: Echo Test Info
        run: echo run performance-tracking
      - name: Verify Terraform version
        run: terraform --version
      - name: ReleaseTag
        run: echo ${{ matrix.arrays.releaseName }}
     #
      - name: Terraform apply
        if: steps.ec2-linux-integration-test.outputs.cache-hit != 'true'
        uses: nick-invision/retry@v2
        with:
          max_attempts: 1
          timeout_minutes: 60
          retry_wait_seconds: 5
          command: |
            cd integration/terraform/ec2/old
            terraform init
            if terraform apply --auto-approve \
              -var="ssh_key=${PRIVATE_KEY}" -var="github_repo=${GITHUB_SERVER_URL}/${GITHUB_REPOSITORY}.git" \
              -var="github_sha=${GITHUB_SHA}" -var="install_agent=${{ matrix.arrays.installAgentCommand }}" \
              -var="user=${{ matrix.arrays.username }}" \
              -var="ami=${{ matrix.arrays.ami }}" \
              -var="ca_cert_path=${{ matrix.arrays.caCertPath }}" \
              -var="arc=${{ matrix.arrays.arc }}" \
              -var="binary_name=${{ matrix.arrays.binaryName }}" \
              -var="local_stack_host_name=${{ needs.StartLocalStack.outputs.local_stack_host_name }}" \
              -var="s3_bucket=${S3_INTEGRATION_BUCKET}" \
              -var="key_name=${KEY_NAME}" \
              -var="old_sha=${{matrix.arrays.commitSHA}}" \
              -var="old_sha_date=${{ matrix.arrays.commitSHADate }}" \
              -var="old_release_name=${{ matrix.arrays.releaseName }}" \
              -var="test_name=cw-integ-test-${{ matrix.arrays.os }}" \
              -var="performance_number_of_logs=${{ matrix.arrays.performance_number_of_logs}}"\
              -var="test_dir=${{ matrix.arrays.test_dir }}" ; then terraform destroy -auto-approve
            else
              terraform destroy -auto-approve && exit 1
            fi
<<<<<<< HEAD
      
=======
      - name: Update as release
        run: |
          cd integration/test/performancetest
          export IS_RELEASE=true
          export SHA=${{matrix.arrays.commitSHA}}
          export RELEASE_NAME=${{matrix.arrays.releaseName}}
          go test -run TestUpdateCommit -p 1 -v --tags=integration
>>>>>>> d0f11f9b
      #This is here just in case workflow cancel
      - name: Terraform destroy
        if: ${{ cancelled() && steps.ec2-linux-integration-test.outputs.cache-hit != 'true' }}
        uses: nick-invision/retry@v2
        with:
          max_attempts: 1
          timeout_minutes: 8
          retry_wait_seconds: 5
          command: cd integration/terraform/ec2/linux && terraform destroy --auto-approve<|MERGE_RESOLUTION|>--- conflicted
+++ resolved
@@ -198,17 +198,6 @@
             else
               terraform destroy -auto-approve && exit 1
             fi
-<<<<<<< HEAD
-      
-=======
-      - name: Update as release
-        run: |
-          cd integration/test/performancetest
-          export IS_RELEASE=true
-          export SHA=${{matrix.arrays.commitSHA}}
-          export RELEASE_NAME=${{matrix.arrays.releaseName}}
-          go test -run TestUpdateCommit -p 1 -v --tags=integration
->>>>>>> d0f11f9b
       #This is here just in case workflow cancel
       - name: Terraform destroy
         if: ${{ cancelled() && steps.ec2-linux-integration-test.outputs.cache-hit != 'true' }}
