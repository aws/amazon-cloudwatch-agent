# Copyright Amazon.com, Inc. or its affiliates. All Rights Reserved.
# SPDX-License-Identifier: MIT

name: Run Integration Tests
env:
  PRIVATE_KEY: ${{ secrets.AWS_PRIVATE_KEY  }}
  TERRAFORM_AWS_ASSUME_ROLE: ${{ vars.TERRAFORM_AWS_ASSUME_ROLE }}
  TERRAFORM_AWS_ASSUME_ROLE_DURATION: 14400 # 4 hours
  S3_INTEGRATION_BUCKET: ${{ vars.S3_INTEGRATION_BUCKET }}
  KEY_NAME: ${{ secrets.KEY_NAME }}
  CF_IAM_ROLE: ${{ secrets.CF_IAM_ROLE }}
  CF_KEY_NAME: ${{ secrets.CF_KEY_NAME }}
  ECR_INTEGRATION_TEST_REPO: "cwagent-integration-test"
  CWA_GITHUB_TEST_REPO_NAME: "pkkokane28/amazon-cloudwatch-agent-test"
  CWA_GITHUB_TEST_REPO_URL: "https://github.com/pkkokane28/amazon-cloudwatch-agent-test.git"
<<<<<<< HEAD
  CWA_GITHUB_TEST_REPO_BRANCH: "main"
=======
  CWA_GITHUB_TEST_REPO_BRANCH: "cw-scad"
>>>>>>> 971e11a6
  TERRAFORM_AWS_ASSUME_ROLE_ITAR: ${{ vars.TERRAFORM_AWS_ASSUME_ROLE_ITAR }}
  S3_INTEGRATION_BUCKET_ITAR: ${{ vars.S3_INTEGRATION_BUCKET_ITAR }}
  TERRAFORM_AWS_ASSUME_ROLE_CN: ${{ vars.TERRAFORM_AWS_ASSUME_ROLE_CN }}
  S3_INTEGRATION_BUCKET_CN: ${{ vars.S3_INTEGRATION_BUCKET_CN }}

on:
  workflow_dispatch:
    inputs:
      build_run_id:
        description: 'The ID of the build-test-artifacts workflow run'
        type: number
        required: true
      build_sha:
        description: 'The SHA of the build-test-artifacts workflow run'
        type: string
        required: true

concurrency:
  group: ${{ github.workflow }}-${{ github.ref_name }}
  cancel-in-progress: true

jobs:
  CheckBuildTestArtifacts:
    runs-on: ubuntu-latest
    steps:
      - run: |
          if [[ ${{ inputs.build_sha }} == ${{ github.sha }} ]]; then
            echo "Build SHA matches test SHA"
          else
            echo "Build SHA does not match test SHA"
            exit 1
          fi
      - run: |
          conclusion=$(gh run view ${{ inputs.build_run_id }} --repo $GITHUB_REPOSITORY --json conclusion -q '.conclusion')
          if [[ $conclusion == "success" ]]; then
            echo "Run succeeded"
          else
            echo "Run failed"
            exit 1
          fi
        env:
          GH_TOKEN: ${{ secrets.GITHUB_TOKEN }}

  GenerateTestMatrix:
    needs: [ CheckBuildTestArtifacts ]
    name: 'GenerateTestMatrix'
    runs-on: ubuntu-latest
    outputs:
      ec2_gpu_matrix: ${{ steps.set-matrix.outputs.ec2_gpu_matrix }}
      ec2_linux_matrix: ${{ steps.set-matrix.outputs.ec2_linux_matrix }}
      ec2_windows_matrix: ${{ steps.set-matrix.outputs.ec2_windows_matrix }}
      ec2_mac_matrix: ${{ steps.set-matrix.outputs.ec2_mac_matrix }}
      ec2_performance_matrix: ${{steps.set-matrix.outputs.ec2_performance_matrix}}
      ec2_windows_performance_matrix: ${{steps.set-matrix.outputs.ec2_windows_performance_matrix}}
      ec2_stress_matrix: ${{steps.set-matrix.outputs.ec2_stress_matrix}}
      ec2_windows_stress_matrix: ${{steps.set-matrix.outputs.ec2_windows_stress_matrix}}
      ecs_ec2_launch_daemon_matrix: ${{ steps.set-matrix.outputs.ecs_ec2_launch_daemon_matrix }}
      ecs_fargate_matrix: ${{ steps.set-matrix.outputs.ecs_fargate_matrix }}
      eks_daemon_matrix: ${{ steps.set-matrix.outputs.eks_daemon_matrix }}
      eks_deployment_matrix: ${{ steps.set-matrix.outputs.eks_deployment_matrix }}
      ec2_linux_itar_matrix: ${{ steps.set-matrix.outputs.ec2_linux_itar_matrix }}
      ec2_linux_china_matrix: ${{ steps.set-matrix.outputs.ec2_linux_china_matrix }}
      eks_addon_matrix: ${{ steps.set-matrix.outputs.eks_addon_matrix }}
    steps:
      - uses: actions/checkout@v3
        with:
          repository: ${{env.CWA_GITHUB_TEST_REPO_NAME}}
          ref: ${{env.CWA_GITHUB_TEST_REPO_BRANCH}}

      - name: Set up Go 1.x
        uses: actions/setup-go@v4
        with:
          go-version: ~1.22.2

      - name: Generate matrix
        id: set-matrix
        run: |
          go run --tags=generator generator/test_case_generator.go
          echo "::set-output name=ec2_gpu_matrix::$(echo $(cat generator/resources/ec2_gpu_complete_test_matrix.json))"
          echo "::set-output name=eks_addon_matrix::$(echo $(cat generator/resources/eks_addon_complete_test_matrix.json))"
          echo "::set-output name=ec2_linux_matrix::$(echo $(cat generator/resources/ec2_linux_complete_test_matrix.json))"
          echo "::set-output name=ec2_windows_matrix::$(echo $(cat generator/resources/ec2_windows_complete_test_matrix.json))"
          echo "::set-output name=ec2_mac_matrix::$(echo $(cat generator/resources/ec2_mac_complete_test_matrix.json))"
          echo "::set-output name=ec2_performance_matrix::$(echo $(cat generator/resources/ec2_performance_complete_test_matrix.json))"
          echo "::set-output name=ec2_windows_performance_matrix::$(echo $(cat generator/resources/ec2_windows_performance_complete_test_matrix.json))"
          echo "::set-output name=ec2_stress_matrix::$(echo $(cat generator/resources/ec2_stress_complete_test_matrix.json))"
          echo "::set-output name=ec2_windows_stress_matrix::$(echo $(cat generator/resources/ec2_windows_stress_complete_test_matrix.json))"
          echo "::set-output name=ecs_ec2_launch_daemon_matrix::$(echo $(cat generator/resources/ecs_ec2_daemon_complete_test_matrix.json))"
          echo "::set-output name=ecs_fargate_matrix::$(echo $(cat generator/resources/ecs_fargate_complete_test_matrix.json))"
          echo "::set-output name=eks_daemon_matrix::$(echo $(cat generator/resources/eks_daemon_complete_test_matrix.json))"
          echo "::set-output name=eks_deployment_matrix::$(echo $(cat generator/resources/eks_deployment_complete_test_matrix.json))"
          echo "::set-output name=ec2_linux_itar_matrix::$(echo $(cat generator/resources/ec2_linux_itar_complete_test_matrix.json))"
          echo "::set-output name=ec2_linux_china_matrix::$(echo $(cat generator/resources/ec2_linux_china_complete_test_matrix.json))"

      - name: Echo test plan matrix
        run: |
          echo "ec2_gpu_matrix: ${{ steps.set-matrix.outputs.ec2_gpu_matrix }}"
          echo "eks_addon_matrix: ${{ steps.set-matrix.outputs.eks_addon_matrix }}"
          echo "ec2_linux_matrix: ${{ steps.set-matrix.outputs.ec2_linux_matrix }}"
          echo "ec2_windows_matrix: ${{ steps.set-matrix.outputs.ec2_windows_matrix }}"
          echo "ec2_mac_matrix: ${{ steps.set-matrix.outputs.ec2_mac_matrix }}"
          echo "ec2_performance_matrix: ${{ steps.set-matrix.outputs.ec2_performance_matrix}}"
          echo "ec2_windows_performance_matrix: ${{ steps.set-matrix.outputs.ec2_windows_performance_matrix}}"
          echo "ec2_stress_matrix: ${{ steps.set-matrix.outputs.ec2_stress_matrix}}"
          echo "ec2_windows_stress_matrix: ${{ steps.set-matrix.outputs.ec2_windows_stress_matrix}}"
          echo "ecs_ec2_launch_daemon_matrix: ${{ steps.set-matrix.outputs.ecs_ec2_launch_daemon_matrix }}"
          echo "ecs_fargate_matrix: ${{ steps.set-matrix.outputs.ecs_fargate_matrix }}"
          echo "eks_daemon_matrix: ${{ steps.set-matrix.outputs.eks_daemon_matrix }}"
          echo "eks_deployment_matrix: ${{ steps.set-matrix.outputs.eks_deployment_matrix }}"
          echo "ec2_linux_itar_matrix: ${{ steps.set-matrix.outputs.ec2_linux_itar_matrix }}"
          echo "ec2_linux_china_matrix: ${{ steps.set-matrix.outputs.ec2_linux_china_matrix }}"

  CloudformationTest:
    needs: [GenerateTestMatrix]
    name: 'CFTest'
    runs-on: ubuntu-latest
    strategy:
      fail-fast: false
    permissions:
      id-token: write
      contents: read
    steps:
      - uses: actions/checkout@v3
        with:
          repository: ${{env.CWA_GITHUB_TEST_REPO_NAME}}
          ref: ${{env.CWA_GITHUB_TEST_REPO_BRANCH}}
          path: test

      - name: Set up Go 1.x
        uses: actions/setup-go@v2
        with:
          go-version: ~1.22.2

      - name: Configure AWS Credentials
        uses: aws-actions/configure-aws-credentials@v2
        with:
          role-to-assume: ${{ env.TERRAFORM_AWS_ASSUME_ROLE }}
          aws-region: us-west-2
          role-duration-seconds: ${{ env.TERRAFORM_AWS_ASSUME_ROLE_DURATION }}

      - name: Cache if success
        id: cf-integration-test
        uses: actions/cache@v2
        with:
          path: go.mod
          key: "cf-integration-${{ github.sha }}-test"

      - name: Test cf
        if: steps.ec2-linux-integration-test.outputs.cache-hit != 'true'
        run: |
          cd test/test/cloudformation
          go test -timeout 1h -package_path=s3://${S3_INTEGRATION_BUCKET}/integration-test/binary/${{ github.sha }}/linux/amd64/amazon-cloudwatch-agent.rpm -iam_role=${CF_IAM_ROLE} -key_name=${CF_KEY_NAME} -metric_name=mem_used_percent

  StartLocalStack:
    name: 'StartLocalStack'
    needs: [OutputEnvVariables]
    uses: ./.github/workflows/start-localstack.yml
    secrets: inherit
    permissions:
      id-token: write
      contents: read
    with:
      region: us-west-2
      test_repo_name: ${{ needs.OutputEnvVariables.outputs.CWA_GITHUB_TEST_REPO_NAME }}
      test_repo_branch: ${{ needs.OutputEnvVariables.outputs.CWA_GITHUB_TEST_REPO_BRANCH }}
      terraform_assume_role: ${{ vars.TERRAFORM_AWS_ASSUME_ROLE }}
      test_repo_url: ${{ needs.OutputEnvVariables.outputs.CWA_GITHUB_TEST_REPO_URL }}
      github_sha: ${{github.sha}}
      s3_integration_bucket: ${{ vars.S3_INTEGRATION_BUCKET }}

  StartLocalStackITAR:
    name: 'StartLocalStackITAR'
    needs: [OutputEnvVariables]
    uses: ./.github/workflows/start-localstack.yml
    secrets: inherit
    permissions:
      id-token: write
      contents: read
    with:
      region: us-gov-east-1
      test_repo_name: ${{ needs.OutputEnvVariables.outputs.CWA_GITHUB_TEST_REPO_NAME }}
      test_repo_branch: ${{ needs.OutputEnvVariables.outputs.CWA_GITHUB_TEST_REPO_BRANCH }}
      terraform_assume_role: ${{ vars.TERRAFORM_AWS_ASSUME_ROLE_ITAR }}
      test_repo_url: ${{ needs.OutputEnvVariables.outputs.CWA_GITHUB_TEST_REPO_URL }}
      github_sha: ${{github.sha}}
      s3_integration_bucket: ${{ vars.S3_INTEGRATION_BUCKET_ITAR }}

  StartLocalStackCN:
    name: 'StartLocalStackCN'
    needs: [ OutputEnvVariables ]
    uses: ./.github/workflows/start-localstack.yml
    secrets: inherit
    permissions:
      id-token: write
      contents: read
    with:
      region: cn-north-1
      test_repo_name: ${{ needs.OutputEnvVariables.outputs.CWA_GITHUB_TEST_REPO_NAME }}
      test_repo_branch: ${{ needs.OutputEnvVariables.outputs.CWA_GITHUB_TEST_REPO_BRANCH }}
      terraform_assume_role: ${{ vars.TERRAFORM_AWS_ASSUME_ROLE_CN }}
      test_repo_url: ${{ needs.OutputEnvVariables.outputs.CWA_GITHUB_TEST_REPO_URL }}
      github_sha: ${{github.sha}}
      s3_integration_bucket: ${{ vars.S3_INTEGRATION_BUCKET_CN }}



  EC2NvidiaGPUIntegrationTest:
    needs: [ StartLocalStack, GenerateTestMatrix ]
    name: 'EC2NVIDIAGPUIntegrationTest'
    runs-on: ubuntu-latest
    strategy:
      fail-fast: false
      matrix:
        arrays: ${{ fromJson(needs.GenerateTestMatrix.outputs.ec2_gpu_matrix) }}
    permissions:
      id-token: write
      contents: read
    steps:
      - uses: actions/checkout@v3
        with:
          repository: ${{env.CWA_GITHUB_TEST_REPO_NAME}}
          ref: ${{env.CWA_GITHUB_TEST_REPO_BRANCH}}

      - name: Configure AWS Credentials
        uses: aws-actions/configure-aws-credentials@v2
        with:
          role-to-assume: ${{ env.TERRAFORM_AWS_ASSUME_ROLE }}
          aws-region: us-west-2
          role-duration-seconds: ${{ env.TERRAFORM_AWS_ASSUME_ROLE_DURATION }}

      - name: Cache if success
        id: ec2-linux-integration-test
        uses: actions/cache@v3
        with:
          path: go.mod
          key: ec2-nvidia-integration-test-${{ github.sha }}-${{ matrix.arrays.os }}-${{ matrix.arrays.arc }}-${{ matrix.arrays.test_dir }}

      - name: Echo Test Info
        run: echo run on ec2 instance os ${{ matrix.arrays.os }} arc ${{ matrix.arrays.arc }} test dir ${{ matrix.arrays.test_dir }}

      - name: Verify Terraform version
        run: terraform --version

      # nick-fields/retry@v2 starts at base dir
      - name: Terraform apply
        if: ${{ matrix.arrays.family == 'linux' && steps.ec2-nvidia-integration-test.outputs.cache-hit != 'true' }}
        uses: nick-fields/retry@v2
        with:
          max_attempts: 3
          timeout_minutes: 30
          retry_wait_seconds: 5
          command: |
            if [ "${{ matrix.arrays.terraform_dir }}" != "" ]; then
              cd "${{ matrix.arrays.terraform_dir }}"
            else
              cd terraform/ec2/linux
            fi

            terraform init
            if terraform apply --auto-approve \
              -var="ssh_key_value=${PRIVATE_KEY}" -var="github_test_repo=${{env.CWA_GITHUB_TEST_REPO_URL}}" \
              -var="test_name=${{ matrix.arrays.os }}" \
              -var="cwa_github_sha=${GITHUB_SHA}" -var="install_agent=${{ matrix.arrays.installAgentCommand }}" \
              -var="github_test_repo_branch=${{env.CWA_GITHUB_TEST_REPO_BRANCH}}" \
              -var="ec2_instance_type=${{ matrix.arrays.instanceType }}" \
              -var="user=${{ matrix.arrays.username }}" \
              -var="ami=${{ matrix.arrays.ami }}" \
              -var="ca_cert_path=${{ matrix.arrays.caCertPath }}" \
              -var="arc=${{ matrix.arrays.arc }}" \
              -var="binary_name=${{ matrix.arrays.binaryName }}" \
              -var="local_stack_host_name=${{ needs.StartLocalStack.outputs.local_stack_host_name }}" \
              -var="s3_bucket=${S3_INTEGRATION_BUCKET}" \
              -var="ssh_key_name=${KEY_NAME}" \
              -var="test_dir=${{ matrix.arrays.test_dir }}" ; then terraform destroy -auto-approve
            else
              terraform destroy -auto-approve && exit 1
            fi
      - name: Terraform apply
        if: ${{ matrix.arrays.family == 'window' && steps.ec2-nvidia-integration-test.outputs.cache-hit != 'true' }}
        uses: nick-fields/retry@v2
        with:
          max_attempts: 3
          timeout_minutes: 30
          retry_wait_seconds: 5
          command: |
            if [ "${{ matrix.arrays.terraform_dir }}" != "" ]; then
              cd "${{ matrix.arrays.terraform_dir }}"
            else
              cd terraform/ec2/win
            fi
            terraform init
            if terraform apply --auto-approve \
              -var="ssh_key_value=${PRIVATE_KEY}" -var="ssh_key_name=${KEY_NAME}" \
              -var="github_repo=${{env.CWA_GITHUB_TEST_REPO_URL}}" \
              -var="cwa_github_sha=${GITHUB_SHA}" -var="ami=${{ matrix.arrays.ami }}" \
              -var="test_dir=${{ matrix.arrays.test_dir }}" \
              -var="ec2_instance_type=${{ matrix.arrays.instanceType }}" \
              -var="github_test_repo=${{env.CWA_GITHUB_TEST_REPO_URL}}" \
              -var="github_test_repo_branch=${{env.CWA_GITHUB_TEST_REPO_BRANCH}}" \
              -var="s3_bucket=${S3_INTEGRATION_BUCKET}" ; then terraform destroy -auto-approve
            else
              terraform destroy -auto-approve && exit 1
            fi
      #This is here just in case workflow cancel
      - name: Terraform destroy
        if: ${{ cancelled() || failure() }}
        uses: nick-fields/retry@v2
        with:
          max_attempts: 3
          timeout_minutes: 8
          retry_wait_seconds: 5
          command: |
            if [ "${{ matrix.arrays.terraform_dir }}" != "" ]; then
              cd "${{ matrix.arrays.terraform_dir }}"
            elif if "${{ matrix.arrays.os }}" == window; then
              cd terraform/ec2/win
            else
              cd terraform/ec2/linux
            fi
            terraform destroy --auto-approve

  OutputEnvVariables:
    needs: [CheckBuildTestArtifacts]
    name: 'OutputEnvVariables'
    runs-on: ubuntu-latest
    outputs:
      CWA_GITHUB_TEST_REPO_NAME: ${{ steps.set-outputs.outputs.CWA_GITHUB_TEST_REPO_NAME }}
      CWA_GITHUB_TEST_REPO_URL: ${{ steps.set-outputs.outputs.CWA_GITHUB_TEST_REPO_URL }}
      CWA_GITHUB_TEST_REPO_BRANCH: ${{ steps.set-outputs.outputs.CWA_GITHUB_TEST_REPO_BRANCH }}
    steps:
      - uses: actions/checkout@v3
        with:
          repository: ${{env.CWA_GITHUB_TEST_REPO_NAME}}
          ref: ${{env.CWA_GITHUB_TEST_REPO_BRANCH}}

      - name: Set up Go 1.x
        uses: actions/setup-go@v4
        with:
          go-version: ~1.22.2

      - name: SetOutputs
        id: set-outputs
        run: |
          echo "::set-output name=CWA_GITHUB_TEST_REPO_NAME::${{ env.CWA_GITHUB_TEST_REPO_NAME }}"
          echo "::set-output name=CWA_GITHUB_TEST_REPO_URL::${{ env.CWA_GITHUB_TEST_REPO_URL }}"
          echo "::set-output name=CWA_GITHUB_TEST_REPO_BRANCH::${{ env.CWA_GITHUB_TEST_REPO_BRANCH }}"

      - name: Echo test variables
        run: |
          echo "CWA_GITHUB_TEST_REPO_NAME: ${{ steps.set-outputs.outputs.CWA_GITHUB_TEST_REPO_NAME }}"
          echo "CWA_GITHUB_TEST_REPO_URL: ${{ steps.set-outputs.outputs.CWA_GITHUB_TEST_REPO_URL }}"
          echo "CWA_GITHUB_TEST_REPO_BRANCH: ${{ steps.set-outputs.outputs.CWA_GITHUB_TEST_REPO_BRANCH }}"

  EC2LinuxIntegrationTest:
    needs: [ StartLocalStack, GenerateTestMatrix, OutputEnvVariables ]
    name: 'EC2Linux'
    uses:  ./.github/workflows/ec2-integration-test.yml
    with:
      github_sha: ${{github.sha}}
      test_dir: terraform/ec2/linux
      job_id: ec2-linux-integration-test
      test_props: ${{needs.GenerateTestMatrix.outputs.ec2_linux_matrix}}
      test_repo_name: ${{ needs.OutputEnvVariables.outputs.CWA_GITHUB_TEST_REPO_NAME }}
      test_repo_url: ${{ needs.OutputEnvVariables.outputs.CWA_GITHUB_TEST_REPO_URL }}
      test_repo_branch: ${{ needs.OutputEnvVariables.outputs.CWA_GITHUB_TEST_REPO_BRANCH }}
      localstack_host: ${{needs.StartLocalStack.outputs.local_stack_host_name}}
      region: us-west-2
      terraform_assume_role: ${{ vars.TERRAFORM_AWS_ASSUME_ROLE }}
      s3_integration_bucket: ${{ vars.S3_INTEGRATION_BUCKET }}
    secrets: inherit

  EC2LinuxIntegrationTestITAR:
    needs: [ StartLocalStackITAR, GenerateTestMatrix, OutputEnvVariables ]
    name: 'EC2LinuxITAR'
    uses: ./.github/workflows/ec2-integration-test.yml
    with:
      github_sha: ${{github.sha}}
      test_dir: terraform/ec2/linux
      job_id: ec2-linux-integration-test
      test_props: ${{needs.GenerateTestMatrix.outputs.ec2_linux_itar_matrix}}
      test_repo_name: ${{ needs.OutputEnvVariables.outputs.CWA_GITHUB_TEST_REPO_NAME }}
      test_repo_url: ${{ needs.OutputEnvVariables.outputs.CWA_GITHUB_TEST_REPO_URL }}
      test_repo_branch: ${{ needs.OutputEnvVariables.outputs.CWA_GITHUB_TEST_REPO_BRANCH }}
      localstack_host: ${{needs.StartLocalStackITAR.outputs.local_stack_host_name}}
      region: us-gov-east-1
      terraform_assume_role: ${{ vars.TERRAFORM_AWS_ASSUME_ROLE_ITAR }}
      s3_integration_bucket: ${{ vars.S3_INTEGRATION_BUCKET_ITAR }}
    secrets: inherit

  EC2LinuxIntegrationTestCN:
    needs: [ StartLocalStackCN, GenerateTestMatrix, OutputEnvVariables ]
    name: 'EC2LinuxCN'
    uses: ./.github/workflows/ec2-integration-test.yml
    with:
      github_sha: ${{github.sha}}
      test_dir: terraform/ec2/linux
      job_id: ec2-linux-integration-test
      test_props: ${{needs.GenerateTestMatrix.outputs.ec2_linux_china_matrix}}
      test_repo_name: ${{ needs.OutputEnvVariables.outputs.CWA_GITHUB_TEST_REPO_NAME }}
      test_repo_url: ${{ needs.OutputEnvVariables.outputs.CWA_GITHUB_TEST_REPO_URL }}
      test_repo_branch: ${{ needs.OutputEnvVariables.outputs.CWA_GITHUB_TEST_REPO_BRANCH }}
      localstack_host: ${{needs.StartLocalStackCN.outputs.local_stack_host_name}}
      region: cn-north-1
      terraform_assume_role: ${{ vars.TERRAFORM_AWS_ASSUME_ROLE_CN }}
      s3_integration_bucket: ${{ vars.S3_INTEGRATION_BUCKET_CN }}
    secrets: inherit


  LinuxOnPremIntegrationTest:
    needs: [StartLocalStack, GenerateTestMatrix, OutputEnvVariables]
    name: 'OnpremLinux'
    uses: ./.github/workflows/ec2-integration-test.yml
    with:
      github_sha: ${{github.sha}}
      test_dir: terraform/ec2/linux_onprem
      job_id: linux-onprem-integration-test
      test_props: ${{needs.GenerateTestMatrix.outputs.ec2_linux_onprem_matrix}}
      test_repo_name: ${{ needs.OutputEnvVariables.outputs.CWA_GITHUB_TEST_REPO_NAME }}
      test_repo_url: ${{ needs.OutputEnvVariables.outputs.CWA_GITHUB_TEST_REPO_URL }}
      test_repo_branch: ${{ needs.OutputEnvVariables.outputs.CWA_GITHUB_TEST_REPO_BRANCH }}
      localstack_host: ${{needs.StartLocalStack.outputs.local_stack_host_name}}
      region: us-west-2
    secrets: inherit

  EC2WinIntegrationTest:
    needs: [GenerateTestMatrix]
    name: 'EC2WinIntegrationTest'
    runs-on: ubuntu-latest
    strategy:
      fail-fast: false
      matrix:
        arrays: ${{ fromJson(needs.GenerateTestMatrix.outputs.ec2_windows_matrix) }}
    permissions:
      id-token: write
      contents: read
    steps:
      - uses: actions/checkout@v3
        with:
          repository: ${{env.CWA_GITHUB_TEST_REPO_NAME}}
          ref: ${{env.CWA_GITHUB_TEST_REPO_BRANCH}}

      - name: Configure AWS Credentials
        uses: aws-actions/configure-aws-credentials@v2
        with:
          role-to-assume: ${{ env.TERRAFORM_AWS_ASSUME_ROLE }}
          aws-region: us-west-2
          role-duration-seconds: ${{ env.TERRAFORM_AWS_ASSUME_ROLE_DURATION }}

      - name: Cache if success
        id: ec2-win-integration-test
        uses: actions/cache@v3
        with:
          path: go.mod
          key: ec2-win-integration-test-${{ github.sha }}-${{ matrix.arrays.os }}-${{ matrix.arrays.arc }}-${{ matrix.arrays.test_dir }}

      - name: Echo Test Info
        run: echo run on ec2 instance os ${{ matrix.arrays.os }} use ssm ${{ matrix.arrays.useSSM }} test ${{ matrix.arrays.test_dir }}

      - name: Verify Terraform version
        run: terraform --version

        # nick-fields/retry@v2 starts at base dir
      - name: Terraform apply
        if: steps.ec2-win-integration-test.outputs.cache-hit != 'true'
        uses: nick-fields/retry@v2
        with:
          max_attempts: 3
          timeout_minutes: 30
          retry_wait_seconds: 5
          command: |
            if [ "${{ matrix.arrays.terraform_dir }}" != "" ]; then
              cd "${{ matrix.arrays.terraform_dir }}"
            else
              cd terraform/ec2/win
            fi
            terraform init
            if terraform apply --auto-approve \
            -var="ec2_instance_type=${{ matrix.arrays.instanceType }}" \
            -var="ssh_key_value=${PRIVATE_KEY}" -var="ssh_key_name=${KEY_NAME}"  \
            -var="test_name=${{ matrix.arrays.os }}" \
            -var="cwa_github_sha=${GITHUB_SHA}"  \
            -var="test_dir=${{ matrix.arrays.test_dir }}" \
            -var="ami=${{ matrix.arrays.ami }}" \
            -var="use_ssm=${{ matrix.arrays.useSSM }}" \
            -var="s3_bucket=${S3_INTEGRATION_BUCKET}" ; then
              terraform destroy -auto-approve
            else
              terraform destroy -auto-approve && exit 1
            fi

      #This is here just in case workflow cancel
      - name: Terraform destroy
        if: ${{ cancelled() || failure() }}
        uses: nick-fields/retry@v2
        with:
          max_attempts: 3
          timeout_minutes: 8
          retry_wait_seconds: 5
          command: |
            if [ "${{ matrix.arrays.terraform_dir }}" != "" ]; then
              cd "${{ matrix.arrays.terraform_dir }}"
            else
              cd terraform/ec2/win
            fi
            terraform destroy --auto-approve

  EC2DarwinIntegrationTest:
    needs: [GenerateTestMatrix]
    name: 'EC2DarwinIntegrationTest'
    runs-on: ubuntu-latest
    strategy:
      fail-fast: false
      matrix:
        arrays: ${{ fromJson(needs.GenerateTestMatrix.outputs.ec2_mac_matrix) }}
    permissions:
      id-token: write
      contents: read
    steps:
      - uses: actions/checkout@v3
        with:
          repository: ${{env.CWA_GITHUB_TEST_REPO_NAME}}
          ref: ${{env.CWA_GITHUB_TEST_REPO_BRANCH}}

      - name: Configure AWS Credentials
        uses: aws-actions/configure-aws-credentials@v2
        with:
          role-to-assume: ${{ env.TERRAFORM_AWS_ASSUME_ROLE }}
          aws-region: us-west-2
          role-duration-seconds: ${{ env.TERRAFORM_AWS_ASSUME_ROLE_DURATION }}

      - name: Cache if success
        id: ec2-mac-integration-test
        uses: actions/cache@v3
        with:
          path: go.mod
          key: ec2-mac-integration-test-${{ github.sha }}-${{ matrix.arrays.os }}-${{ matrix.arrays.arc }}-${{ matrix.arrays.test_dir }}

      - name: Echo OS
        run: echo run on ec2 instance os ${{ matrix.arrays.os }}

      - name: Verify Terraform version
        run: terraform --version

        # nick-fields/retry@v2 starts at base dir
      - name: Terraform apply
        if: steps.ec2-mac-integration-test.outputs.cache-hit != 'true'
        uses: nick-fields/retry@v2
        with:
          max_attempts: 3
          timeout_minutes: 30
          retry_wait_seconds: 5
          command: |
            if [ "${{ matrix.arrays.terraform_dir }}" != "" ]; then
              cd "${{ matrix.arrays.terraform_dir }}"
            else
              cd terraform/ec2/mac
            fi
            terraform init
            if terraform apply --auto-approve \
            -var="ssh_key_value=${PRIVATE_KEY}" -var="ssh_key_name=${KEY_NAME}"  \
            -var="arc=${{ matrix.arrays.arc }}" \
            -var="ec2_instance_type=${{ matrix.arrays.instanceType }}" \
            -var="cwa_github_sha=${GITHUB_SHA}" -var="ami=${{ matrix.arrays.ami }}" \
            -var="test_dir=${{ matrix.arrays.test_dir }}" \
            -var="license_manager_arn=${{ env.LICENSE_MANAGER_ARN }}" \
            -var="s3_bucket=${S3_INTEGRATION_BUCKET}" ; then
              terraform destroy -auto-approve
            else
              terraform destroy -auto-approve && exit 1
            fi

      #This is here just in case workflow cancel
      - name: Terraform destroy
        if: ${{ cancelled() || failure() }}
        uses: nick-fields/retry@v2
        with:
          max_attempts: 3
          timeout_minutes: 8
          retry_wait_seconds: 5
          command: |
            if [ "${{ matrix.arrays.terraform_dir }}" != "" ]; then
              cd "${{ matrix.arrays.terraform_dir }}"
            else
              cd terraform/ec2/mac
            fi
            terraform destroy --auto-approve

  StopLocalStack:
    name: 'StopLocalStack'
    if: ${{ always() && needs.StartLocalStack.result == 'success' }}
    needs: [ StartLocalStack, EC2LinuxIntegrationTest, LinuxOnPremIntegrationTest, OutputEnvVariables ]
    uses: ./.github/workflows/stop-localstack.yml
    secrets: inherit
    permissions:
      id-token: write
      contents: read
    with:
      region: us-west-2
      test_repo_name: ${{ needs.OutputEnvVariables.outputs.CWA_GITHUB_TEST_REPO_NAME }}
      test_repo_branch: ${{ needs.OutputEnvVariables.outputs.CWA_GITHUB_TEST_REPO_BRANCH }}
      terraform_assume_role: ${{ vars.TERRAFORM_AWS_ASSUME_ROLE }}
      github_sha: ${{github.sha}}
      s3_integration_bucket: ${{ vars.S3_INTEGRATION_BUCKET }}

  StopLocalStackITAR:
    name: 'StopLocalStackITAR'
    if: ${{ always() && needs.StartLocalStackITAR.result == 'success' }}
    needs: [ StartLocalStackITAR, EC2LinuxIntegrationTestITAR, OutputEnvVariables ]
    uses: ./.github/workflows/stop-localstack.yml
    secrets: inherit
    permissions:
      id-token: write
      contents: read
    with:
      region: us-gov-east-1
      test_repo_name: ${{ needs.OutputEnvVariables.outputs.CWA_GITHUB_TEST_REPO_NAME }}
      test_repo_branch: ${{ needs.OutputEnvVariables.outputs.CWA_GITHUB_TEST_REPO_BRANCH }}
      terraform_assume_role: ${{ vars.TERRAFORM_AWS_ASSUME_ROLE_ITAR }}
      github_sha: ${{github.sha}}
      s3_integration_bucket: ${{ vars.S3_INTEGRATION_BUCKET_ITAR }}

  StopLocalStackCN:
    name: 'StopLocalStackCN'
    if: ${{ always() && needs.StartLocalStackCN.result == 'success' }}
    needs: [ StartLocalStackCN, EC2LinuxIntegrationTestCN ]
    uses: ./.github/workflows/stop-localstack.yml
    secrets: inherit
    permissions:
      id-token: write
      contents: read
    with:
      region: cn-north-1
      test_repo_name: ${{ needs.OutputEnvVariables.outputs.CWA_GITHUB_TEST_REPO_NAME }}
      test_repo_branch: ${{ needs.OutputEnvVariables.outputs.CWA_GITHUB_TEST_REPO_BRANCH }}
      terraform_assume_role: ${{ vars.TERRAFORM_AWS_ASSUME_ROLE_CN }}
      github_sha: ${{github.sha}}
      s3_integration_bucket: ${{ vars.S3_INTEGRATION_BUCKET_CN }}

  ECSEC2IntegrationTest:
    name: 'ECSEC2IntegrationTest'
    runs-on: ubuntu-latest
    needs: [ GenerateTestMatrix ]
    strategy:
      fail-fast: false
      matrix:
        arrays: ${{ fromJson(needs.GenerateTestMatrix.outputs.ecs_ec2_launch_daemon_matrix) }}
    permissions:
      id-token: write
      contents: read
    steps:
      - uses: actions/checkout@v3
        with:
          repository: ${{env.CWA_GITHUB_TEST_REPO_NAME}}
          ref: ${{env.CWA_GITHUB_TEST_REPO_BRANCH}}

      - name: Configure AWS Credentials
        uses: aws-actions/configure-aws-credentials@v2
        with:
          role-to-assume: ${{ env.TERRAFORM_AWS_ASSUME_ROLE }}
          aws-region: us-west-2
          role-duration-seconds: ${{ env.TERRAFORM_AWS_ASSUME_ROLE_DURATION }}

      - name: Cache if success
        id: ecs-ec2-integration-test
        uses: actions/cache@v3
        with:
          path: go.mod
          key: ecs-ec2-integration-test-${{ github.sha }}-${{ matrix.arrays.os }}-${{ matrix.arrays.test_dir }}

      - name: Login ECR
        id: login-ecr
        if: steps.ecs-ec2-integration-test.outputs.cache-hit != 'true'
        uses: aws-actions/amazon-ecr-login@v2

      - name: Verify Terraform version
        if: steps.ecs-ec2-integration-test.outputs.cache-hit != 'true'
        run: terraform --version

      - name: Terraform apply
        if: steps.ecs-ec2-integration-test.outputs.cache-hit != 'true'
        uses: nick-fields/retry@v2
        with:
          max_attempts: 3
          timeout_minutes: 15
          retry_wait_seconds: 5
          command: |
            if [ "${{ matrix.arrays.terraform_dir }}" != "" ]; then
              cd "${{ matrix.arrays.terraform_dir }}"
            else
              cd terraform/ecs_ec2/daemon
            fi
            
            terraform init
            if terraform apply --auto-approve\
              -var="test_dir=${{ matrix.arrays.test_dir }}"\
              -var="ec2_instance_type=${{ matrix.arrays.instanceType }}" \
              -var="cwagent_image_repo=${{ steps.login-ecr.outputs.registry }}/${{ env.ECR_INTEGRATION_TEST_REPO }}"\
              -var="cwagent_image_tag=${{ github.sha }}"\
              -var="ec2_instance_type=${{ matrix.arrays.instanceType }}" \
              -var="metadataEnabled=${{ matrix.arrays.metadataEnabled }}" \
              -var="ami=${{ matrix.arrays.ami }}" ; then
              terraform destroy -auto-approve
            else
              terraform destroy -auto-approve && exit 1
            fi

      - name: Terraform destroy
        if: ${{ cancelled() || failure() }}
        uses: nick-fields/retry@v2
        with:
          max_attempts: 3
          timeout_minutes: 8
          retry_wait_seconds: 5
          command: |
            if [ "${{ matrix.arrays.terraform_dir }}" != "" ]; then
              cd "${{ matrix.arrays.terraform_dir }}"
            else
              cd terraform/ecs_ec2/daemon
            fi
            terraform destroy --auto-approve

  ECSFargateIntegrationTest:
    name: 'ECSFargateIntegrationTest'
    runs-on: ubuntu-latest
    needs: [GenerateTestMatrix]
    strategy:
      fail-fast: false
      matrix:
        arrays: ${{ fromJson(needs.GenerateTestMatrix.outputs.ecs_fargate_matrix) }}
    permissions:
      id-token: write
      contents: read
    steps:
      - uses: actions/checkout@v3
        with:
          repository: ${{env.CWA_GITHUB_TEST_REPO_NAME}}
          ref: ${{env.CWA_GITHUB_TEST_REPO_BRANCH}}

      - name: Configure AWS Credentials
        uses: aws-actions/configure-aws-credentials@v2
        with:
          role-to-assume: ${{ env.TERRAFORM_AWS_ASSUME_ROLE }}
          aws-region: us-west-2
          role-duration-seconds: ${{ env.TERRAFORM_AWS_ASSUME_ROLE_DURATION }}

      - name: Cache if success
        id: ecs-fargate-integration-test
        uses: actions/cache@v3
        with:
          path: go.mod
          key: ecs-fargate-integration-test-${{ github.sha }}-${{ matrix.arrays.os }}-${{ matrix.arrays.test_dir }}

      - name: Login ECR
        id: login-ecr
        if: steps.ecs-fargate-integration-test.outputs.cache-hit != 'true'
        uses: aws-actions/amazon-ecr-login@v2

      - name: Verify Terraform version
        if: steps.ecs-fargate-integration-test.outputs.cache-hit != 'true'
        run: terraform --version

      - name: Terraform apply
        if: steps.ecs-fargate-integration-test.outputs.cache-hit != 'true'
        uses: nick-fields/retry@v2
        with:
          max_attempts: 3
          timeout_minutes: 15
          retry_wait_seconds: 5
          command: |
            if [ "${{ matrix.arrays.terraform_dir }}" != "" ]; then
              cd "${{ matrix.arrays.terraform_dir }}"
            else
              cd terraform/ecs_fargate/linux
            fi
            
            terraform init
            if terraform apply --auto-approve\
              -var="test_dir=${{ matrix.arrays.test_dir }}"\
              -var="cwagent_image_repo=${{ steps.login-ecr.outputs.registry }}/${{ env.ECR_INTEGRATION_TEST_REPO }}"\
              -var="cwagent_image_tag=${{ github.sha }}"; then
              terraform destroy -auto-approve
            else
              terraform destroy -auto-approve && exit 1
            fi
      - name: Terraform destroy
        if: ${{ cancelled() || failure() }}
        uses: nick-fields/retry@v2
        with:
          max_attempts: 3
          timeout_minutes: 8
          retry_wait_seconds: 5
          command: |
            if [ "${{ matrix.arrays.terraform_dir }}" != "" ]; then
              cd "${{ matrix.arrays.terraform_dir }}"
            else
              cd terraform/ecs_fargate/linux
            fi
            terraform destroy --auto-approve

  EKSIntegrationTest:
    name: 'EKSIntegrationTest'
    runs-on: ubuntu-latest
    needs: [ GenerateTestMatrix ]
    strategy:
      fail-fast: false
      matrix:
        arrays: ${{ fromJson(needs.GenerateTestMatrix.outputs.eks_daemon_matrix) }}
    permissions:
      id-token: write
      contents: read
    steps:
      - uses: actions/checkout@v3
        with:
          repository: ${{env.CWA_GITHUB_TEST_REPO_NAME}}
          ref: ${{env.CWA_GITHUB_TEST_REPO_BRANCH}}

      - name: Configure AWS Credentials
        uses: aws-actions/configure-aws-credentials@v2
        with:
          role-to-assume: ${{ env.TERRAFORM_AWS_ASSUME_ROLE }}
          aws-region: us-west-2
          role-duration-seconds: ${{ env.TERRAFORM_AWS_ASSUME_ROLE_DURATION }}

      - name: Cache if success
        id: eks-ec2-integration-test
        uses: actions/cache@v3
        with:
          path: go.mod
          key: ${{ matrix.arrays.terraform_dir }}-${{ matrix.arrays.k8s_version }}-${{ matrix.arrays.instanceType }}-${{ github.sha }}-${{ matrix.arrays.os }}-${{ matrix.arrays.test_dir }}

      - name: Login ECR
        id: login-ecr
        if: steps.eks-ec2-integration-test.outputs.cache-hit != 'true'
        uses: aws-actions/amazon-ecr-login@v2

      - name: Verify Terraform version
        if: steps.eks-ec2-integration-test.outputs.cache-hit != 'true'
        run: terraform --version

      - name: Terraform apply
        if: steps.eks-ec2-integration-test.outputs.cache-hit != 'true'
        uses: nick-fields/retry@v2
        with:
          max_attempts: 2
          timeout_minutes: 90 # EKS takes about 20 minutes to spin up a cluster and service on the cluster
          retry_wait_seconds: 5
          command: |
            if [ "${{ matrix.arrays.terraform_dir }}" != "" ]; then
              cd "${{ matrix.arrays.terraform_dir }}"
            else
              cd terraform/eks/daemon
            fi

            terraform init
            if terraform apply --auto-approve \
              -var="test_dir=${{ matrix.arrays.test_dir }}"\
              -var="cwagent_image_repo=${{ steps.login-ecr.outputs.registry }}/${{ env.ECR_INTEGRATION_TEST_REPO }}" \
              -var="cwagent_image_tag=${{ github.sha }}" \
              -var="ami_type=${{ matrix.arrays.ami }}" \
              -var="instance_type=${{ matrix.arrays.instanceType }}" \
              -var="k8s_version=${{ matrix.arrays.k8s_version }}"; then
              terraform destroy -auto-approve
            else
              terraform destroy -auto-approve && exit 1
            fi

      - name: Terraform destroy
        if: ${{ cancelled() || failure() }}
        uses: nick-fields/retry@v2
        with:
          max_attempts: 3
          timeout_minutes: 8
          retry_wait_seconds: 5
          command: |
            if [ "${{ matrix.arrays.terraform_dir }}" != "" ]; then
              cd "${{ matrix.arrays.terraform_dir }}"
            else
              cd terraform/eks/daemon
            fi
            terraform destroy --auto-approve

  EKSPrometheusIntegrationTest:
    name: 'EKSPrometheusIntegrationTest'
    runs-on: ubuntu-latest
    needs: [ GenerateTestMatrix ]
    strategy:
      fail-fast: false
      matrix:
        arrays: ${{ fromJson(needs.GenerateTestMatrix.outputs.eks_deployment_matrix) }}
    permissions:
      id-token: write
      contents: read
    steps:
      - uses: actions/checkout@v3
        with:
          repository: ${{env.CWA_GITHUB_TEST_REPO_NAME}}
          ref: ${{env.CWA_GITHUB_TEST_REPO_BRANCH}}

      - name: Configure AWS Credentials
        uses: aws-actions/configure-aws-credentials@v2
        with:
          role-to-assume: ${{ env.TERRAFORM_AWS_ASSUME_ROLE }}
          aws-region: us-west-2
          role-duration-seconds: ${{ env.TERRAFORM_AWS_ASSUME_ROLE_DURATION }}

      - name: Cache if success
        id: eks-ec2-integration-test
        uses: actions/cache@v3
        with:
          path: go.mod
          key: eks-ec2-integration-test-${{ github.sha }}-${{ matrix.arrays.os }}-${{ matrix.arrays.test_dir }}

      - name: Login ECR
        id: login-ecr
        if: steps.eks-ec2-integration-test.outputs.cache-hit != 'true'
        uses: aws-actions/amazon-ecr-login@v2

      - name: Verify Terraform version
        if: steps.eks-ec2-integration-test.outputs.cache-hit != 'true'
        run: terraform --version

      - name: Terraform apply
        if: steps.eks-ec2-integration-test.outputs.cache-hit != 'true'
        uses: nick-fields/retry@v2
        with:
          max_attempts: 3
          timeout_minutes: 60 # EKS takes about 20 minutes to spin up a cluster and service on the cluster
          retry_wait_seconds: 5
          command: |
            if [ "${{ matrix.arrays.terraform_dir }}" != "" ]; then
              cd "${{ matrix.arrays.terraform_dir }}"
            else
              cd terraform/eks/deployment
            fi

            terraform init
            if terraform apply --auto-approve \
              -var="test_dir=${{ matrix.arrays.test_dir }}"\
              -var="cwagent_image_repo=${{ steps.login-ecr.outputs.registry }}/${{ env.ECR_INTEGRATION_TEST_REPO }}" \
              -var="cwagent_image_tag=${{ github.sha }}" \
              -var="k8s_version=${{ matrix.arrays.k8s_version }}"; then
              terraform destroy -auto-approve
            else
              terraform destroy -auto-approve && exit 1
            fi

      - name: Terraform destroy
        if: ${{ cancelled() || failure() }}
        uses: nick-fields/retry@v2
        with:
          max_attempts: 3
          timeout_minutes: 8
          retry_wait_seconds: 5
          command: |
            if [ "${{ matrix.arrays.terraform_dir }}" != "" ]; then
              cd "${{ matrix.arrays.terraform_dir }}"
            else
              cd terraform/eks/deployment
            fi
            terraform destroy --auto-approve

  PerformanceTrackingTest:
    name: "PerformanceTrackingTest"
    needs: [GenerateTestMatrix]
    runs-on: ubuntu-latest
    strategy:
      fail-fast: false
      matrix:
        arrays: ${{ fromJson(needs.GenerateTestMatrix.outputs.ec2_performance_matrix) }}
    permissions:
      id-token: write
      contents: read
    steps:
      - uses: actions/checkout@v3
        with:
          repository: ${{env.CWA_GITHUB_TEST_REPO_NAME}}
          ref: ${{env.CWA_GITHUB_TEST_REPO_BRANCH}}

      - name: Configure AWS Credentials
        uses: aws-actions/configure-aws-credentials@v2
        with:
          role-to-assume: ${{ env.TERRAFORM_AWS_ASSUME_ROLE }}
          aws-region: us-west-2
          role-duration-seconds: ${{ env.TERRAFORM_AWS_ASSUME_ROLE_DURATION }}

      - name: Cache if success
        id: performance-tracking
        uses: actions/cache@v3
        with:
          path: go.mod
          key: performance-tracking-test-${{ github.sha }}-${{ matrix.arrays.os }}-${{ matrix.arrays.arc }}-${{ matrix.arrays.test_dir }}

      - name: Verify Terraform version
        if: steps.performance-tracking.outputs.cache-hit != 'true'
        run: terraform --version

      - name: Terraform apply
        if: steps.performance-tracking.outputs.cache-hit != 'true'
        uses: nick-fields/retry@v2
        with:
          max_attempts: 1
          timeout_minutes: 60
          retry_wait_seconds: 5
          command: |
            cd terraform/performance
            terraform init
            if terraform apply --auto-approve \
              -var="ssh_key_value=${PRIVATE_KEY}"  \
              -var="cwa_github_sha=${GITHUB_SHA}" \
              -var="ami=${{ matrix.arrays.ami }}" \
              -var="arc=${{ matrix.arrays.arc }}" \
              -var="s3_bucket=${S3_INTEGRATION_BUCKET}" \
              -var="ssh_key_name=${KEY_NAME}" \
              -var="values_per_minute=${{ matrix.arrays.values_per_minute}}"\
              -var="family=${{ matrix.arrays.family}}"\
              -var="test_dir=${{ matrix.arrays.test_dir }}" ; then terraform destroy -auto-approve
            else
              terraform destroy -auto-approve && exit 1
            fi

      - name: Terraform destroy
        if: ${{ cancelled() || failure() }}
        uses: nick-fields/retry@v2
        with:
          max_attempts: 3
          timeout_minutes: 8
          retry_wait_seconds: 5
          command: cd terraform/performance && terraform destroy --auto-approve

  EC2WinPerformanceTest:
    name: "EC2WinPerformanceTest"
    needs: [ GenerateTestMatrix ]
    runs-on: ubuntu-latest
    strategy:
      fail-fast: false
      matrix:
        arrays: ${{ fromJson(needs.GenerateTestMatrix.outputs.ec2_windows_performance_matrix) }}
    permissions:
      id-token: write
      contents: read
    steps:
      - uses: actions/checkout@v3
        with:
          repository: ${{env.CWA_GITHUB_TEST_REPO_NAME}}
          ref: ${{env.CWA_GITHUB_TEST_REPO_BRANCH}}

      - name: Configure AWS Credentials
        uses: aws-actions/configure-aws-credentials@v2
        with:
          role-to-assume: ${{ env.TERRAFORM_AWS_ASSUME_ROLE }}
          aws-region: us-west-2
          role-duration-seconds: ${{ env.TERRAFORM_AWS_ASSUME_ROLE_DURATION }}

      - name: Cache if success
        id: performance-tracking
        uses: actions/cache@v3
        with:
          path: go.mod
          key: performance-tracking-test-${{ github.sha }}-${{ matrix.arrays.os }}-${{ matrix.arrays.arc }}-${{ matrix.arrays.test_dir }}

      - name: Verify Terraform version
        if: steps.performance-tracking.outputs.cache-hit != 'true'
        run: terraform --version

      - name: Terraform apply
        if: steps.performance-tracking.outputs.cache-hit != 'true'
        uses: nick-fields/retry@v2
        with:
          max_attempts: 1
          timeout_minutes: 60
          retry_wait_seconds: 5
          command: |
            cd terraform/performance
            terraform init
            if terraform apply --auto-approve \
              -var="ssh_key_value=${PRIVATE_KEY}"  \
              -var="cwa_github_sha=${GITHUB_SHA}" \
              -var="ami=${{ matrix.arrays.ami }}" \
              -var="arc=${{ matrix.arrays.arc }}" \
              -var="s3_bucket=${S3_INTEGRATION_BUCKET}" \
              -var="ssh_key_name=${KEY_NAME}" \
              -var="values_per_minute=${{ matrix.arrays.values_per_minute}}"\
              -var="family=${{ matrix.arrays.family}}"\
              -var="test_dir=${{ matrix.arrays.test_dir }}" ; then terraform destroy -auto-approve
            else
              terraform destroy -auto-approve && exit 1
            fi

      - name: Terraform destroy
        if: ${{ cancelled() || failure() }}
        uses: nick-fields/retry@v2
        with:
          max_attempts: 3
          timeout_minutes: 8
          retry_wait_seconds: 5
          command: cd terraform/performance && terraform destroy --auto-approve

  StressTrackingTest:
    name: "StressTrackingTest"
    needs: [GenerateTestMatrix]
    runs-on: ubuntu-latest
    strategy:
      fail-fast: false
      matrix:
        arrays: ${{ fromJson(needs.GenerateTestMatrix.outputs.ec2_stress_matrix) }}
    permissions:
      id-token: write
      contents: read
    steps:
      - uses: actions/checkout@v3
        with:
          repository: ${{env.CWA_GITHUB_TEST_REPO_NAME}}
          ref: ${{env.CWA_GITHUB_TEST_REPO_BRANCH}}

      - name: Configure AWS Credentials
        uses: aws-actions/configure-aws-credentials@v2
        with:
          role-to-assume: ${{ env.TERRAFORM_AWS_ASSUME_ROLE }}
          aws-region: us-west-2
          role-duration-seconds: ${{ env.TERRAFORM_AWS_ASSUME_ROLE_DURATION }}

      - name: Cache if success
        id: stress-tracking
        uses: actions/cache@v3
        with:
          path: go.mod
          key: stress-tracking-test-${{ github.sha }}-${{ matrix.arrays.os }}-${{ matrix.arrays.arc }}-${{ matrix.arrays.test_dir }}

      - name: Verify Terraform version
        if: steps.stress-tracking.outputs.cache-hit != 'true'
        run: terraform --version

      - name: Echo Test Info
        run: echo run on ec2 instance os ${{ matrix.arrays.os }} arc ${{ matrix.arrays.arc }} test dir ${{ matrix.arrays.test_dir }} values per minute ${{ matrix.arrays.values_per_minute }}

      - name: Terraform apply
        if: steps.stress-tracking.outputs.cache-hit != 'true'
        uses: nick-fields/retry@v2
        with:
          max_attempts: 1
          timeout_minutes: 60
          retry_wait_seconds: 5
          command: |
            cd terraform/stress
            terraform init
            if terraform apply --auto-approve \
              -var="ssh_key_value=${PRIVATE_KEY}"  \
              -var="cwa_github_sha=${GITHUB_SHA}" \
              -var="ami=${{ matrix.arrays.ami }}" \
              -var="arc=${{ matrix.arrays.arc }}" \
              -var="s3_bucket=${S3_INTEGRATION_BUCKET}" \
              -var="ssh_key_name=${KEY_NAME}" \
              -var="values_per_minute=${{ matrix.arrays.values_per_minute}}"\
              -var="test_dir=${{ matrix.arrays.test_dir }}" ; then terraform destroy -auto-approve
            else
              terraform destroy -auto-approve && exit 1
            fi

      - name: Terraform destroy
        if: ${{ cancelled() || failure() }}
        uses: nick-fields/retry@v2
        with:
          max_attempts: 3
          timeout_minutes: 8
          retry_wait_seconds: 5
          command: cd terraform/stress && terraform destroy --auto-approve

  EC2WinStressTrackingTest:
    name: "EC2WinStressTrackingTest"
    needs: [GenerateTestMatrix]
    runs-on: ubuntu-latest
    strategy:
      fail-fast: false
      matrix:
        arrays: ${{ fromJson(needs.GenerateTestMatrix.outputs.ec2_windows_stress_matrix) }}
    permissions:
      id-token: write
      contents: read
    steps:
      - uses: actions/checkout@v3
        with:
          repository: ${{env.CWA_GITHUB_TEST_REPO_NAME}}
          ref: ${{env.CWA_GITHUB_TEST_REPO_BRANCH}}

      - name: Configure AWS Credentials
        uses: aws-actions/configure-aws-credentials@v2
        with:
          role-to-assume: ${{ env.TERRAFORM_AWS_ASSUME_ROLE }}
          aws-region: us-west-2
          role-duration-seconds: ${{ env.TERRAFORM_AWS_ASSUME_ROLE_DURATION }}

      - name: Cache if success
        id: ec2-win-stress-tracking-test
        uses: actions/cache@v3
        with:
          path: go.mod
          key: ec2-win-stress-tracking-test-${{ github.sha }}-${{ matrix.arrays.os }}-${{ matrix.arrays.arc }}-${{ matrix.arrays.test_dir }}

      - name: Verify Terraform version
        if: steps.ec2-win-stress-tracking-test.outputs.cache-hit != 'true'
        run: terraform --version

      - name: Echo Test Info
        run: echo run on ec2 instance os ${{ matrix.arrays.os }} arc ${{ matrix.arrays.arc }} test dir ${{ matrix.arrays.test_dir }} values per minute ${{ matrix.arrays.values_per_minute }}

      - name: Terraform apply
        if: steps.ec2-win-stress-tracking-test.outputs.cache-hit != 'true'
        uses: nick-fields/retry@v2
        with:
          max_attempts: 1
          timeout_minutes: 60
          retry_wait_seconds: 5
          command: |
            cd terraform/stress
            terraform init
            if terraform apply --auto-approve \
              -var="ssh_key_value=${PRIVATE_KEY}"  \
              -var="cwa_github_sha=${GITHUB_SHA}" \
              -var="ami=${{ matrix.arrays.ami }}" \
              -var="arc=${{ matrix.arrays.arc }}" \
              -var="s3_bucket=${S3_INTEGRATION_BUCKET}" \
              -var="ssh_key_name=${KEY_NAME}" \
              -var="values_per_minute=${{ matrix.arrays.values_per_minute}}"\
              -var="family=${{ matrix.arrays.family}}"\
              -var="test_dir=${{ matrix.arrays.test_dir }}" ; then terraform destroy -auto-approve
            else
              terraform destroy -auto-approve && exit 1
            fi

      - name: Terraform destroy
        if: ${{ cancelled() || failure() }}
        uses: nick-fields/retry@v2
        with:
          max_attempts: 3
          timeout_minutes: 8
          retry_wait_seconds: 5
          command: cd terraform/stress && terraform destroy --auto-approve

  GPUEndToEndTest:
    name: "GPU E2E Test"
    needs: [ StartLocalStack, GenerateTestMatrix, OutputEnvVariables ]
    runs-on: ubuntu-latest
    strategy:
      fail-fast: false
      matrix:
        arrays: ${{ fromJson(needs.GenerateTestMatrix.outputs.eks_addon_matrix) }}
    permissions:
      id-token: write
      contents: read
    steps:
      - uses: actions/checkout@v3
        with:
          repository: ${{env.CWA_GITHUB_TEST_REPO_NAME}}
          ref: ${{env.CWA_GITHUB_TEST_REPO_BRANCH}}

      - name: Configure AWS Credentials
        uses: aws-actions/configure-aws-credentials@v2
        with:
          role-to-assume: ${{ env.TERRAFORM_AWS_ASSUME_ROLE }}
          aws-region: us-west-2
          role-duration-seconds: ${{ env.TERRAFORM_AWS_ASSUME_ROLE_DURATION }}


      - name: Verify Terraform version
        run: terraform --version


      - name: Terraform apply and setup
        run: |
          if [ "${{ matrix.arrays.terraform_dir }}" != "" ]; then
            cd "${{ matrix.arrays.terraform_dir }}"
          else
            cd terraform/eks/addon/gpu
          fi
          
          terraform init
          if terraform apply --auto-approve \
            -var="beta=true" \
            -var="addon_name=amazon-cloudwatch-observability" \
            -var="addon_version=v1.6.0-eksbuild.1" \
            -var="k8s_version=1.29" ; then
            echo "Terraform apply successful."
          
            # Capture the output
            echo "Getting EKS cluster name"
            EKS_CLUSTER_NAME=$(terraform output -raw eks_cluster_name)
            echo "Cluster name is ${EKS_CLUSTER_NAME}"
            kubectl apply -f ./gpuBurner.yaml
            kubectl create -f https://raw.githubusercontent.com/NVIDIA/k8s-device-plugin/v0.15.0/deployments/static/nvidia-device-plugin.yml
            kubectl patch amazoncloudwatchagents -n amazon-cloudwatch cloudwatch-agent --type='json' -p='[{"op": "replace", "path": "/spec/image", "value": ${{ secrets.AWS_ECR_PRIVATE_REGISTRY }}/${{ env.ECR_INTEGRATION_TEST_REPO }}:${{ github.sha }}}]'
          else
            terraform destroy -var="beta=${{ github.event.inputs.run_in_beta }}" -auto-approve && exit 1
          fi

      - name: Run Go tests with retry
        uses: nick-fields/retry@v2
        with:
          max_attempts: 10
          timeout_minutes: 60
          retry_wait_seconds: 60
          command: |
            if [ "${{ matrix.arrays.terraform_dir }}" != "" ]; then
              cd "${{ matrix.arrays.terraform_dir }}"
            else
              cd terraform/eks/addon/gpu
            fi
            echo "Getting EKS cluster name"
            EKS_CLUSTER_NAME=$(terraform output -raw eks_cluster_name)
            echo "Cluster name is ${EKS_CLUSTER_NAME}"

            if go test ${{ matrix.arrays.test_dir }} -eksClusterName ${EKS_CLUSTER_NAME} -computeType=EKS -v -eksDeploymentStrategy=DAEMON -eksGpuType=nvidia -useE2EMetrics; then
              echo "Tests passed"
            else
              echo "Tests failed"
              exit 1
            fi

      - name: Terraform destroy
        if: always()
        uses: nick-fields/retry@v2
        with:
          max_attempts: 3
          timeout_minutes: 8
          retry_wait_seconds: 5
          command: |
            if [ "${{ matrix.arrays.terraform_dir }}" != "" ]; then
              cd "${{ matrix.arrays.terraform_dir }}"
            else
              cd terraform/eks/addon/gpu
            fi
            terraform destroy --auto-approve
<|MERGE_RESOLUTION|>--- conflicted
+++ resolved
@@ -13,11 +13,7 @@
   ECR_INTEGRATION_TEST_REPO: "cwagent-integration-test"
   CWA_GITHUB_TEST_REPO_NAME: "pkkokane28/amazon-cloudwatch-agent-test"
   CWA_GITHUB_TEST_REPO_URL: "https://github.com/pkkokane28/amazon-cloudwatch-agent-test.git"
-<<<<<<< HEAD
   CWA_GITHUB_TEST_REPO_BRANCH: "main"
-=======
-  CWA_GITHUB_TEST_REPO_BRANCH: "cw-scad"
->>>>>>> 971e11a6
   TERRAFORM_AWS_ASSUME_ROLE_ITAR: ${{ vars.TERRAFORM_AWS_ASSUME_ROLE_ITAR }}
   S3_INTEGRATION_BUCKET_ITAR: ${{ vars.S3_INTEGRATION_BUCKET_ITAR }}
   TERRAFORM_AWS_ASSUME_ROLE_CN: ${{ vars.TERRAFORM_AWS_ASSUME_ROLE_CN }}
@@ -1348,4 +1344,4 @@
             else
               cd terraform/eks/addon/gpu
             fi
-            terraform destroy --auto-approve
+            terraform destroy --auto-approve