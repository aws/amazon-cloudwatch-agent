# Copyright Amazon.com, Inc. or its affiliates. All Rights Reserved.
# SPDX-License-Identifier: MIT

name: Run Integration Tests
env:
  PRIVATE_KEY: ${{ secrets.AWS_PRIVATE_KEY  }}
  TERRAFORM_AWS_ASSUME_ROLE: ${{ vars.TERRAFORM_AWS_ASSUME_ROLE }}
  TERRAFORM_AWS_ASSUME_ROLE_CN: ${{ vars.TERRAFORM_AWS_ASSUME_ROLE_CN }}
  TERRAFORM_AWS_ASSUME_ROLE_ITAR: ${{ vars.TERRAFORM_AWS_ASSUME_ROLE_ITAR }}
  TERRAFORM_AWS_ASSUME_ROLE_DURATION: 14400 # 4 hours
  S3_INTEGRATION_BUCKET: ${{ vars.S3_INTEGRATION_BUCKET }}
  S3_INTEGRATION_BUCKET_CN: ${{ vars.S3_INTEGRATION_BUCKET_CN }}
  S3_INTEGRATION_BUCKET_ITAR: ${{ vars.S3_INTEGRATION_BUCKET_ITAR }}
  KEY_NAME: ${{ secrets.KEY_NAME }}
  CF_IAM_ROLE: ${{ secrets.CF_IAM_ROLE }}
  CF_KEY_NAME: ${{ secrets.CF_KEY_NAME }}
  ECR_INTEGRATION_TEST_REPO: "cwagent-integration-test"
  CWA_GITHUB_TEST_REPO_NAME: "aws/amazon-cloudwatch-agent-test"
  CWA_GITHUB_TEST_REPO_URL: "https://github.com/aws/amazon-cloudwatch-agent-test.git"
<<<<<<< HEAD
  CWA_GITHUB_TEST_REPO_BRANCH: "sky333999/test-mod"
=======
  CWA_GITHUB_TEST_REPO_BRANCH: "sky333999/restart-test"
  TERRAFORM_AWS_ASSUME_ROLE_ITAR: ${{ vars.TERRAFORM_AWS_ASSUME_ROLE_ITAR }}
  S3_INTEGRATION_BUCKET_ITAR: ${{ vars.S3_INTEGRATION_BUCKET_ITAR }}
  TERRAFORM_AWS_ASSUME_ROLE_CN: ${{ vars.TERRAFORM_AWS_ASSUME_ROLE_CN }}
  S3_INTEGRATION_BUCKET_CN: ${{ vars.S3_INTEGRATION_BUCKET_CN }}
>>>>>>> 710cff10

on:
  workflow_dispatch:
    inputs:
      build_run_id:
        description: 'The ID of the build-test-artifacts workflow run'
        type: number
        required: true
      build_sha:
        description: 'The SHA of the build-test-artifacts workflow run'
        type: string
        required: true

concurrency:
  group: ${{ github.workflow }}-${{ github.ref_name }}
  cancel-in-progress: true

jobs:
  CheckBuildTestArtifacts:
    runs-on: ubuntu-latest
    steps:
      - run: |
          if [[ ${{ inputs.build_sha }} == ${{ github.sha }} ]]; then
            echo "Build SHA matches test SHA"
          else
            echo "Build SHA does not match test SHA"
            exit 1
          fi
      - run: |
          conclusion=$(gh run view ${{ inputs.build_run_id }} --repo $GITHUB_REPOSITORY --json conclusion -q '.conclusion')
          if [[ $conclusion == "success" ]]; then
            echo "Run succeeded"
          else
            echo "Run failed"
            exit 1
          fi
        env:
          GH_TOKEN: ${{ secrets.GITHUB_TOKEN }}

  MakeAndUploadVendor:
    needs: [ CheckBuildTestArtifacts ]
    name: 'MakeAndUploadVendor'
    runs-on: ubuntu-latest
    permissions:
      id-token: write
      contents: read
    steps:
      - uses: actions/checkout@v3
        with:
          repository: ${{env.CWA_GITHUB_TEST_REPO_NAME}}
          ref: ${{env.CWA_GITHUB_TEST_REPO_BRANCH}}

      - name: Set up Go 1.x
        uses: actions/setup-go@v4
        with:
          go-version: ~1.22.2

      - name: Run go mod vendor
        run: go mod vendor

      - name: Compress vendor directory
        run: tar -czf vendor.tar.gz vendor

      - name: Configure AWS Credentials
        uses: aws-actions/configure-aws-credentials@v2
        with:
          role-to-assume: ${{ env.TERRAFORM_AWS_ASSUME_ROLE }}
          aws-region: us-west-2
          role-duration-seconds: ${{ env.TERRAFORM_AWS_ASSUME_ROLE_DURATION }}

      - name: Upload to Commercial S3
        run: |
          echo "BucketKey: ${{ vars.S3_INTEGRATION_BUCKET }}/integration-test/test-vendor/${{ github.sha }}"
          aws s3 cp vendor.tar.gz s3://${{ vars.S3_INTEGRATION_BUCKET }}/integration-test/test-vendor/${{ github.sha }}/vendor.tar.gz

      - name: Configure China AWS Credentials
        uses: aws-actions/configure-aws-credentials@v2
        with:
          role-to-assume: ${{ env.TERRAFORM_AWS_ASSUME_ROLE_CN }}
          aws-region: us-west-2
          role-duration-seconds: ${{ env.TERRAFORM_AWS_ASSUME_ROLE_DURATION }}

      - name: Upload to China S3
        run: |
          echo "BucketKey: ${{ vars.S3_INTEGRATION_BUCKET_CN }}/integration-test/test-vendor/${{ github.sha }}"
          aws s3 cp vendor.tar.gz s3://${{ vars.S3_INTEGRATION_BUCKET_CN }}/integration-test/test-vendor/${{ github.sha }}/vendor.tar.gz

      - name: Configure ITAR AWS Credentials
        uses: aws-actions/configure-aws-credentials@v2
        with:
          role-to-assume: ${{ env.TERRAFORM_AWS_ASSUME_ROLE_ITAR }}
          aws-region: us-west-2
          role-duration-seconds: ${{ env.TERRAFORM_AWS_ASSUME_ROLE_DURATION }}

      - name: Upload to ITAR S3
        run: |
          echo "BucketKey: ${{ vars.S3_INTEGRATION_BUCKET_ITAR }}/integration-test/test-vendor/${{ github.sha }}"
          aws s3 cp vendor.tar.gz s3://${{ vars.S3_INTEGRATION_BUCKET_ITAR }}/integration-test/test-vendor/${{ github.sha }}/vendor.tar.gz

  GenerateTestMatrix:
    needs: [ CheckBuildTestArtifacts ]
    name: 'GenerateTestMatrix'
    runs-on: ubuntu-latest
    outputs:
      ec2_linux_matrix: ${{ steps.set-matrix.outputs.ec2_linux_matrix }}
    steps:
      - uses: actions/checkout@v3
        with:
          repository: ${{env.CWA_GITHUB_TEST_REPO_NAME}}
          ref: ${{env.CWA_GITHUB_TEST_REPO_BRANCH}}

      - name: Set up Go 1.x
        uses: actions/setup-go@v4
        with:
          go-version: ~1.22.2

      - name: Generate matrix
        id: set-matrix
        run: |
          go run --tags=generator generator/test_case_generator.go
          echo "::set-output name=ec2_linux_matrix::$(echo $(cat generator/resources/ec2_linux_complete_test_matrix.json))"

      - name: Echo test plan matrix
        run: |
          echo "ec2_linux_matrix: ${{ steps.set-matrix.outputs.ec2_linux_matrix }}"

  CloudformationTest:
    needs: [GenerateTestMatrix]
    name: 'CFTest'
    runs-on: ubuntu-latest
    strategy:
      fail-fast: false
    permissions:
      id-token: write
      contents: read
    steps:
      - uses: actions/checkout@v3
        with:
          repository: ${{env.CWA_GITHUB_TEST_REPO_NAME}}
          ref: ${{env.CWA_GITHUB_TEST_REPO_BRANCH}}
          path: test

      - name: Set up Go 1.x
        uses: actions/setup-go@v2
        with:
          go-version: ~1.22.2

      - name: Configure AWS Credentials
        uses: aws-actions/configure-aws-credentials@v2
        with:
          role-to-assume: ${{ env.TERRAFORM_AWS_ASSUME_ROLE }}
          aws-region: us-west-2
          role-duration-seconds: ${{ env.TERRAFORM_AWS_ASSUME_ROLE_DURATION }}

      - name: Cache if success
        id: cf-integration-test
        uses: actions/cache@v2
        with:
          path: go.mod
          key: "cf-integration-${{ github.sha }}-test"

      - name: Test cf
        if: steps.ec2-linux-integration-test.outputs.cache-hit != 'true'
        run: |
          cd test/test/cloudformation
          go test -timeout 1h -package_path=s3://${S3_INTEGRATION_BUCKET}/integration-test/binary/${{ github.sha }}/linux/amd64/amazon-cloudwatch-agent.rpm -iam_role=${CF_IAM_ROLE} -key_name=${CF_KEY_NAME} -metric_name=mem_used_percent

<<<<<<< HEAD
  StartLocalStack:
    name: 'StartLocalStack'
    needs: [OutputEnvVariables]
    uses: ./.github/workflows/start-localstack.yml
    secrets: inherit
    permissions:
      id-token: write
      contents: read
    with:
      region: us-west-2
      test_repo_name: ${{ needs.OutputEnvVariables.outputs.CWA_GITHUB_TEST_REPO_NAME }}
      test_repo_branch: ${{ needs.OutputEnvVariables.outputs.CWA_GITHUB_TEST_REPO_BRANCH }}
      terraform_assume_role: ${{ vars.TERRAFORM_AWS_ASSUME_ROLE }}
      test_repo_url: ${{ needs.OutputEnvVariables.outputs.CWA_GITHUB_TEST_REPO_URL }}
      github_sha: ${{github.sha}}
      s3_integration_bucket: ${{ vars.S3_INTEGRATION_BUCKET }}

  StartLocalStackITAR:
    name: 'StartLocalStackITAR'
    needs: [OutputEnvVariables]
    uses: ./.github/workflows/start-localstack.yml
    secrets: inherit
    permissions:
      id-token: write
      contents: read
    with:
      region: us-gov-east-1
      test_repo_name: ${{ needs.OutputEnvVariables.outputs.CWA_GITHUB_TEST_REPO_NAME }}
      test_repo_branch: ${{ needs.OutputEnvVariables.outputs.CWA_GITHUB_TEST_REPO_BRANCH }}
      terraform_assume_role: ${{ vars.TERRAFORM_AWS_ASSUME_ROLE_ITAR }}
      test_repo_url: ${{ needs.OutputEnvVariables.outputs.CWA_GITHUB_TEST_REPO_URL }}
      github_sha: ${{github.sha}}
      s3_integration_bucket: ${{ vars.S3_INTEGRATION_BUCKET_ITAR }}

  StartLocalStackCN:
    name: 'StartLocalStackCN'
    needs: [ OutputEnvVariables ]
    uses: ./.github/workflows/start-localstack.yml
    secrets: inherit
    permissions:
      id-token: write
      contents: read
    with:
      region: cn-north-1
      test_repo_name: ${{ needs.OutputEnvVariables.outputs.CWA_GITHUB_TEST_REPO_NAME }}
      test_repo_branch: ${{ needs.OutputEnvVariables.outputs.CWA_GITHUB_TEST_REPO_BRANCH }}
      terraform_assume_role: ${{ vars.TERRAFORM_AWS_ASSUME_ROLE_CN }}
      test_repo_url: ${{ needs.OutputEnvVariables.outputs.CWA_GITHUB_TEST_REPO_URL }}
      github_sha: ${{github.sha}}
      s3_integration_bucket: ${{ vars.S3_INTEGRATION_BUCKET_CN }}

  EC2NvidiaGPUIntegrationTest:
    needs: [ StartLocalStack, GenerateTestMatrix ]
    name: 'EC2NVIDIAGPUIntegrationTest'
    runs-on: ubuntu-latest
    strategy:
      fail-fast: false
      matrix:
        arrays: ${{ fromJson(needs.GenerateTestMatrix.outputs.ec2_gpu_matrix) }}
    permissions:
      id-token: write
      contents: read
    steps:
      - uses: actions/checkout@v3
        with:
          repository: ${{env.CWA_GITHUB_TEST_REPO_NAME}}
          ref: ${{env.CWA_GITHUB_TEST_REPO_BRANCH}}

      - name: Configure AWS Credentials
        uses: aws-actions/configure-aws-credentials@v2
        with:
          role-to-assume: ${{ env.TERRAFORM_AWS_ASSUME_ROLE }}
          aws-region: us-west-2
          role-duration-seconds: ${{ env.TERRAFORM_AWS_ASSUME_ROLE_DURATION }}

      - name: Cache if success
        id: ec2-linux-integration-test
        uses: actions/cache@v3
        with:
          path: go.mod
          key: ec2-nvidia-integration-test-${{ github.sha }}-${{ matrix.arrays.os }}-${{ matrix.arrays.arc }}-${{ matrix.arrays.test_dir }}

      - name: Echo Test Info
        run: echo run on ec2 instance os ${{ matrix.arrays.os }} arc ${{ matrix.arrays.arc }} test dir ${{ matrix.arrays.test_dir }}

      - name: Verify Terraform version
        run: terraform --version

      # nick-fields/retry@v2 starts at base dir
      - name: Terraform apply
        if: ${{ matrix.arrays.family == 'linux' && steps.ec2-nvidia-integration-test.outputs.cache-hit != 'true' }}
        uses: nick-fields/retry@v2
        with:
          max_attempts: 3
          timeout_minutes: 30
          retry_wait_seconds: 5
          command: |
            if [ "${{ matrix.arrays.terraform_dir }}" != "" ]; then
              cd "${{ matrix.arrays.terraform_dir }}"
            else
              cd terraform/ec2/linux
            fi

            terraform init
            if terraform apply --auto-approve \
              -var="ssh_key_value=${PRIVATE_KEY}" -var="github_test_repo=${{env.CWA_GITHUB_TEST_REPO_URL}}" \
              -var="test_name=${{ matrix.arrays.os }}" \
              -var="cwa_github_sha=${GITHUB_SHA}" -var="install_agent=${{ matrix.arrays.installAgentCommand }}" \
              -var="github_test_repo_branch=${{env.CWA_GITHUB_TEST_REPO_BRANCH}}" \
              -var="ec2_instance_type=${{ matrix.arrays.instanceType }}" \
              -var="user=${{ matrix.arrays.username }}" \
              -var="ami=${{ matrix.arrays.ami }}" \
              -var="ca_cert_path=${{ matrix.arrays.caCertPath }}" \
              -var="arc=${{ matrix.arrays.arc }}" \
              -var="binary_name=${{ matrix.arrays.binaryName }}" \
              -var="local_stack_host_name=${{ needs.StartLocalStack.outputs.local_stack_host_name }}" \
              -var="s3_bucket=${S3_INTEGRATION_BUCKET}" \
              -var="ssh_key_name=${KEY_NAME}" \
              -var="test_dir=${{ matrix.arrays.test_dir }}" ; then terraform destroy -auto-approve
            else
              terraform destroy -auto-approve && exit 1
            fi
      - name: Terraform apply
        if: ${{ matrix.arrays.family == 'window' && steps.ec2-nvidia-integration-test.outputs.cache-hit != 'true' }}
        uses: nick-fields/retry@v2
        with:
          max_attempts: 3
          timeout_minutes: 30
          retry_wait_seconds: 5
          command: |
            if [ "${{ matrix.arrays.terraform_dir }}" != "" ]; then
              cd "${{ matrix.arrays.terraform_dir }}"
            else
              cd terraform/ec2/win
            fi
            terraform init
            if terraform apply --auto-approve \
              -var="ssh_key_value=${PRIVATE_KEY}" -var="ssh_key_name=${KEY_NAME}" \
              -var="github_repo=${{env.CWA_GITHUB_TEST_REPO_URL}}" \
              -var="cwa_github_sha=${GITHUB_SHA}" -var="ami=${{ matrix.arrays.ami }}" \
              -var="test_dir=${{ matrix.arrays.test_dir }}" \
              -var="ec2_instance_type=${{ matrix.arrays.instanceType }}" \
              -var="github_test_repo=${{env.CWA_GITHUB_TEST_REPO_URL}}" \
              -var="github_test_repo_branch=${{env.CWA_GITHUB_TEST_REPO_BRANCH}}" \
              -var="s3_bucket=${S3_INTEGRATION_BUCKET}" ; then terraform destroy -auto-approve
            else
              terraform destroy -auto-approve && exit 1
            fi
      #This is here just in case workflow cancel
      - name: Terraform destroy
        if: ${{ cancelled() || failure() }}
        uses: nick-fields/retry@v2
        with:
          max_attempts: 3
          timeout_minutes: 8
          retry_wait_seconds: 5
          command: |
            if [ "${{ matrix.arrays.terraform_dir }}" != "" ]; then
              cd "${{ matrix.arrays.terraform_dir }}"
            elif if "${{ matrix.arrays.os }}" == window; then
              cd terraform/ec2/win
            else
              cd terraform/ec2/linux
            fi
            terraform destroy --auto-approve

=======
>>>>>>> 710cff10
  OutputEnvVariables:
    needs: [CheckBuildTestArtifacts]
    name: 'OutputEnvVariables'
    runs-on: ubuntu-latest
    outputs:
      CWA_GITHUB_TEST_REPO_NAME: ${{ steps.set-outputs.outputs.CWA_GITHUB_TEST_REPO_NAME }}
      CWA_GITHUB_TEST_REPO_URL: ${{ steps.set-outputs.outputs.CWA_GITHUB_TEST_REPO_URL }}
      CWA_GITHUB_TEST_REPO_BRANCH: ${{ steps.set-outputs.outputs.CWA_GITHUB_TEST_REPO_BRANCH }}
    steps:
      - uses: actions/checkout@v3
        with:
          repository: ${{env.CWA_GITHUB_TEST_REPO_NAME}}
          ref: ${{env.CWA_GITHUB_TEST_REPO_BRANCH}}

      - name: Set up Go 1.x
        uses: actions/setup-go@v4
        with:
          go-version: ~1.22.2

      - name: SetOutputs
        id: set-outputs
        run: |
          echo "::set-output name=CWA_GITHUB_TEST_REPO_NAME::${{ env.CWA_GITHUB_TEST_REPO_NAME }}"
          echo "::set-output name=CWA_GITHUB_TEST_REPO_URL::${{ env.CWA_GITHUB_TEST_REPO_URL }}"
          echo "::set-output name=CWA_GITHUB_TEST_REPO_BRANCH::${{ env.CWA_GITHUB_TEST_REPO_BRANCH }}"

      - name: Echo test variables
        run: |
          echo "CWA_GITHUB_TEST_REPO_NAME: ${{ steps.set-outputs.outputs.CWA_GITHUB_TEST_REPO_NAME }}"
          echo "CWA_GITHUB_TEST_REPO_URL: ${{ steps.set-outputs.outputs.CWA_GITHUB_TEST_REPO_URL }}"
          echo "CWA_GITHUB_TEST_REPO_BRANCH: ${{ steps.set-outputs.outputs.CWA_GITHUB_TEST_REPO_BRANCH }}"

  EC2LinuxIntegrationTest:
    needs: [ GenerateTestMatrix, OutputEnvVariables ]
    name: 'EC2Linux'
    uses:  ./.github/workflows/ec2-integration-test.yml
    with:
      github_sha: ${{github.sha}}
      test_dir: terraform/ec2/linux
      job_id: ec2-linux-integration-test
      test_props: ${{needs.GenerateTestMatrix.outputs.ec2_linux_matrix}}
      test_repo_name: ${{ needs.OutputEnvVariables.outputs.CWA_GITHUB_TEST_REPO_NAME }}
      test_repo_url: ${{ needs.OutputEnvVariables.outputs.CWA_GITHUB_TEST_REPO_URL }}
      test_repo_branch: ${{ needs.OutputEnvVariables.outputs.CWA_GITHUB_TEST_REPO_BRANCH }}
      region: us-west-2
      terraform_assume_role: ${{ vars.TERRAFORM_AWS_ASSUME_ROLE }}
      s3_integration_bucket: ${{ vars.S3_INTEGRATION_BUCKET }}
<<<<<<< HEAD
    secrets: inherit

  EC2LinuxIntegrationTestITAR:
    needs: [ StartLocalStackITAR, GenerateTestMatrix, OutputEnvVariables ]
    name: 'EC2LinuxITAR'
    uses: ./.github/workflows/ec2-integration-test.yml
    with:
      github_sha: ${{github.sha}}
      test_dir: terraform/ec2/linux
      job_id: ec2-linux-integration-test
      test_props: ${{needs.GenerateTestMatrix.outputs.ec2_linux_itar_matrix}}
      test_repo_name: ${{ needs.OutputEnvVariables.outputs.CWA_GITHUB_TEST_REPO_NAME }}
      test_repo_url: ${{ needs.OutputEnvVariables.outputs.CWA_GITHUB_TEST_REPO_URL }}
      test_repo_branch: ${{ needs.OutputEnvVariables.outputs.CWA_GITHUB_TEST_REPO_BRANCH }}
      localstack_host: ${{needs.StartLocalStackITAR.outputs.local_stack_host_name}}
      region: us-gov-east-1
      terraform_assume_role: ${{ vars.TERRAFORM_AWS_ASSUME_ROLE_ITAR }}
      s3_integration_bucket: ${{ vars.S3_INTEGRATION_BUCKET_ITAR }}
    secrets: inherit

  EC2LinuxIntegrationTestCN:
    needs: [ StartLocalStackCN, GenerateTestMatrix, OutputEnvVariables ]
    name: 'EC2LinuxCN'
    uses: ./.github/workflows/ec2-integration-test.yml
    with:
      github_sha: ${{github.sha}}
      test_dir: terraform/ec2/linux
      job_id: ec2-linux-integration-test
      test_props: ${{needs.GenerateTestMatrix.outputs.ec2_linux_china_matrix}}
      test_repo_name: ${{ needs.OutputEnvVariables.outputs.CWA_GITHUB_TEST_REPO_NAME }}
      test_repo_url: ${{ needs.OutputEnvVariables.outputs.CWA_GITHUB_TEST_REPO_URL }}
      test_repo_branch: ${{ needs.OutputEnvVariables.outputs.CWA_GITHUB_TEST_REPO_BRANCH }}
      localstack_host: ${{needs.StartLocalStackCN.outputs.local_stack_host_name}}
      region: cn-north-1
      terraform_assume_role: ${{ vars.TERRAFORM_AWS_ASSUME_ROLE_CN }}
      s3_integration_bucket: ${{ vars.S3_INTEGRATION_BUCKET_CN }}
    secrets: inherit

  LinuxOnPremIntegrationTest:
    needs: [StartLocalStack, GenerateTestMatrix, OutputEnvVariables]
    name: 'OnpremLinux'
    uses: ./.github/workflows/ec2-integration-test.yml
    with:
      github_sha: ${{github.sha}}
      test_dir: terraform/ec2/linux_onprem
      job_id: linux-onprem-integration-test
      test_props: ${{needs.GenerateTestMatrix.outputs.ec2_linux_onprem_matrix}}
      test_repo_name: ${{ needs.OutputEnvVariables.outputs.CWA_GITHUB_TEST_REPO_NAME }}
      test_repo_url: ${{ needs.OutputEnvVariables.outputs.CWA_GITHUB_TEST_REPO_URL }}
      test_repo_branch: ${{ needs.OutputEnvVariables.outputs.CWA_GITHUB_TEST_REPO_BRANCH }}
      localstack_host: ${{needs.StartLocalStack.outputs.local_stack_host_name}}
      region: us-west-2
    secrets: inherit

  EC2WinIntegrationTest:
    needs: [GenerateTestMatrix]
    name: 'EC2WinIntegrationTest'
    runs-on: ubuntu-latest
    strategy:
      fail-fast: false
      matrix:
        arrays: ${{ fromJson(needs.GenerateTestMatrix.outputs.ec2_windows_matrix) }}
    permissions:
      id-token: write
      contents: read
    steps:
      - uses: actions/checkout@v3
        with:
          repository: ${{env.CWA_GITHUB_TEST_REPO_NAME}}
          ref: ${{env.CWA_GITHUB_TEST_REPO_BRANCH}}

      - name: Configure AWS Credentials
        uses: aws-actions/configure-aws-credentials@v2
        with:
          role-to-assume: ${{ env.TERRAFORM_AWS_ASSUME_ROLE }}
          aws-region: us-west-2
          role-duration-seconds: ${{ env.TERRAFORM_AWS_ASSUME_ROLE_DURATION }}

      - name: Cache if success
        id: ec2-win-integration-test
        uses: actions/cache@v3
        with:
          path: go.mod
          key: ec2-win-integration-test-${{ github.sha }}-${{ matrix.arrays.os }}-${{ matrix.arrays.arc }}-${{ matrix.arrays.test_dir }}

      - name: Echo Test Info
        run: echo run on ec2 instance os ${{ matrix.arrays.os }} use ssm ${{ matrix.arrays.useSSM }} test ${{ matrix.arrays.test_dir }}

      - name: Verify Terraform version
        run: terraform --version

        # nick-fields/retry@v2 starts at base dir
      - name: Terraform apply
        if: steps.ec2-win-integration-test.outputs.cache-hit != 'true'
        uses: nick-fields/retry@v2
        with:
          max_attempts: 3
          timeout_minutes: 30
          retry_wait_seconds: 5
          command: |
            if [ "${{ matrix.arrays.terraform_dir }}" != "" ]; then
              cd "${{ matrix.arrays.terraform_dir }}"
            else
              cd terraform/ec2/win
            fi
            terraform init
            if terraform apply --auto-approve \
            -var="ec2_instance_type=${{ matrix.arrays.instanceType }}" \
            -var="ssh_key_value=${PRIVATE_KEY}" -var="ssh_key_name=${KEY_NAME}"  \
            -var="test_name=${{ matrix.arrays.os }}" \
            -var="cwa_github_sha=${GITHUB_SHA}"  \
            -var="test_dir=${{ matrix.arrays.test_dir }}" \
            -var="ami=${{ matrix.arrays.ami }}" \
            -var="use_ssm=${{ matrix.arrays.useSSM }}" \
            -var="s3_bucket=${S3_INTEGRATION_BUCKET}" ; then
              terraform destroy -auto-approve
            else
              terraform destroy -auto-approve && exit 1
            fi

      #This is here just in case workflow cancel
      - name: Terraform destroy
        if: ${{ cancelled() || failure() }}
        uses: nick-fields/retry@v2
        with:
          max_attempts: 3
          timeout_minutes: 8
          retry_wait_seconds: 5
          command: |
            if [ "${{ matrix.arrays.terraform_dir }}" != "" ]; then
              cd "${{ matrix.arrays.terraform_dir }}"
            else
              cd terraform/ec2/win
            fi
            terraform destroy --auto-approve

  EC2DarwinIntegrationTest:
    needs: [GenerateTestMatrix]
    name: 'EC2DarwinIntegrationTest'
    runs-on: ubuntu-latest
    strategy:
      fail-fast: false
      matrix:
        arrays: ${{ fromJson(needs.GenerateTestMatrix.outputs.ec2_mac_matrix) }}
    permissions:
      id-token: write
      contents: read
    steps:
      - uses: actions/checkout@v3
        with:
          repository: ${{env.CWA_GITHUB_TEST_REPO_NAME}}
          ref: ${{env.CWA_GITHUB_TEST_REPO_BRANCH}}

      - name: Configure AWS Credentials
        uses: aws-actions/configure-aws-credentials@v2
        with:
          role-to-assume: ${{ env.TERRAFORM_AWS_ASSUME_ROLE }}
          aws-region: us-west-2
          role-duration-seconds: ${{ env.TERRAFORM_AWS_ASSUME_ROLE_DURATION }}

      - name: Cache if success
        id: ec2-mac-integration-test
        uses: actions/cache@v3
        with:
          path: go.mod
          key: ec2-mac-integration-test-${{ github.sha }}-${{ matrix.arrays.os }}-${{ matrix.arrays.arc }}-${{ matrix.arrays.test_dir }}

      - name: Echo OS
        run: echo run on ec2 instance os ${{ matrix.arrays.os }}

      - name: Verify Terraform version
        run: terraform --version

        # nick-fields/retry@v2 starts at base dir
      - name: Terraform apply
        if: steps.ec2-mac-integration-test.outputs.cache-hit != 'true'
        uses: nick-fields/retry@v2
        with:
          max_attempts: 3
          timeout_minutes: 60
          retry_wait_seconds: 5
          command: |
            if [ "${{ matrix.arrays.terraform_dir }}" != "" ]; then
              cd "${{ matrix.arrays.terraform_dir }}"
            else
              cd terraform/ec2/mac
            fi
            terraform init
            if terraform apply --auto-approve \
            -var="ssh_key_value=${PRIVATE_KEY}" -var="ssh_key_name=${KEY_NAME}"  \
            -var="arc=${{ matrix.arrays.arc }}" \
            -var="ec2_instance_type=${{ matrix.arrays.instanceType }}" \
            -var="cwa_github_sha=${GITHUB_SHA}" -var="ami=${{ matrix.arrays.ami }}" \
            -var="test_dir=${{ matrix.arrays.test_dir }}" \
            -var="license_manager_arn=${{ env.LICENSE_MANAGER_ARN }}" \
            -var="s3_bucket=${S3_INTEGRATION_BUCKET}" ; then
              terraform destroy -auto-approve
            else
              terraform destroy -auto-approve && exit 1
            fi

      #This is here just in case workflow cancel
      - name: Terraform destroy
        if: ${{ cancelled() || failure() }}
        uses: nick-fields/retry@v2
        with:
          max_attempts: 3
          timeout_minutes: 8
          retry_wait_seconds: 5
          command: |
            if [ "${{ matrix.arrays.terraform_dir }}" != "" ]; then
              cd "${{ matrix.arrays.terraform_dir }}"
            else
              cd terraform/ec2/mac
            fi
            terraform destroy --auto-approve

  StopLocalStack:
    name: 'StopLocalStack'
    if: ${{ always() && needs.StartLocalStack.result == 'success' }}
    needs: [ StartLocalStack, EC2LinuxIntegrationTest, LinuxOnPremIntegrationTest, OutputEnvVariables ]
    uses: ./.github/workflows/stop-localstack.yml
    secrets: inherit
    permissions:
      id-token: write
      contents: read
    with:
      region: us-west-2
      test_repo_name: ${{ needs.OutputEnvVariables.outputs.CWA_GITHUB_TEST_REPO_NAME }}
      test_repo_branch: ${{ needs.OutputEnvVariables.outputs.CWA_GITHUB_TEST_REPO_BRANCH }}
      terraform_assume_role: ${{ vars.TERRAFORM_AWS_ASSUME_ROLE }}
      github_sha: ${{github.sha}}
      s3_integration_bucket: ${{ vars.S3_INTEGRATION_BUCKET }}

  StopLocalStackITAR:
    name: 'StopLocalStackITAR'
    if: ${{ always() && needs.StartLocalStackITAR.result == 'success' }}
    needs: [ StartLocalStackITAR, EC2LinuxIntegrationTestITAR, OutputEnvVariables ]
    uses: ./.github/workflows/stop-localstack.yml
    secrets: inherit
    permissions:
      id-token: write
      contents: read
    with:
      region: us-gov-east-1
      test_repo_name: ${{ needs.OutputEnvVariables.outputs.CWA_GITHUB_TEST_REPO_NAME }}
      test_repo_branch: ${{ needs.OutputEnvVariables.outputs.CWA_GITHUB_TEST_REPO_BRANCH }}
      terraform_assume_role: ${{ vars.TERRAFORM_AWS_ASSUME_ROLE_ITAR }}
      github_sha: ${{github.sha}}
      s3_integration_bucket: ${{ vars.S3_INTEGRATION_BUCKET_ITAR }}

  StopLocalStackCN:
    name: 'StopLocalStackCN'
    if: ${{ always() && needs.StartLocalStackCN.result == 'success' }}
    needs: [ StartLocalStackCN, EC2LinuxIntegrationTestCN ]
    uses: ./.github/workflows/stop-localstack.yml
    secrets: inherit
    permissions:
      id-token: write
      contents: read
    with:
      region: cn-north-1
      test_repo_name: ${{ needs.OutputEnvVariables.outputs.CWA_GITHUB_TEST_REPO_NAME }}
      test_repo_branch: ${{ needs.OutputEnvVariables.outputs.CWA_GITHUB_TEST_REPO_BRANCH }}
      terraform_assume_role: ${{ vars.TERRAFORM_AWS_ASSUME_ROLE_CN }}
      github_sha: ${{github.sha}}
      s3_integration_bucket: ${{ vars.S3_INTEGRATION_BUCKET_CN }}

  ECSEC2IntegrationTest:
    name: 'ECSEC2IntegrationTest'
    runs-on: ubuntu-latest
    needs: [ GenerateTestMatrix ]
    strategy:
      fail-fast: false
      matrix:
        arrays: ${{ fromJson(needs.GenerateTestMatrix.outputs.ecs_ec2_launch_daemon_matrix) }}
    permissions:
      id-token: write
      contents: read
    steps:
      - uses: actions/checkout@v3
        with:
          repository: ${{env.CWA_GITHUB_TEST_REPO_NAME}}
          ref: ${{env.CWA_GITHUB_TEST_REPO_BRANCH}}

      - name: Configure AWS Credentials
        uses: aws-actions/configure-aws-credentials@v2
        with:
          role-to-assume: ${{ env.TERRAFORM_AWS_ASSUME_ROLE }}
          aws-region: us-west-2
          role-duration-seconds: ${{ env.TERRAFORM_AWS_ASSUME_ROLE_DURATION }}

      - name: Cache if success
        id: ecs-ec2-integration-test
        uses: actions/cache@v3
        with:
          path: go.mod
          key: ecs-ec2-integration-test-${{ github.sha }}-${{ matrix.arrays.os }}-${{ matrix.arrays.test_dir }}

      - name: Login ECR
        id: login-ecr
        if: steps.ecs-ec2-integration-test.outputs.cache-hit != 'true'
        uses: aws-actions/amazon-ecr-login@v2

      - name: Verify Terraform version
        if: steps.ecs-ec2-integration-test.outputs.cache-hit != 'true'
        run: terraform --version

      - name: Terraform apply
        if: steps.ecs-ec2-integration-test.outputs.cache-hit != 'true'
        uses: nick-fields/retry@v2
        with:
          max_attempts: 3
          timeout_minutes: 15
          retry_wait_seconds: 5
          command: |
            if [ "${{ matrix.arrays.terraform_dir }}" != "" ]; then
              cd "${{ matrix.arrays.terraform_dir }}"
            else
              cd terraform/ecs_ec2/daemon
            fi
            
            terraform init
            if terraform apply --auto-approve\
              -var="test_dir=${{ matrix.arrays.test_dir }}"\
              -var="ec2_instance_type=${{ matrix.arrays.instanceType }}" \
              -var="cwagent_image_repo=${{ steps.login-ecr.outputs.registry }}/${{ env.ECR_INTEGRATION_TEST_REPO }}"\
              -var="cwagent_image_tag=${{ github.sha }}"\
              -var="ec2_instance_type=${{ matrix.arrays.instanceType }}" \
              -var="metadataEnabled=${{ matrix.arrays.metadataEnabled }}" \
              -var="ami=${{ matrix.arrays.ami }}" ; then
              terraform destroy -auto-approve
            else
              terraform destroy -auto-approve && exit 1
            fi

      - name: Terraform destroy
        if: ${{ cancelled() || failure() }}
        uses: nick-fields/retry@v2
        with:
          max_attempts: 3
          timeout_minutes: 8
          retry_wait_seconds: 5
          command: |
            if [ "${{ matrix.arrays.terraform_dir }}" != "" ]; then
              cd "${{ matrix.arrays.terraform_dir }}"
            else
              cd terraform/ecs_ec2/daemon
            fi
            terraform destroy --auto-approve

  ECSFargateIntegrationTest:
    name: 'ECSFargateIntegrationTest'
    runs-on: ubuntu-latest
    needs: [GenerateTestMatrix]
    strategy:
      fail-fast: false
      matrix:
        arrays: ${{ fromJson(needs.GenerateTestMatrix.outputs.ecs_fargate_matrix) }}
    permissions:
      id-token: write
      contents: read
    steps:
      - uses: actions/checkout@v3
        with:
          repository: ${{env.CWA_GITHUB_TEST_REPO_NAME}}
          ref: ${{env.CWA_GITHUB_TEST_REPO_BRANCH}}

      - name: Configure AWS Credentials
        uses: aws-actions/configure-aws-credentials@v2
        with:
          role-to-assume: ${{ env.TERRAFORM_AWS_ASSUME_ROLE }}
          aws-region: us-west-2
          role-duration-seconds: ${{ env.TERRAFORM_AWS_ASSUME_ROLE_DURATION }}

      - name: Cache if success
        id: ecs-fargate-integration-test
        uses: actions/cache@v3
        with:
          path: go.mod
          key: ecs-fargate-integration-test-${{ github.sha }}-${{ matrix.arrays.os }}-${{ matrix.arrays.test_dir }}

      - name: Login ECR
        id: login-ecr
        if: steps.ecs-fargate-integration-test.outputs.cache-hit != 'true'
        uses: aws-actions/amazon-ecr-login@v2

      - name: Verify Terraform version
        if: steps.ecs-fargate-integration-test.outputs.cache-hit != 'true'
        run: terraform --version

      - name: Terraform apply
        if: steps.ecs-fargate-integration-test.outputs.cache-hit != 'true'
        uses: nick-fields/retry@v2
        with:
          max_attempts: 3
          timeout_minutes: 15
          retry_wait_seconds: 5
          command: |
            if [ "${{ matrix.arrays.terraform_dir }}" != "" ]; then
              cd "${{ matrix.arrays.terraform_dir }}"
            else
              cd terraform/ecs_fargate/linux
            fi
            
            terraform init
            if terraform apply --auto-approve\
              -var="test_dir=${{ matrix.arrays.test_dir }}"\
              -var="cwagent_image_repo=${{ steps.login-ecr.outputs.registry }}/${{ env.ECR_INTEGRATION_TEST_REPO }}"\
              -var="cwagent_image_tag=${{ github.sha }}"; then
              terraform destroy -auto-approve
            else
              terraform destroy -auto-approve && exit 1
            fi
      - name: Terraform destroy
        if: ${{ cancelled() || failure() }}
        uses: nick-fields/retry@v2
        with:
          max_attempts: 3
          timeout_minutes: 8
          retry_wait_seconds: 5
          command: |
            if [ "${{ matrix.arrays.terraform_dir }}" != "" ]; then
              cd "${{ matrix.arrays.terraform_dir }}"
            else
              cd terraform/ecs_fargate/linux
            fi
            terraform destroy --auto-approve

  EKSIntegrationTest:
    name: 'EKSIntegrationTest'
    runs-on: ubuntu-latest
    needs: [ GenerateTestMatrix ]
    strategy:
      fail-fast: false
      matrix:
        arrays: ${{ fromJson(needs.GenerateTestMatrix.outputs.eks_daemon_matrix) }}
    permissions:
      id-token: write
      contents: read
    steps:
      - uses: actions/checkout@v3
        with:
          repository: ${{env.CWA_GITHUB_TEST_REPO_NAME}}
          ref: ${{env.CWA_GITHUB_TEST_REPO_BRANCH}}

      - name: Configure AWS Credentials
        uses: aws-actions/configure-aws-credentials@v2
        with:
          role-to-assume: ${{ env.TERRAFORM_AWS_ASSUME_ROLE }}
          aws-region: us-west-2
          role-duration-seconds: ${{ env.TERRAFORM_AWS_ASSUME_ROLE_DURATION }}

      - name: Cache if success
        id: eks-ec2-integration-test
        uses: actions/cache@v3
        with:
          path: go.mod
          key: ${{ matrix.arrays.terraform_dir }}-${{ matrix.arrays.k8s_version }}-${{ matrix.arrays.instanceType }}-${{ github.sha }}-${{ matrix.arrays.os }}-${{ matrix.arrays.test_dir }}

      - name: Login ECR
        id: login-ecr
        if: steps.eks-ec2-integration-test.outputs.cache-hit != 'true'
        uses: aws-actions/amazon-ecr-login@v2

      - name: Verify Terraform version
        if: steps.eks-ec2-integration-test.outputs.cache-hit != 'true'
        run: terraform --version

      - name: Terraform apply
        if: steps.eks-ec2-integration-test.outputs.cache-hit != 'true'
        uses: nick-fields/retry@v2
        with:
          max_attempts: 2
          timeout_minutes: 90 # EKS takes about 20 minutes to spin up a cluster and service on the cluster
          retry_wait_seconds: 5
          command: |
            if [ "${{ matrix.arrays.terraform_dir }}" != "" ]; then
              cd "${{ matrix.arrays.terraform_dir }}"
            else
              cd terraform/eks/daemon
            fi

            terraform init
            if terraform apply --auto-approve \
              -var="test_dir=${{ matrix.arrays.test_dir }}"\
              -var="cwagent_image_repo=${{ steps.login-ecr.outputs.registry }}/${{ env.ECR_INTEGRATION_TEST_REPO }}" \
              -var="cwagent_image_tag=${{ github.sha }}" \
              -var="ami_type=${{ matrix.arrays.ami }}" \
              -var="instance_type=${{ matrix.arrays.instanceType }}" \
              -var="k8s_version=${{ matrix.arrays.k8s_version }}"; then
              terraform destroy -auto-approve
            else
              terraform destroy -auto-approve && exit 1
            fi

      - name: Terraform destroy
        if: ${{ cancelled() || failure() }}
        uses: nick-fields/retry@v2
        with:
          max_attempts: 3
          timeout_minutes: 8
          retry_wait_seconds: 5
          command: |
            if [ "${{ matrix.arrays.terraform_dir }}" != "" ]; then
              cd "${{ matrix.arrays.terraform_dir }}"
            else
              cd terraform/eks/daemon
            fi
            terraform destroy --auto-approve

  EKSPrometheusIntegrationTest:
    name: 'EKSPrometheusIntegrationTest'
    runs-on: ubuntu-latest
    needs: [ GenerateTestMatrix ]
    strategy:
      fail-fast: false
      matrix:
        arrays: ${{ fromJson(needs.GenerateTestMatrix.outputs.eks_deployment_matrix) }}
    permissions:
      id-token: write
      contents: read
    steps:
      - uses: actions/checkout@v3
        with:
          repository: ${{env.CWA_GITHUB_TEST_REPO_NAME}}
          ref: ${{env.CWA_GITHUB_TEST_REPO_BRANCH}}

      - name: Configure AWS Credentials
        uses: aws-actions/configure-aws-credentials@v2
        with:
          role-to-assume: ${{ env.TERRAFORM_AWS_ASSUME_ROLE }}
          aws-region: us-west-2
          role-duration-seconds: ${{ env.TERRAFORM_AWS_ASSUME_ROLE_DURATION }}

      - name: Cache if success
        id: eks-ec2-integration-test
        uses: actions/cache@v3
        with:
          path: go.mod
          key: eks-ec2-integration-test-${{ github.sha }}-${{ matrix.arrays.os }}-${{ matrix.arrays.test_dir }}

      - name: Login ECR
        id: login-ecr
        if: steps.eks-ec2-integration-test.outputs.cache-hit != 'true'
        uses: aws-actions/amazon-ecr-login@v2

      - name: Verify Terraform version
        if: steps.eks-ec2-integration-test.outputs.cache-hit != 'true'
        run: terraform --version

      - name: Terraform apply
        if: steps.eks-ec2-integration-test.outputs.cache-hit != 'true'
        uses: nick-fields/retry@v2
        with:
          max_attempts: 3
          timeout_minutes: 60 # EKS takes about 20 minutes to spin up a cluster and service on the cluster
          retry_wait_seconds: 5
          command: |
            if [ "${{ matrix.arrays.terraform_dir }}" != "" ]; then
              cd "${{ matrix.arrays.terraform_dir }}"
            else
              cd terraform/eks/deployment
            fi

            terraform init
            if terraform apply --auto-approve \
              -var="test_dir=${{ matrix.arrays.test_dir }}"\
              -var="cwagent_image_repo=${{ steps.login-ecr.outputs.registry }}/${{ env.ECR_INTEGRATION_TEST_REPO }}" \
              -var="cwagent_image_tag=${{ github.sha }}" \
              -var="k8s_version=${{ matrix.arrays.k8s_version }}"; then
              terraform destroy -auto-approve
            else
              terraform destroy -auto-approve && exit 1
            fi

      - name: Terraform destroy
        if: ${{ cancelled() || failure() }}
        uses: nick-fields/retry@v2
        with:
          max_attempts: 3
          timeout_minutes: 8
          retry_wait_seconds: 5
          command: |
            if [ "${{ matrix.arrays.terraform_dir }}" != "" ]; then
              cd "${{ matrix.arrays.terraform_dir }}"
            else
              cd terraform/eks/deployment
            fi
            terraform destroy --auto-approve

  PerformanceTrackingTest:
    name: "PerformanceTrackingTest"
    needs: [GenerateTestMatrix]
    runs-on: ubuntu-latest
    strategy:
      fail-fast: false
      matrix:
        arrays: ${{ fromJson(needs.GenerateTestMatrix.outputs.ec2_performance_matrix) }}
    permissions:
      id-token: write
      contents: read
    steps:
      - uses: actions/checkout@v3
        with:
          repository: ${{env.CWA_GITHUB_TEST_REPO_NAME}}
          ref: ${{env.CWA_GITHUB_TEST_REPO_BRANCH}}

      - name: Configure AWS Credentials
        uses: aws-actions/configure-aws-credentials@v2
        with:
          role-to-assume: ${{ env.TERRAFORM_AWS_ASSUME_ROLE }}
          aws-region: us-west-2
          role-duration-seconds: ${{ env.TERRAFORM_AWS_ASSUME_ROLE_DURATION }}

      - name: Cache if success
        id: performance-tracking
        uses: actions/cache@v3
        with:
          path: go.mod
          key: performance-tracking-test-${{ github.sha }}-${{ matrix.arrays.os }}-${{ matrix.arrays.arc }}-${{ matrix.arrays.test_dir }}

      - name: Verify Terraform version
        if: steps.performance-tracking.outputs.cache-hit != 'true'
        run: terraform --version

      - name: Terraform apply
        if: steps.performance-tracking.outputs.cache-hit != 'true'
        uses: nick-fields/retry@v2
        with:
          max_attempts: 1
          timeout_minutes: 60
          retry_wait_seconds: 5
          command: |
            cd terraform/performance
            terraform init
            if terraform apply --auto-approve \
              -var="ssh_key_value=${PRIVATE_KEY}"  \
              -var="cwa_github_sha=${GITHUB_SHA}" \
              -var="ami=${{ matrix.arrays.ami }}" \
              -var="arc=${{ matrix.arrays.arc }}" \
              -var="s3_bucket=${S3_INTEGRATION_BUCKET}" \
              -var="ssh_key_name=${KEY_NAME}" \
              -var="values_per_minute=${{ matrix.arrays.values_per_minute}}"\
              -var="family=${{ matrix.arrays.family}}"\
              -var="test_dir=${{ matrix.arrays.test_dir }}" ; then terraform destroy -auto-approve
            else
              terraform destroy -auto-approve && exit 1
            fi

      - name: Terraform destroy
        if: ${{ cancelled() || failure() }}
        uses: nick-fields/retry@v2
        with:
          max_attempts: 3
          timeout_minutes: 8
          retry_wait_seconds: 5
          command: cd terraform/performance && terraform destroy --auto-approve

  EC2WinPerformanceTest:
    name: "EC2WinPerformanceTest"
    needs: [ GenerateTestMatrix ]
    runs-on: ubuntu-latest
    strategy:
      fail-fast: false
      matrix:
        arrays: ${{ fromJson(needs.GenerateTestMatrix.outputs.ec2_windows_performance_matrix) }}
    permissions:
      id-token: write
      contents: read
    steps:
      - uses: actions/checkout@v3
        with:
          repository: ${{env.CWA_GITHUB_TEST_REPO_NAME}}
          ref: ${{env.CWA_GITHUB_TEST_REPO_BRANCH}}

      - name: Configure AWS Credentials
        uses: aws-actions/configure-aws-credentials@v2
        with:
          role-to-assume: ${{ env.TERRAFORM_AWS_ASSUME_ROLE }}
          aws-region: us-west-2
          role-duration-seconds: ${{ env.TERRAFORM_AWS_ASSUME_ROLE_DURATION }}

      - name: Cache if success
        id: performance-tracking
        uses: actions/cache@v3
        with:
          path: go.mod
          key: performance-tracking-test-${{ github.sha }}-${{ matrix.arrays.os }}-${{ matrix.arrays.arc }}-${{ matrix.arrays.test_dir }}

      - name: Verify Terraform version
        if: steps.performance-tracking.outputs.cache-hit != 'true'
        run: terraform --version

      - name: Terraform apply
        if: steps.performance-tracking.outputs.cache-hit != 'true'
        uses: nick-fields/retry@v2
        with:
          max_attempts: 1
          timeout_minutes: 60
          retry_wait_seconds: 5
          command: |
            cd terraform/performance
            terraform init
            if terraform apply --auto-approve \
              -var="ssh_key_value=${PRIVATE_KEY}"  \
              -var="cwa_github_sha=${GITHUB_SHA}" \
              -var="ami=${{ matrix.arrays.ami }}" \
              -var="arc=${{ matrix.arrays.arc }}" \
              -var="s3_bucket=${S3_INTEGRATION_BUCKET}" \
              -var="ssh_key_name=${KEY_NAME}" \
              -var="values_per_minute=${{ matrix.arrays.values_per_minute}}"\
              -var="family=${{ matrix.arrays.family}}"\
              -var="test_dir=${{ matrix.arrays.test_dir }}" ; then terraform destroy -auto-approve
            else
              terraform destroy -auto-approve && exit 1
            fi

      - name: Terraform destroy
        if: ${{ cancelled() || failure() }}
        uses: nick-fields/retry@v2
        with:
          max_attempts: 3
          timeout_minutes: 8
          retry_wait_seconds: 5
          command: cd terraform/performance && terraform destroy --auto-approve

  StressTrackingTest:
    name: "StressTrackingTest"
    needs: [GenerateTestMatrix]
    runs-on: ubuntu-latest
    strategy:
      fail-fast: false
      matrix:
        arrays: ${{ fromJson(needs.GenerateTestMatrix.outputs.ec2_stress_matrix) }}
    permissions:
      id-token: write
      contents: read
    steps:
      - uses: actions/checkout@v3
        with:
          repository: ${{env.CWA_GITHUB_TEST_REPO_NAME}}
          ref: ${{env.CWA_GITHUB_TEST_REPO_BRANCH}}

      - name: Configure AWS Credentials
        uses: aws-actions/configure-aws-credentials@v2
        with:
          role-to-assume: ${{ env.TERRAFORM_AWS_ASSUME_ROLE }}
          aws-region: us-west-2
          role-duration-seconds: ${{ env.TERRAFORM_AWS_ASSUME_ROLE_DURATION }}

      - name: Cache if success
        id: stress-tracking
        uses: actions/cache@v3
        with:
          path: go.mod
          key: stress-tracking-test-${{ github.sha }}-${{ matrix.arrays.os }}-${{ matrix.arrays.arc }}-${{ matrix.arrays.test_dir }}

      - name: Verify Terraform version
        if: steps.stress-tracking.outputs.cache-hit != 'true'
        run: terraform --version

      - name: Echo Test Info
        run: echo run on ec2 instance os ${{ matrix.arrays.os }} arc ${{ matrix.arrays.arc }} test dir ${{ matrix.arrays.test_dir }} values per minute ${{ matrix.arrays.values_per_minute }}

      - name: Terraform apply
        if: steps.stress-tracking.outputs.cache-hit != 'true'
        uses: nick-fields/retry@v2
        with:
          max_attempts: 1
          timeout_minutes: 60
          retry_wait_seconds: 5
          command: |
            cd terraform/stress
            terraform init
            if terraform apply --auto-approve \
              -var="ssh_key_value=${PRIVATE_KEY}"  \
              -var="cwa_github_sha=${GITHUB_SHA}" \
              -var="ami=${{ matrix.arrays.ami }}" \
              -var="arc=${{ matrix.arrays.arc }}" \
              -var="s3_bucket=${S3_INTEGRATION_BUCKET}" \
              -var="ssh_key_name=${KEY_NAME}" \
              -var="values_per_minute=${{ matrix.arrays.values_per_minute}}"\
              -var="test_dir=${{ matrix.arrays.test_dir }}" ; then terraform destroy -auto-approve
            else
              terraform destroy -auto-approve && exit 1
            fi

      - name: Terraform destroy
        if: ${{ cancelled() || failure() }}
        uses: nick-fields/retry@v2
        with:
          max_attempts: 3
          timeout_minutes: 8
          retry_wait_seconds: 5
          command: cd terraform/stress && terraform destroy --auto-approve

  EC2WinStressTrackingTest:
    name: "EC2WinStressTrackingTest"
    needs: [GenerateTestMatrix]
    runs-on: ubuntu-latest
    strategy:
      fail-fast: false
      matrix:
        arrays: ${{ fromJson(needs.GenerateTestMatrix.outputs.ec2_windows_stress_matrix) }}
    permissions:
      id-token: write
      contents: read
    steps:
      - uses: actions/checkout@v3
        with:
          repository: ${{env.CWA_GITHUB_TEST_REPO_NAME}}
          ref: ${{env.CWA_GITHUB_TEST_REPO_BRANCH}}

      - name: Configure AWS Credentials
        uses: aws-actions/configure-aws-credentials@v2
        with:
          role-to-assume: ${{ env.TERRAFORM_AWS_ASSUME_ROLE }}
          aws-region: us-west-2
          role-duration-seconds: ${{ env.TERRAFORM_AWS_ASSUME_ROLE_DURATION }}

      - name: Cache if success
        id: ec2-win-stress-tracking-test
        uses: actions/cache@v3
        with:
          path: go.mod
          key: ec2-win-stress-tracking-test-${{ github.sha }}-${{ matrix.arrays.os }}-${{ matrix.arrays.arc }}-${{ matrix.arrays.test_dir }}

      - name: Verify Terraform version
        if: steps.ec2-win-stress-tracking-test.outputs.cache-hit != 'true'
        run: terraform --version

      - name: Echo Test Info
        run: echo run on ec2 instance os ${{ matrix.arrays.os }} arc ${{ matrix.arrays.arc }} test dir ${{ matrix.arrays.test_dir }} values per minute ${{ matrix.arrays.values_per_minute }}

      - name: Terraform apply
        if: steps.ec2-win-stress-tracking-test.outputs.cache-hit != 'true'
        uses: nick-fields/retry@v2
        with:
          max_attempts: 1
          timeout_minutes: 60
          retry_wait_seconds: 5
          command: |
            cd terraform/stress
            terraform init
            if terraform apply --auto-approve \
              -var="ssh_key_value=${PRIVATE_KEY}"  \
              -var="cwa_github_sha=${GITHUB_SHA}" \
              -var="ami=${{ matrix.arrays.ami }}" \
              -var="arc=${{ matrix.arrays.arc }}" \
              -var="s3_bucket=${S3_INTEGRATION_BUCKET}" \
              -var="ssh_key_name=${KEY_NAME}" \
              -var="values_per_minute=${{ matrix.arrays.values_per_minute}}"\
              -var="family=${{ matrix.arrays.family}}"\
              -var="test_dir=${{ matrix.arrays.test_dir }}" ; then terraform destroy -auto-approve
            else
              terraform destroy -auto-approve && exit 1
            fi

      - name: Terraform destroy
        if: ${{ cancelled() || failure() }}
        uses: nick-fields/retry@v2
        with:
          max_attempts: 3
          timeout_minutes: 8
          retry_wait_seconds: 5
          command: cd terraform/stress && terraform destroy --auto-approve

  GPUEndToEndTest:
    name: "GPU E2E Test"
    needs: [ StartLocalStack, GenerateTestMatrix, OutputEnvVariables ]
    runs-on: ubuntu-latest
    strategy:
      fail-fast: false
      matrix:
        arrays: ${{ fromJson(needs.GenerateTestMatrix.outputs.eks_addon_matrix) }}
    permissions:
      id-token: write
      contents: read
    steps:
      - uses: actions/checkout@v3
        with:
          repository: ${{env.CWA_GITHUB_TEST_REPO_NAME}}
          ref: ${{env.CWA_GITHUB_TEST_REPO_BRANCH}}

      - name: Configure AWS Credentials
        uses: aws-actions/configure-aws-credentials@v2
        with:
          role-to-assume: ${{ env.TERRAFORM_AWS_ASSUME_ROLE }}
          aws-region: us-west-2
          role-duration-seconds: ${{ env.TERRAFORM_AWS_ASSUME_ROLE_DURATION }}


      - name: Verify Terraform version
        run: terraform --version


      - name: Terraform apply and setup
        run: |
          if [ "${{ matrix.arrays.terraform_dir }}" != "" ]; then
            cd "${{ matrix.arrays.terraform_dir }}"
          else
            cd terraform/eks/addon/gpu
          fi
          
          terraform init
          if terraform apply --auto-approve \
            -var="beta=true" \
            -var="addon_name=amazon-cloudwatch-observability" \
            -var="addon_version=v1.6.0-eksbuild.1" \
            -var="k8s_version=1.29" ; then
            echo "Terraform apply successful."
          
            # Capture the output
            echo "Getting EKS cluster name"
            EKS_CLUSTER_NAME=$(terraform output -raw eks_cluster_name)
            echo "Cluster name is ${EKS_CLUSTER_NAME}"
            kubectl apply -f ./gpuBurner.yaml
            kubectl create -f https://raw.githubusercontent.com/NVIDIA/k8s-device-plugin/v0.15.0/deployments/static/nvidia-device-plugin.yml
            kubectl patch amazoncloudwatchagents -n amazon-cloudwatch cloudwatch-agent --type='json' -p='[{"op": "replace", "path": "/spec/image", "value": ${{ secrets.AWS_ECR_PRIVATE_REGISTRY }}/${{ env.ECR_INTEGRATION_TEST_REPO }}:${{ github.sha }}}]'
          else
            terraform destroy -var="beta=${{ github.event.inputs.run_in_beta }}" -auto-approve && exit 1
          fi

      - name: Run Go tests with retry
        uses: nick-fields/retry@v2
        with:
          max_attempts: 10
          timeout_minutes: 60
          retry_wait_seconds: 60
          command: |
            if [ "${{ matrix.arrays.terraform_dir }}" != "" ]; then
              cd "${{ matrix.arrays.terraform_dir }}"
            else
              cd terraform/eks/addon/gpu
            fi
            echo "Getting EKS cluster name"
            EKS_CLUSTER_NAME=$(terraform output -raw eks_cluster_name)
            echo "Cluster name is ${EKS_CLUSTER_NAME}"

            if go test ${{ matrix.arrays.test_dir }} -eksClusterName ${EKS_CLUSTER_NAME} -computeType=EKS -v -eksDeploymentStrategy=DAEMON -eksGpuType=nvidia -useE2EMetrics; then
              echo "Tests passed"
            else
              echo "Tests failed"
              exit 1
            fi

      - name: Terraform destroy
        if: always()
        uses: nick-fields/retry@v2
        with:
          max_attempts: 3
          timeout_minutes: 8
          retry_wait_seconds: 5
          command: |
            if [ "${{ matrix.arrays.terraform_dir }}" != "" ]; then
              cd "${{ matrix.arrays.terraform_dir }}"
            else
              cd terraform/eks/addon/gpu
            fi
            terraform destroy --auto-approve
=======
    secrets: inherit
>>>>>>> 710cff10
<|MERGE_RESOLUTION|>--- conflicted
+++ resolved
@@ -17,15 +17,7 @@
   ECR_INTEGRATION_TEST_REPO: "cwagent-integration-test"
   CWA_GITHUB_TEST_REPO_NAME: "aws/amazon-cloudwatch-agent-test"
   CWA_GITHUB_TEST_REPO_URL: "https://github.com/aws/amazon-cloudwatch-agent-test.git"
-<<<<<<< HEAD
   CWA_GITHUB_TEST_REPO_BRANCH: "sky333999/test-mod"
-=======
-  CWA_GITHUB_TEST_REPO_BRANCH: "sky333999/restart-test"
-  TERRAFORM_AWS_ASSUME_ROLE_ITAR: ${{ vars.TERRAFORM_AWS_ASSUME_ROLE_ITAR }}
-  S3_INTEGRATION_BUCKET_ITAR: ${{ vars.S3_INTEGRATION_BUCKET_ITAR }}
-  TERRAFORM_AWS_ASSUME_ROLE_CN: ${{ vars.TERRAFORM_AWS_ASSUME_ROLE_CN }}
-  S3_INTEGRATION_BUCKET_CN: ${{ vars.S3_INTEGRATION_BUCKET_CN }}
->>>>>>> 710cff10
 
 on:
   workflow_dispatch:
@@ -193,175 +185,6 @@
           cd test/test/cloudformation
           go test -timeout 1h -package_path=s3://${S3_INTEGRATION_BUCKET}/integration-test/binary/${{ github.sha }}/linux/amd64/amazon-cloudwatch-agent.rpm -iam_role=${CF_IAM_ROLE} -key_name=${CF_KEY_NAME} -metric_name=mem_used_percent
 
-<<<<<<< HEAD
-  StartLocalStack:
-    name: 'StartLocalStack'
-    needs: [OutputEnvVariables]
-    uses: ./.github/workflows/start-localstack.yml
-    secrets: inherit
-    permissions:
-      id-token: write
-      contents: read
-    with:
-      region: us-west-2
-      test_repo_name: ${{ needs.OutputEnvVariables.outputs.CWA_GITHUB_TEST_REPO_NAME }}
-      test_repo_branch: ${{ needs.OutputEnvVariables.outputs.CWA_GITHUB_TEST_REPO_BRANCH }}
-      terraform_assume_role: ${{ vars.TERRAFORM_AWS_ASSUME_ROLE }}
-      test_repo_url: ${{ needs.OutputEnvVariables.outputs.CWA_GITHUB_TEST_REPO_URL }}
-      github_sha: ${{github.sha}}
-      s3_integration_bucket: ${{ vars.S3_INTEGRATION_BUCKET }}
-
-  StartLocalStackITAR:
-    name: 'StartLocalStackITAR'
-    needs: [OutputEnvVariables]
-    uses: ./.github/workflows/start-localstack.yml
-    secrets: inherit
-    permissions:
-      id-token: write
-      contents: read
-    with:
-      region: us-gov-east-1
-      test_repo_name: ${{ needs.OutputEnvVariables.outputs.CWA_GITHUB_TEST_REPO_NAME }}
-      test_repo_branch: ${{ needs.OutputEnvVariables.outputs.CWA_GITHUB_TEST_REPO_BRANCH }}
-      terraform_assume_role: ${{ vars.TERRAFORM_AWS_ASSUME_ROLE_ITAR }}
-      test_repo_url: ${{ needs.OutputEnvVariables.outputs.CWA_GITHUB_TEST_REPO_URL }}
-      github_sha: ${{github.sha}}
-      s3_integration_bucket: ${{ vars.S3_INTEGRATION_BUCKET_ITAR }}
-
-  StartLocalStackCN:
-    name: 'StartLocalStackCN'
-    needs: [ OutputEnvVariables ]
-    uses: ./.github/workflows/start-localstack.yml
-    secrets: inherit
-    permissions:
-      id-token: write
-      contents: read
-    with:
-      region: cn-north-1
-      test_repo_name: ${{ needs.OutputEnvVariables.outputs.CWA_GITHUB_TEST_REPO_NAME }}
-      test_repo_branch: ${{ needs.OutputEnvVariables.outputs.CWA_GITHUB_TEST_REPO_BRANCH }}
-      terraform_assume_role: ${{ vars.TERRAFORM_AWS_ASSUME_ROLE_CN }}
-      test_repo_url: ${{ needs.OutputEnvVariables.outputs.CWA_GITHUB_TEST_REPO_URL }}
-      github_sha: ${{github.sha}}
-      s3_integration_bucket: ${{ vars.S3_INTEGRATION_BUCKET_CN }}
-
-  EC2NvidiaGPUIntegrationTest:
-    needs: [ StartLocalStack, GenerateTestMatrix ]
-    name: 'EC2NVIDIAGPUIntegrationTest'
-    runs-on: ubuntu-latest
-    strategy:
-      fail-fast: false
-      matrix:
-        arrays: ${{ fromJson(needs.GenerateTestMatrix.outputs.ec2_gpu_matrix) }}
-    permissions:
-      id-token: write
-      contents: read
-    steps:
-      - uses: actions/checkout@v3
-        with:
-          repository: ${{env.CWA_GITHUB_TEST_REPO_NAME}}
-          ref: ${{env.CWA_GITHUB_TEST_REPO_BRANCH}}
-
-      - name: Configure AWS Credentials
-        uses: aws-actions/configure-aws-credentials@v2
-        with:
-          role-to-assume: ${{ env.TERRAFORM_AWS_ASSUME_ROLE }}
-          aws-region: us-west-2
-          role-duration-seconds: ${{ env.TERRAFORM_AWS_ASSUME_ROLE_DURATION }}
-
-      - name: Cache if success
-        id: ec2-linux-integration-test
-        uses: actions/cache@v3
-        with:
-          path: go.mod
-          key: ec2-nvidia-integration-test-${{ github.sha }}-${{ matrix.arrays.os }}-${{ matrix.arrays.arc }}-${{ matrix.arrays.test_dir }}
-
-      - name: Echo Test Info
-        run: echo run on ec2 instance os ${{ matrix.arrays.os }} arc ${{ matrix.arrays.arc }} test dir ${{ matrix.arrays.test_dir }}
-
-      - name: Verify Terraform version
-        run: terraform --version
-
-      # nick-fields/retry@v2 starts at base dir
-      - name: Terraform apply
-        if: ${{ matrix.arrays.family == 'linux' && steps.ec2-nvidia-integration-test.outputs.cache-hit != 'true' }}
-        uses: nick-fields/retry@v2
-        with:
-          max_attempts: 3
-          timeout_minutes: 30
-          retry_wait_seconds: 5
-          command: |
-            if [ "${{ matrix.arrays.terraform_dir }}" != "" ]; then
-              cd "${{ matrix.arrays.terraform_dir }}"
-            else
-              cd terraform/ec2/linux
-            fi
-
-            terraform init
-            if terraform apply --auto-approve \
-              -var="ssh_key_value=${PRIVATE_KEY}" -var="github_test_repo=${{env.CWA_GITHUB_TEST_REPO_URL}}" \
-              -var="test_name=${{ matrix.arrays.os }}" \
-              -var="cwa_github_sha=${GITHUB_SHA}" -var="install_agent=${{ matrix.arrays.installAgentCommand }}" \
-              -var="github_test_repo_branch=${{env.CWA_GITHUB_TEST_REPO_BRANCH}}" \
-              -var="ec2_instance_type=${{ matrix.arrays.instanceType }}" \
-              -var="user=${{ matrix.arrays.username }}" \
-              -var="ami=${{ matrix.arrays.ami }}" \
-              -var="ca_cert_path=${{ matrix.arrays.caCertPath }}" \
-              -var="arc=${{ matrix.arrays.arc }}" \
-              -var="binary_name=${{ matrix.arrays.binaryName }}" \
-              -var="local_stack_host_name=${{ needs.StartLocalStack.outputs.local_stack_host_name }}" \
-              -var="s3_bucket=${S3_INTEGRATION_BUCKET}" \
-              -var="ssh_key_name=${KEY_NAME}" \
-              -var="test_dir=${{ matrix.arrays.test_dir }}" ; then terraform destroy -auto-approve
-            else
-              terraform destroy -auto-approve && exit 1
-            fi
-      - name: Terraform apply
-        if: ${{ matrix.arrays.family == 'window' && steps.ec2-nvidia-integration-test.outputs.cache-hit != 'true' }}
-        uses: nick-fields/retry@v2
-        with:
-          max_attempts: 3
-          timeout_minutes: 30
-          retry_wait_seconds: 5
-          command: |
-            if [ "${{ matrix.arrays.terraform_dir }}" != "" ]; then
-              cd "${{ matrix.arrays.terraform_dir }}"
-            else
-              cd terraform/ec2/win
-            fi
-            terraform init
-            if terraform apply --auto-approve \
-              -var="ssh_key_value=${PRIVATE_KEY}" -var="ssh_key_name=${KEY_NAME}" \
-              -var="github_repo=${{env.CWA_GITHUB_TEST_REPO_URL}}" \
-              -var="cwa_github_sha=${GITHUB_SHA}" -var="ami=${{ matrix.arrays.ami }}" \
-              -var="test_dir=${{ matrix.arrays.test_dir }}" \
-              -var="ec2_instance_type=${{ matrix.arrays.instanceType }}" \
-              -var="github_test_repo=${{env.CWA_GITHUB_TEST_REPO_URL}}" \
-              -var="github_test_repo_branch=${{env.CWA_GITHUB_TEST_REPO_BRANCH}}" \
-              -var="s3_bucket=${S3_INTEGRATION_BUCKET}" ; then terraform destroy -auto-approve
-            else
-              terraform destroy -auto-approve && exit 1
-            fi
-      #This is here just in case workflow cancel
-      - name: Terraform destroy
-        if: ${{ cancelled() || failure() }}
-        uses: nick-fields/retry@v2
-        with:
-          max_attempts: 3
-          timeout_minutes: 8
-          retry_wait_seconds: 5
-          command: |
-            if [ "${{ matrix.arrays.terraform_dir }}" != "" ]; then
-              cd "${{ matrix.arrays.terraform_dir }}"
-            elif if "${{ matrix.arrays.os }}" == window; then
-              cd terraform/ec2/win
-            else
-              cd terraform/ec2/linux
-            fi
-            terraform destroy --auto-approve
-
-=======
->>>>>>> 710cff10
   OutputEnvVariables:
     needs: [CheckBuildTestArtifacts]
     name: 'OutputEnvVariables'
@@ -409,25 +232,6 @@
       region: us-west-2
       terraform_assume_role: ${{ vars.TERRAFORM_AWS_ASSUME_ROLE }}
       s3_integration_bucket: ${{ vars.S3_INTEGRATION_BUCKET }}
-<<<<<<< HEAD
-    secrets: inherit
-
-  EC2LinuxIntegrationTestITAR:
-    needs: [ StartLocalStackITAR, GenerateTestMatrix, OutputEnvVariables ]
-    name: 'EC2LinuxITAR'
-    uses: ./.github/workflows/ec2-integration-test.yml
-    with:
-      github_sha: ${{github.sha}}
-      test_dir: terraform/ec2/linux
-      job_id: ec2-linux-integration-test
-      test_props: ${{needs.GenerateTestMatrix.outputs.ec2_linux_itar_matrix}}
-      test_repo_name: ${{ needs.OutputEnvVariables.outputs.CWA_GITHUB_TEST_REPO_NAME }}
-      test_repo_url: ${{ needs.OutputEnvVariables.outputs.CWA_GITHUB_TEST_REPO_URL }}
-      test_repo_branch: ${{ needs.OutputEnvVariables.outputs.CWA_GITHUB_TEST_REPO_BRANCH }}
-      localstack_host: ${{needs.StartLocalStackITAR.outputs.local_stack_host_name}}
-      region: us-gov-east-1
-      terraform_assume_role: ${{ vars.TERRAFORM_AWS_ASSUME_ROLE_ITAR }}
-      s3_integration_bucket: ${{ vars.S3_INTEGRATION_BUCKET_ITAR }}
     secrets: inherit
 
   EC2LinuxIntegrationTestCN:
@@ -446,931 +250,4 @@
       region: cn-north-1
       terraform_assume_role: ${{ vars.TERRAFORM_AWS_ASSUME_ROLE_CN }}
       s3_integration_bucket: ${{ vars.S3_INTEGRATION_BUCKET_CN }}
-    secrets: inherit
-
-  LinuxOnPremIntegrationTest:
-    needs: [StartLocalStack, GenerateTestMatrix, OutputEnvVariables]
-    name: 'OnpremLinux'
-    uses: ./.github/workflows/ec2-integration-test.yml
-    with:
-      github_sha: ${{github.sha}}
-      test_dir: terraform/ec2/linux_onprem
-      job_id: linux-onprem-integration-test
-      test_props: ${{needs.GenerateTestMatrix.outputs.ec2_linux_onprem_matrix}}
-      test_repo_name: ${{ needs.OutputEnvVariables.outputs.CWA_GITHUB_TEST_REPO_NAME }}
-      test_repo_url: ${{ needs.OutputEnvVariables.outputs.CWA_GITHUB_TEST_REPO_URL }}
-      test_repo_branch: ${{ needs.OutputEnvVariables.outputs.CWA_GITHUB_TEST_REPO_BRANCH }}
-      localstack_host: ${{needs.StartLocalStack.outputs.local_stack_host_name}}
-      region: us-west-2
-    secrets: inherit
-
-  EC2WinIntegrationTest:
-    needs: [GenerateTestMatrix]
-    name: 'EC2WinIntegrationTest'
-    runs-on: ubuntu-latest
-    strategy:
-      fail-fast: false
-      matrix:
-        arrays: ${{ fromJson(needs.GenerateTestMatrix.outputs.ec2_windows_matrix) }}
-    permissions:
-      id-token: write
-      contents: read
-    steps:
-      - uses: actions/checkout@v3
-        with:
-          repository: ${{env.CWA_GITHUB_TEST_REPO_NAME}}
-          ref: ${{env.CWA_GITHUB_TEST_REPO_BRANCH}}
-
-      - name: Configure AWS Credentials
-        uses: aws-actions/configure-aws-credentials@v2
-        with:
-          role-to-assume: ${{ env.TERRAFORM_AWS_ASSUME_ROLE }}
-          aws-region: us-west-2
-          role-duration-seconds: ${{ env.TERRAFORM_AWS_ASSUME_ROLE_DURATION }}
-
-      - name: Cache if success
-        id: ec2-win-integration-test
-        uses: actions/cache@v3
-        with:
-          path: go.mod
-          key: ec2-win-integration-test-${{ github.sha }}-${{ matrix.arrays.os }}-${{ matrix.arrays.arc }}-${{ matrix.arrays.test_dir }}
-
-      - name: Echo Test Info
-        run: echo run on ec2 instance os ${{ matrix.arrays.os }} use ssm ${{ matrix.arrays.useSSM }} test ${{ matrix.arrays.test_dir }}
-
-      - name: Verify Terraform version
-        run: terraform --version
-
-        # nick-fields/retry@v2 starts at base dir
-      - name: Terraform apply
-        if: steps.ec2-win-integration-test.outputs.cache-hit != 'true'
-        uses: nick-fields/retry@v2
-        with:
-          max_attempts: 3
-          timeout_minutes: 30
-          retry_wait_seconds: 5
-          command: |
-            if [ "${{ matrix.arrays.terraform_dir }}" != "" ]; then
-              cd "${{ matrix.arrays.terraform_dir }}"
-            else
-              cd terraform/ec2/win
-            fi
-            terraform init
-            if terraform apply --auto-approve \
-            -var="ec2_instance_type=${{ matrix.arrays.instanceType }}" \
-            -var="ssh_key_value=${PRIVATE_KEY}" -var="ssh_key_name=${KEY_NAME}"  \
-            -var="test_name=${{ matrix.arrays.os }}" \
-            -var="cwa_github_sha=${GITHUB_SHA}"  \
-            -var="test_dir=${{ matrix.arrays.test_dir }}" \
-            -var="ami=${{ matrix.arrays.ami }}" \
-            -var="use_ssm=${{ matrix.arrays.useSSM }}" \
-            -var="s3_bucket=${S3_INTEGRATION_BUCKET}" ; then
-              terraform destroy -auto-approve
-            else
-              terraform destroy -auto-approve && exit 1
-            fi
-
-      #This is here just in case workflow cancel
-      - name: Terraform destroy
-        if: ${{ cancelled() || failure() }}
-        uses: nick-fields/retry@v2
-        with:
-          max_attempts: 3
-          timeout_minutes: 8
-          retry_wait_seconds: 5
-          command: |
-            if [ "${{ matrix.arrays.terraform_dir }}" != "" ]; then
-              cd "${{ matrix.arrays.terraform_dir }}"
-            else
-              cd terraform/ec2/win
-            fi
-            terraform destroy --auto-approve
-
-  EC2DarwinIntegrationTest:
-    needs: [GenerateTestMatrix]
-    name: 'EC2DarwinIntegrationTest'
-    runs-on: ubuntu-latest
-    strategy:
-      fail-fast: false
-      matrix:
-        arrays: ${{ fromJson(needs.GenerateTestMatrix.outputs.ec2_mac_matrix) }}
-    permissions:
-      id-token: write
-      contents: read
-    steps:
-      - uses: actions/checkout@v3
-        with:
-          repository: ${{env.CWA_GITHUB_TEST_REPO_NAME}}
-          ref: ${{env.CWA_GITHUB_TEST_REPO_BRANCH}}
-
-      - name: Configure AWS Credentials
-        uses: aws-actions/configure-aws-credentials@v2
-        with:
-          role-to-assume: ${{ env.TERRAFORM_AWS_ASSUME_ROLE }}
-          aws-region: us-west-2
-          role-duration-seconds: ${{ env.TERRAFORM_AWS_ASSUME_ROLE_DURATION }}
-
-      - name: Cache if success
-        id: ec2-mac-integration-test
-        uses: actions/cache@v3
-        with:
-          path: go.mod
-          key: ec2-mac-integration-test-${{ github.sha }}-${{ matrix.arrays.os }}-${{ matrix.arrays.arc }}-${{ matrix.arrays.test_dir }}
-
-      - name: Echo OS
-        run: echo run on ec2 instance os ${{ matrix.arrays.os }}
-
-      - name: Verify Terraform version
-        run: terraform --version
-
-        # nick-fields/retry@v2 starts at base dir
-      - name: Terraform apply
-        if: steps.ec2-mac-integration-test.outputs.cache-hit != 'true'
-        uses: nick-fields/retry@v2
-        with:
-          max_attempts: 3
-          timeout_minutes: 60
-          retry_wait_seconds: 5
-          command: |
-            if [ "${{ matrix.arrays.terraform_dir }}" != "" ]; then
-              cd "${{ matrix.arrays.terraform_dir }}"
-            else
-              cd terraform/ec2/mac
-            fi
-            terraform init
-            if terraform apply --auto-approve \
-            -var="ssh_key_value=${PRIVATE_KEY}" -var="ssh_key_name=${KEY_NAME}"  \
-            -var="arc=${{ matrix.arrays.arc }}" \
-            -var="ec2_instance_type=${{ matrix.arrays.instanceType }}" \
-            -var="cwa_github_sha=${GITHUB_SHA}" -var="ami=${{ matrix.arrays.ami }}" \
-            -var="test_dir=${{ matrix.arrays.test_dir }}" \
-            -var="license_manager_arn=${{ env.LICENSE_MANAGER_ARN }}" \
-            -var="s3_bucket=${S3_INTEGRATION_BUCKET}" ; then
-              terraform destroy -auto-approve
-            else
-              terraform destroy -auto-approve && exit 1
-            fi
-
-      #This is here just in case workflow cancel
-      - name: Terraform destroy
-        if: ${{ cancelled() || failure() }}
-        uses: nick-fields/retry@v2
-        with:
-          max_attempts: 3
-          timeout_minutes: 8
-          retry_wait_seconds: 5
-          command: |
-            if [ "${{ matrix.arrays.terraform_dir }}" != "" ]; then
-              cd "${{ matrix.arrays.terraform_dir }}"
-            else
-              cd terraform/ec2/mac
-            fi
-            terraform destroy --auto-approve
-
-  StopLocalStack:
-    name: 'StopLocalStack'
-    if: ${{ always() && needs.StartLocalStack.result == 'success' }}
-    needs: [ StartLocalStack, EC2LinuxIntegrationTest, LinuxOnPremIntegrationTest, OutputEnvVariables ]
-    uses: ./.github/workflows/stop-localstack.yml
-    secrets: inherit
-    permissions:
-      id-token: write
-      contents: read
-    with:
-      region: us-west-2
-      test_repo_name: ${{ needs.OutputEnvVariables.outputs.CWA_GITHUB_TEST_REPO_NAME }}
-      test_repo_branch: ${{ needs.OutputEnvVariables.outputs.CWA_GITHUB_TEST_REPO_BRANCH }}
-      terraform_assume_role: ${{ vars.TERRAFORM_AWS_ASSUME_ROLE }}
-      github_sha: ${{github.sha}}
-      s3_integration_bucket: ${{ vars.S3_INTEGRATION_BUCKET }}
-
-  StopLocalStackITAR:
-    name: 'StopLocalStackITAR'
-    if: ${{ always() && needs.StartLocalStackITAR.result == 'success' }}
-    needs: [ StartLocalStackITAR, EC2LinuxIntegrationTestITAR, OutputEnvVariables ]
-    uses: ./.github/workflows/stop-localstack.yml
-    secrets: inherit
-    permissions:
-      id-token: write
-      contents: read
-    with:
-      region: us-gov-east-1
-      test_repo_name: ${{ needs.OutputEnvVariables.outputs.CWA_GITHUB_TEST_REPO_NAME }}
-      test_repo_branch: ${{ needs.OutputEnvVariables.outputs.CWA_GITHUB_TEST_REPO_BRANCH }}
-      terraform_assume_role: ${{ vars.TERRAFORM_AWS_ASSUME_ROLE_ITAR }}
-      github_sha: ${{github.sha}}
-      s3_integration_bucket: ${{ vars.S3_INTEGRATION_BUCKET_ITAR }}
-
-  StopLocalStackCN:
-    name: 'StopLocalStackCN'
-    if: ${{ always() && needs.StartLocalStackCN.result == 'success' }}
-    needs: [ StartLocalStackCN, EC2LinuxIntegrationTestCN ]
-    uses: ./.github/workflows/stop-localstack.yml
-    secrets: inherit
-    permissions:
-      id-token: write
-      contents: read
-    with:
-      region: cn-north-1
-      test_repo_name: ${{ needs.OutputEnvVariables.outputs.CWA_GITHUB_TEST_REPO_NAME }}
-      test_repo_branch: ${{ needs.OutputEnvVariables.outputs.CWA_GITHUB_TEST_REPO_BRANCH }}
-      terraform_assume_role: ${{ vars.TERRAFORM_AWS_ASSUME_ROLE_CN }}
-      github_sha: ${{github.sha}}
-      s3_integration_bucket: ${{ vars.S3_INTEGRATION_BUCKET_CN }}
-
-  ECSEC2IntegrationTest:
-    name: 'ECSEC2IntegrationTest'
-    runs-on: ubuntu-latest
-    needs: [ GenerateTestMatrix ]
-    strategy:
-      fail-fast: false
-      matrix:
-        arrays: ${{ fromJson(needs.GenerateTestMatrix.outputs.ecs_ec2_launch_daemon_matrix) }}
-    permissions:
-      id-token: write
-      contents: read
-    steps:
-      - uses: actions/checkout@v3
-        with:
-          repository: ${{env.CWA_GITHUB_TEST_REPO_NAME}}
-          ref: ${{env.CWA_GITHUB_TEST_REPO_BRANCH}}
-
-      - name: Configure AWS Credentials
-        uses: aws-actions/configure-aws-credentials@v2
-        with:
-          role-to-assume: ${{ env.TERRAFORM_AWS_ASSUME_ROLE }}
-          aws-region: us-west-2
-          role-duration-seconds: ${{ env.TERRAFORM_AWS_ASSUME_ROLE_DURATION }}
-
-      - name: Cache if success
-        id: ecs-ec2-integration-test
-        uses: actions/cache@v3
-        with:
-          path: go.mod
-          key: ecs-ec2-integration-test-${{ github.sha }}-${{ matrix.arrays.os }}-${{ matrix.arrays.test_dir }}
-
-      - name: Login ECR
-        id: login-ecr
-        if: steps.ecs-ec2-integration-test.outputs.cache-hit != 'true'
-        uses: aws-actions/amazon-ecr-login@v2
-
-      - name: Verify Terraform version
-        if: steps.ecs-ec2-integration-test.outputs.cache-hit != 'true'
-        run: terraform --version
-
-      - name: Terraform apply
-        if: steps.ecs-ec2-integration-test.outputs.cache-hit != 'true'
-        uses: nick-fields/retry@v2
-        with:
-          max_attempts: 3
-          timeout_minutes: 15
-          retry_wait_seconds: 5
-          command: |
-            if [ "${{ matrix.arrays.terraform_dir }}" != "" ]; then
-              cd "${{ matrix.arrays.terraform_dir }}"
-            else
-              cd terraform/ecs_ec2/daemon
-            fi
-            
-            terraform init
-            if terraform apply --auto-approve\
-              -var="test_dir=${{ matrix.arrays.test_dir }}"\
-              -var="ec2_instance_type=${{ matrix.arrays.instanceType }}" \
-              -var="cwagent_image_repo=${{ steps.login-ecr.outputs.registry }}/${{ env.ECR_INTEGRATION_TEST_REPO }}"\
-              -var="cwagent_image_tag=${{ github.sha }}"\
-              -var="ec2_instance_type=${{ matrix.arrays.instanceType }}" \
-              -var="metadataEnabled=${{ matrix.arrays.metadataEnabled }}" \
-              -var="ami=${{ matrix.arrays.ami }}" ; then
-              terraform destroy -auto-approve
-            else
-              terraform destroy -auto-approve && exit 1
-            fi
-
-      - name: Terraform destroy
-        if: ${{ cancelled() || failure() }}
-        uses: nick-fields/retry@v2
-        with:
-          max_attempts: 3
-          timeout_minutes: 8
-          retry_wait_seconds: 5
-          command: |
-            if [ "${{ matrix.arrays.terraform_dir }}" != "" ]; then
-              cd "${{ matrix.arrays.terraform_dir }}"
-            else
-              cd terraform/ecs_ec2/daemon
-            fi
-            terraform destroy --auto-approve
-
-  ECSFargateIntegrationTest:
-    name: 'ECSFargateIntegrationTest'
-    runs-on: ubuntu-latest
-    needs: [GenerateTestMatrix]
-    strategy:
-      fail-fast: false
-      matrix:
-        arrays: ${{ fromJson(needs.GenerateTestMatrix.outputs.ecs_fargate_matrix) }}
-    permissions:
-      id-token: write
-      contents: read
-    steps:
-      - uses: actions/checkout@v3
-        with:
-          repository: ${{env.CWA_GITHUB_TEST_REPO_NAME}}
-          ref: ${{env.CWA_GITHUB_TEST_REPO_BRANCH}}
-
-      - name: Configure AWS Credentials
-        uses: aws-actions/configure-aws-credentials@v2
-        with:
-          role-to-assume: ${{ env.TERRAFORM_AWS_ASSUME_ROLE }}
-          aws-region: us-west-2
-          role-duration-seconds: ${{ env.TERRAFORM_AWS_ASSUME_ROLE_DURATION }}
-
-      - name: Cache if success
-        id: ecs-fargate-integration-test
-        uses: actions/cache@v3
-        with:
-          path: go.mod
-          key: ecs-fargate-integration-test-${{ github.sha }}-${{ matrix.arrays.os }}-${{ matrix.arrays.test_dir }}
-
-      - name: Login ECR
-        id: login-ecr
-        if: steps.ecs-fargate-integration-test.outputs.cache-hit != 'true'
-        uses: aws-actions/amazon-ecr-login@v2
-
-      - name: Verify Terraform version
-        if: steps.ecs-fargate-integration-test.outputs.cache-hit != 'true'
-        run: terraform --version
-
-      - name: Terraform apply
-        if: steps.ecs-fargate-integration-test.outputs.cache-hit != 'true'
-        uses: nick-fields/retry@v2
-        with:
-          max_attempts: 3
-          timeout_minutes: 15
-          retry_wait_seconds: 5
-          command: |
-            if [ "${{ matrix.arrays.terraform_dir }}" != "" ]; then
-              cd "${{ matrix.arrays.terraform_dir }}"
-            else
-              cd terraform/ecs_fargate/linux
-            fi
-            
-            terraform init
-            if terraform apply --auto-approve\
-              -var="test_dir=${{ matrix.arrays.test_dir }}"\
-              -var="cwagent_image_repo=${{ steps.login-ecr.outputs.registry }}/${{ env.ECR_INTEGRATION_TEST_REPO }}"\
-              -var="cwagent_image_tag=${{ github.sha }}"; then
-              terraform destroy -auto-approve
-            else
-              terraform destroy -auto-approve && exit 1
-            fi
-      - name: Terraform destroy
-        if: ${{ cancelled() || failure() }}
-        uses: nick-fields/retry@v2
-        with:
-          max_attempts: 3
-          timeout_minutes: 8
-          retry_wait_seconds: 5
-          command: |
-            if [ "${{ matrix.arrays.terraform_dir }}" != "" ]; then
-              cd "${{ matrix.arrays.terraform_dir }}"
-            else
-              cd terraform/ecs_fargate/linux
-            fi
-            terraform destroy --auto-approve
-
-  EKSIntegrationTest:
-    name: 'EKSIntegrationTest'
-    runs-on: ubuntu-latest
-    needs: [ GenerateTestMatrix ]
-    strategy:
-      fail-fast: false
-      matrix:
-        arrays: ${{ fromJson(needs.GenerateTestMatrix.outputs.eks_daemon_matrix) }}
-    permissions:
-      id-token: write
-      contents: read
-    steps:
-      - uses: actions/checkout@v3
-        with:
-          repository: ${{env.CWA_GITHUB_TEST_REPO_NAME}}
-          ref: ${{env.CWA_GITHUB_TEST_REPO_BRANCH}}
-
-      - name: Configure AWS Credentials
-        uses: aws-actions/configure-aws-credentials@v2
-        with:
-          role-to-assume: ${{ env.TERRAFORM_AWS_ASSUME_ROLE }}
-          aws-region: us-west-2
-          role-duration-seconds: ${{ env.TERRAFORM_AWS_ASSUME_ROLE_DURATION }}
-
-      - name: Cache if success
-        id: eks-ec2-integration-test
-        uses: actions/cache@v3
-        with:
-          path: go.mod
-          key: ${{ matrix.arrays.terraform_dir }}-${{ matrix.arrays.k8s_version }}-${{ matrix.arrays.instanceType }}-${{ github.sha }}-${{ matrix.arrays.os }}-${{ matrix.arrays.test_dir }}
-
-      - name: Login ECR
-        id: login-ecr
-        if: steps.eks-ec2-integration-test.outputs.cache-hit != 'true'
-        uses: aws-actions/amazon-ecr-login@v2
-
-      - name: Verify Terraform version
-        if: steps.eks-ec2-integration-test.outputs.cache-hit != 'true'
-        run: terraform --version
-
-      - name: Terraform apply
-        if: steps.eks-ec2-integration-test.outputs.cache-hit != 'true'
-        uses: nick-fields/retry@v2
-        with:
-          max_attempts: 2
-          timeout_minutes: 90 # EKS takes about 20 minutes to spin up a cluster and service on the cluster
-          retry_wait_seconds: 5
-          command: |
-            if [ "${{ matrix.arrays.terraform_dir }}" != "" ]; then
-              cd "${{ matrix.arrays.terraform_dir }}"
-            else
-              cd terraform/eks/daemon
-            fi
-
-            terraform init
-            if terraform apply --auto-approve \
-              -var="test_dir=${{ matrix.arrays.test_dir }}"\
-              -var="cwagent_image_repo=${{ steps.login-ecr.outputs.registry }}/${{ env.ECR_INTEGRATION_TEST_REPO }}" \
-              -var="cwagent_image_tag=${{ github.sha }}" \
-              -var="ami_type=${{ matrix.arrays.ami }}" \
-              -var="instance_type=${{ matrix.arrays.instanceType }}" \
-              -var="k8s_version=${{ matrix.arrays.k8s_version }}"; then
-              terraform destroy -auto-approve
-            else
-              terraform destroy -auto-approve && exit 1
-            fi
-
-      - name: Terraform destroy
-        if: ${{ cancelled() || failure() }}
-        uses: nick-fields/retry@v2
-        with:
-          max_attempts: 3
-          timeout_minutes: 8
-          retry_wait_seconds: 5
-          command: |
-            if [ "${{ matrix.arrays.terraform_dir }}" != "" ]; then
-              cd "${{ matrix.arrays.terraform_dir }}"
-            else
-              cd terraform/eks/daemon
-            fi
-            terraform destroy --auto-approve
-
-  EKSPrometheusIntegrationTest:
-    name: 'EKSPrometheusIntegrationTest'
-    runs-on: ubuntu-latest
-    needs: [ GenerateTestMatrix ]
-    strategy:
-      fail-fast: false
-      matrix:
-        arrays: ${{ fromJson(needs.GenerateTestMatrix.outputs.eks_deployment_matrix) }}
-    permissions:
-      id-token: write
-      contents: read
-    steps:
-      - uses: actions/checkout@v3
-        with:
-          repository: ${{env.CWA_GITHUB_TEST_REPO_NAME}}
-          ref: ${{env.CWA_GITHUB_TEST_REPO_BRANCH}}
-
-      - name: Configure AWS Credentials
-        uses: aws-actions/configure-aws-credentials@v2
-        with:
-          role-to-assume: ${{ env.TERRAFORM_AWS_ASSUME_ROLE }}
-          aws-region: us-west-2
-          role-duration-seconds: ${{ env.TERRAFORM_AWS_ASSUME_ROLE_DURATION }}
-
-      - name: Cache if success
-        id: eks-ec2-integration-test
-        uses: actions/cache@v3
-        with:
-          path: go.mod
-          key: eks-ec2-integration-test-${{ github.sha }}-${{ matrix.arrays.os }}-${{ matrix.arrays.test_dir }}
-
-      - name: Login ECR
-        id: login-ecr
-        if: steps.eks-ec2-integration-test.outputs.cache-hit != 'true'
-        uses: aws-actions/amazon-ecr-login@v2
-
-      - name: Verify Terraform version
-        if: steps.eks-ec2-integration-test.outputs.cache-hit != 'true'
-        run: terraform --version
-
-      - name: Terraform apply
-        if: steps.eks-ec2-integration-test.outputs.cache-hit != 'true'
-        uses: nick-fields/retry@v2
-        with:
-          max_attempts: 3
-          timeout_minutes: 60 # EKS takes about 20 minutes to spin up a cluster and service on the cluster
-          retry_wait_seconds: 5
-          command: |
-            if [ "${{ matrix.arrays.terraform_dir }}" != "" ]; then
-              cd "${{ matrix.arrays.terraform_dir }}"
-            else
-              cd terraform/eks/deployment
-            fi
-
-            terraform init
-            if terraform apply --auto-approve \
-              -var="test_dir=${{ matrix.arrays.test_dir }}"\
-              -var="cwagent_image_repo=${{ steps.login-ecr.outputs.registry }}/${{ env.ECR_INTEGRATION_TEST_REPO }}" \
-              -var="cwagent_image_tag=${{ github.sha }}" \
-              -var="k8s_version=${{ matrix.arrays.k8s_version }}"; then
-              terraform destroy -auto-approve
-            else
-              terraform destroy -auto-approve && exit 1
-            fi
-
-      - name: Terraform destroy
-        if: ${{ cancelled() || failure() }}
-        uses: nick-fields/retry@v2
-        with:
-          max_attempts: 3
-          timeout_minutes: 8
-          retry_wait_seconds: 5
-          command: |
-            if [ "${{ matrix.arrays.terraform_dir }}" != "" ]; then
-              cd "${{ matrix.arrays.terraform_dir }}"
-            else
-              cd terraform/eks/deployment
-            fi
-            terraform destroy --auto-approve
-
-  PerformanceTrackingTest:
-    name: "PerformanceTrackingTest"
-    needs: [GenerateTestMatrix]
-    runs-on: ubuntu-latest
-    strategy:
-      fail-fast: false
-      matrix:
-        arrays: ${{ fromJson(needs.GenerateTestMatrix.outputs.ec2_performance_matrix) }}
-    permissions:
-      id-token: write
-      contents: read
-    steps:
-      - uses: actions/checkout@v3
-        with:
-          repository: ${{env.CWA_GITHUB_TEST_REPO_NAME}}
-          ref: ${{env.CWA_GITHUB_TEST_REPO_BRANCH}}
-
-      - name: Configure AWS Credentials
-        uses: aws-actions/configure-aws-credentials@v2
-        with:
-          role-to-assume: ${{ env.TERRAFORM_AWS_ASSUME_ROLE }}
-          aws-region: us-west-2
-          role-duration-seconds: ${{ env.TERRAFORM_AWS_ASSUME_ROLE_DURATION }}
-
-      - name: Cache if success
-        id: performance-tracking
-        uses: actions/cache@v3
-        with:
-          path: go.mod
-          key: performance-tracking-test-${{ github.sha }}-${{ matrix.arrays.os }}-${{ matrix.arrays.arc }}-${{ matrix.arrays.test_dir }}
-
-      - name: Verify Terraform version
-        if: steps.performance-tracking.outputs.cache-hit != 'true'
-        run: terraform --version
-
-      - name: Terraform apply
-        if: steps.performance-tracking.outputs.cache-hit != 'true'
-        uses: nick-fields/retry@v2
-        with:
-          max_attempts: 1
-          timeout_minutes: 60
-          retry_wait_seconds: 5
-          command: |
-            cd terraform/performance
-            terraform init
-            if terraform apply --auto-approve \
-              -var="ssh_key_value=${PRIVATE_KEY}"  \
-              -var="cwa_github_sha=${GITHUB_SHA}" \
-              -var="ami=${{ matrix.arrays.ami }}" \
-              -var="arc=${{ matrix.arrays.arc }}" \
-              -var="s3_bucket=${S3_INTEGRATION_BUCKET}" \
-              -var="ssh_key_name=${KEY_NAME}" \
-              -var="values_per_minute=${{ matrix.arrays.values_per_minute}}"\
-              -var="family=${{ matrix.arrays.family}}"\
-              -var="test_dir=${{ matrix.arrays.test_dir }}" ; then terraform destroy -auto-approve
-            else
-              terraform destroy -auto-approve && exit 1
-            fi
-
-      - name: Terraform destroy
-        if: ${{ cancelled() || failure() }}
-        uses: nick-fields/retry@v2
-        with:
-          max_attempts: 3
-          timeout_minutes: 8
-          retry_wait_seconds: 5
-          command: cd terraform/performance && terraform destroy --auto-approve
-
-  EC2WinPerformanceTest:
-    name: "EC2WinPerformanceTest"
-    needs: [ GenerateTestMatrix ]
-    runs-on: ubuntu-latest
-    strategy:
-      fail-fast: false
-      matrix:
-        arrays: ${{ fromJson(needs.GenerateTestMatrix.outputs.ec2_windows_performance_matrix) }}
-    permissions:
-      id-token: write
-      contents: read
-    steps:
-      - uses: actions/checkout@v3
-        with:
-          repository: ${{env.CWA_GITHUB_TEST_REPO_NAME}}
-          ref: ${{env.CWA_GITHUB_TEST_REPO_BRANCH}}
-
-      - name: Configure AWS Credentials
-        uses: aws-actions/configure-aws-credentials@v2
-        with:
-          role-to-assume: ${{ env.TERRAFORM_AWS_ASSUME_ROLE }}
-          aws-region: us-west-2
-          role-duration-seconds: ${{ env.TERRAFORM_AWS_ASSUME_ROLE_DURATION }}
-
-      - name: Cache if success
-        id: performance-tracking
-        uses: actions/cache@v3
-        with:
-          path: go.mod
-          key: performance-tracking-test-${{ github.sha }}-${{ matrix.arrays.os }}-${{ matrix.arrays.arc }}-${{ matrix.arrays.test_dir }}
-
-      - name: Verify Terraform version
-        if: steps.performance-tracking.outputs.cache-hit != 'true'
-        run: terraform --version
-
-      - name: Terraform apply
-        if: steps.performance-tracking.outputs.cache-hit != 'true'
-        uses: nick-fields/retry@v2
-        with:
-          max_attempts: 1
-          timeout_minutes: 60
-          retry_wait_seconds: 5
-          command: |
-            cd terraform/performance
-            terraform init
-            if terraform apply --auto-approve \
-              -var="ssh_key_value=${PRIVATE_KEY}"  \
-              -var="cwa_github_sha=${GITHUB_SHA}" \
-              -var="ami=${{ matrix.arrays.ami }}" \
-              -var="arc=${{ matrix.arrays.arc }}" \
-              -var="s3_bucket=${S3_INTEGRATION_BUCKET}" \
-              -var="ssh_key_name=${KEY_NAME}" \
-              -var="values_per_minute=${{ matrix.arrays.values_per_minute}}"\
-              -var="family=${{ matrix.arrays.family}}"\
-              -var="test_dir=${{ matrix.arrays.test_dir }}" ; then terraform destroy -auto-approve
-            else
-              terraform destroy -auto-approve && exit 1
-            fi
-
-      - name: Terraform destroy
-        if: ${{ cancelled() || failure() }}
-        uses: nick-fields/retry@v2
-        with:
-          max_attempts: 3
-          timeout_minutes: 8
-          retry_wait_seconds: 5
-          command: cd terraform/performance && terraform destroy --auto-approve
-
-  StressTrackingTest:
-    name: "StressTrackingTest"
-    needs: [GenerateTestMatrix]
-    runs-on: ubuntu-latest
-    strategy:
-      fail-fast: false
-      matrix:
-        arrays: ${{ fromJson(needs.GenerateTestMatrix.outputs.ec2_stress_matrix) }}
-    permissions:
-      id-token: write
-      contents: read
-    steps:
-      - uses: actions/checkout@v3
-        with:
-          repository: ${{env.CWA_GITHUB_TEST_REPO_NAME}}
-          ref: ${{env.CWA_GITHUB_TEST_REPO_BRANCH}}
-
-      - name: Configure AWS Credentials
-        uses: aws-actions/configure-aws-credentials@v2
-        with:
-          role-to-assume: ${{ env.TERRAFORM_AWS_ASSUME_ROLE }}
-          aws-region: us-west-2
-          role-duration-seconds: ${{ env.TERRAFORM_AWS_ASSUME_ROLE_DURATION }}
-
-      - name: Cache if success
-        id: stress-tracking
-        uses: actions/cache@v3
-        with:
-          path: go.mod
-          key: stress-tracking-test-${{ github.sha }}-${{ matrix.arrays.os }}-${{ matrix.arrays.arc }}-${{ matrix.arrays.test_dir }}
-
-      - name: Verify Terraform version
-        if: steps.stress-tracking.outputs.cache-hit != 'true'
-        run: terraform --version
-
-      - name: Echo Test Info
-        run: echo run on ec2 instance os ${{ matrix.arrays.os }} arc ${{ matrix.arrays.arc }} test dir ${{ matrix.arrays.test_dir }} values per minute ${{ matrix.arrays.values_per_minute }}
-
-      - name: Terraform apply
-        if: steps.stress-tracking.outputs.cache-hit != 'true'
-        uses: nick-fields/retry@v2
-        with:
-          max_attempts: 1
-          timeout_minutes: 60
-          retry_wait_seconds: 5
-          command: |
-            cd terraform/stress
-            terraform init
-            if terraform apply --auto-approve \
-              -var="ssh_key_value=${PRIVATE_KEY}"  \
-              -var="cwa_github_sha=${GITHUB_SHA}" \
-              -var="ami=${{ matrix.arrays.ami }}" \
-              -var="arc=${{ matrix.arrays.arc }}" \
-              -var="s3_bucket=${S3_INTEGRATION_BUCKET}" \
-              -var="ssh_key_name=${KEY_NAME}" \
-              -var="values_per_minute=${{ matrix.arrays.values_per_minute}}"\
-              -var="test_dir=${{ matrix.arrays.test_dir }}" ; then terraform destroy -auto-approve
-            else
-              terraform destroy -auto-approve && exit 1
-            fi
-
-      - name: Terraform destroy
-        if: ${{ cancelled() || failure() }}
-        uses: nick-fields/retry@v2
-        with:
-          max_attempts: 3
-          timeout_minutes: 8
-          retry_wait_seconds: 5
-          command: cd terraform/stress && terraform destroy --auto-approve
-
-  EC2WinStressTrackingTest:
-    name: "EC2WinStressTrackingTest"
-    needs: [GenerateTestMatrix]
-    runs-on: ubuntu-latest
-    strategy:
-      fail-fast: false
-      matrix:
-        arrays: ${{ fromJson(needs.GenerateTestMatrix.outputs.ec2_windows_stress_matrix) }}
-    permissions:
-      id-token: write
-      contents: read
-    steps:
-      - uses: actions/checkout@v3
-        with:
-          repository: ${{env.CWA_GITHUB_TEST_REPO_NAME}}
-          ref: ${{env.CWA_GITHUB_TEST_REPO_BRANCH}}
-
-      - name: Configure AWS Credentials
-        uses: aws-actions/configure-aws-credentials@v2
-        with:
-          role-to-assume: ${{ env.TERRAFORM_AWS_ASSUME_ROLE }}
-          aws-region: us-west-2
-          role-duration-seconds: ${{ env.TERRAFORM_AWS_ASSUME_ROLE_DURATION }}
-
-      - name: Cache if success
-        id: ec2-win-stress-tracking-test
-        uses: actions/cache@v3
-        with:
-          path: go.mod
-          key: ec2-win-stress-tracking-test-${{ github.sha }}-${{ matrix.arrays.os }}-${{ matrix.arrays.arc }}-${{ matrix.arrays.test_dir }}
-
-      - name: Verify Terraform version
-        if: steps.ec2-win-stress-tracking-test.outputs.cache-hit != 'true'
-        run: terraform --version
-
-      - name: Echo Test Info
-        run: echo run on ec2 instance os ${{ matrix.arrays.os }} arc ${{ matrix.arrays.arc }} test dir ${{ matrix.arrays.test_dir }} values per minute ${{ matrix.arrays.values_per_minute }}
-
-      - name: Terraform apply
-        if: steps.ec2-win-stress-tracking-test.outputs.cache-hit != 'true'
-        uses: nick-fields/retry@v2
-        with:
-          max_attempts: 1
-          timeout_minutes: 60
-          retry_wait_seconds: 5
-          command: |
-            cd terraform/stress
-            terraform init
-            if terraform apply --auto-approve \
-              -var="ssh_key_value=${PRIVATE_KEY}"  \
-              -var="cwa_github_sha=${GITHUB_SHA}" \
-              -var="ami=${{ matrix.arrays.ami }}" \
-              -var="arc=${{ matrix.arrays.arc }}" \
-              -var="s3_bucket=${S3_INTEGRATION_BUCKET}" \
-              -var="ssh_key_name=${KEY_NAME}" \
-              -var="values_per_minute=${{ matrix.arrays.values_per_minute}}"\
-              -var="family=${{ matrix.arrays.family}}"\
-              -var="test_dir=${{ matrix.arrays.test_dir }}" ; then terraform destroy -auto-approve
-            else
-              terraform destroy -auto-approve && exit 1
-            fi
-
-      - name: Terraform destroy
-        if: ${{ cancelled() || failure() }}
-        uses: nick-fields/retry@v2
-        with:
-          max_attempts: 3
-          timeout_minutes: 8
-          retry_wait_seconds: 5
-          command: cd terraform/stress && terraform destroy --auto-approve
-
-  GPUEndToEndTest:
-    name: "GPU E2E Test"
-    needs: [ StartLocalStack, GenerateTestMatrix, OutputEnvVariables ]
-    runs-on: ubuntu-latest
-    strategy:
-      fail-fast: false
-      matrix:
-        arrays: ${{ fromJson(needs.GenerateTestMatrix.outputs.eks_addon_matrix) }}
-    permissions:
-      id-token: write
-      contents: read
-    steps:
-      - uses: actions/checkout@v3
-        with:
-          repository: ${{env.CWA_GITHUB_TEST_REPO_NAME}}
-          ref: ${{env.CWA_GITHUB_TEST_REPO_BRANCH}}
-
-      - name: Configure AWS Credentials
-        uses: aws-actions/configure-aws-credentials@v2
-        with:
-          role-to-assume: ${{ env.TERRAFORM_AWS_ASSUME_ROLE }}
-          aws-region: us-west-2
-          role-duration-seconds: ${{ env.TERRAFORM_AWS_ASSUME_ROLE_DURATION }}
-
-
-      - name: Verify Terraform version
-        run: terraform --version
-
-
-      - name: Terraform apply and setup
-        run: |
-          if [ "${{ matrix.arrays.terraform_dir }}" != "" ]; then
-            cd "${{ matrix.arrays.terraform_dir }}"
-          else
-            cd terraform/eks/addon/gpu
-          fi
-          
-          terraform init
-          if terraform apply --auto-approve \
-            -var="beta=true" \
-            -var="addon_name=amazon-cloudwatch-observability" \
-            -var="addon_version=v1.6.0-eksbuild.1" \
-            -var="k8s_version=1.29" ; then
-            echo "Terraform apply successful."
-          
-            # Capture the output
-            echo "Getting EKS cluster name"
-            EKS_CLUSTER_NAME=$(terraform output -raw eks_cluster_name)
-            echo "Cluster name is ${EKS_CLUSTER_NAME}"
-            kubectl apply -f ./gpuBurner.yaml
-            kubectl create -f https://raw.githubusercontent.com/NVIDIA/k8s-device-plugin/v0.15.0/deployments/static/nvidia-device-plugin.yml
-            kubectl patch amazoncloudwatchagents -n amazon-cloudwatch cloudwatch-agent --type='json' -p='[{"op": "replace", "path": "/spec/image", "value": ${{ secrets.AWS_ECR_PRIVATE_REGISTRY }}/${{ env.ECR_INTEGRATION_TEST_REPO }}:${{ github.sha }}}]'
-          else
-            terraform destroy -var="beta=${{ github.event.inputs.run_in_beta }}" -auto-approve && exit 1
-          fi
-
-      - name: Run Go tests with retry
-        uses: nick-fields/retry@v2
-        with:
-          max_attempts: 10
-          timeout_minutes: 60
-          retry_wait_seconds: 60
-          command: |
-            if [ "${{ matrix.arrays.terraform_dir }}" != "" ]; then
-              cd "${{ matrix.arrays.terraform_dir }}"
-            else
-              cd terraform/eks/addon/gpu
-            fi
-            echo "Getting EKS cluster name"
-            EKS_CLUSTER_NAME=$(terraform output -raw eks_cluster_name)
-            echo "Cluster name is ${EKS_CLUSTER_NAME}"
-
-            if go test ${{ matrix.arrays.test_dir }} -eksClusterName ${EKS_CLUSTER_NAME} -computeType=EKS -v -eksDeploymentStrategy=DAEMON -eksGpuType=nvidia -useE2EMetrics; then
-              echo "Tests passed"
-            else
-              echo "Tests failed"
-              exit 1
-            fi
-
-      - name: Terraform destroy
-        if: always()
-        uses: nick-fields/retry@v2
-        with:
-          max_attempts: 3
-          timeout_minutes: 8
-          retry_wait_seconds: 5
-          command: |
-            if [ "${{ matrix.arrays.terraform_dir }}" != "" ]; then
-              cd "${{ matrix.arrays.terraform_dir }}"
-            else
-              cd terraform/eks/addon/gpu
-            fi
-            terraform destroy --auto-approve
-=======
-    secrets: inherit
->>>>>>> 710cff10
+    secrets: inherit