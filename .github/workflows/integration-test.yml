--- conflicted
+++ resolved
@@ -9,15 +9,10 @@
   S3_INTEGRATION_BUCKET: ${{ secrets.S3_INTEGRATION_BUCKET }}
   KEY_NAME: ${{ secrets.KEY_NAME }}
   ECR_INTEGRATION_TEST_REPO: "cwagent-integration-test"
-<<<<<<< HEAD
   CWA_GITHUB_TEST_REPO_NAME: "aws/amazon-cloudwatch-agent-test"
   CWA_GITHUB_TEST_REPO_URL: "https://github.com/aws/amazon-cloudwatch-agent-test.git"
   CWA_GITHUB_TEST_REPO_BRANCH: "main"
-=======
-  CWA_GITHUB_TEST_REPO_NAME: "zhihonl/amazon-cloudwatch-agent-test"
-  CWA_GITHUB_TEST_REPO_URL: "https://github.com/zhihonl/amazon-cloudwatch-agent-test.git"
-  CWA_GITHUB_TEST_REPO_BRANCH: "performance-windows-1"
->>>>>>> 26268f59
+
 
 on:
   push:
@@ -1219,8 +1214,6 @@
       - name: Cache if success
         id: performance-tracking
         uses: actions/cache@v3
-<<<<<<< HEAD
-=======
         with:
           path: go.mod
           key: performance-tracking-test-${{ github.sha }}-${{ matrix.arrays.os }}-${{ matrix.arrays.arc }}-${{ matrix.arrays.test_dir }}
@@ -1289,7 +1282,6 @@
       - name: Cache if success
         id: performance-tracking
         uses: actions/cache@v3
->>>>>>> 26268f59
         with:
           path: go.mod
           key: performance-tracking-test-${{ github.sha }}-${{ matrix.arrays.os }}-${{ matrix.arrays.arc }}-${{ matrix.arrays.test_dir }}
