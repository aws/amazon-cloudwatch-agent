# Copyright Amazon.com, Inc. or its affiliates. All Rights Reserved.
# SPDX-License-Identifier: MIT

name: Run Integration Tests
env:
  PRIVATE_KEY: ${{ secrets.AWS_PRIVATE_KEY  }}
  TERRAFORM_AWS_ASSUME_ROLE: ${{ secrets.TERRAFORM_AWS_ASSUME_ROLE }}
  TERRAFORM_AWS_ASSUME_ROLE_DURATION: 14400 # 4 hours
  S3_INTEGRATION_BUCKET: ${{ secrets.S3_INTEGRATION_BUCKET }}
  KEY_NAME: ${{ secrets.KEY_NAME }}
  CF_IAM_ROLE: ${{ secrets.CF_IAM_ROLE }}
  CF_KEY_NAME: ${{ secrets.CF_KEY_NAME }}
  ECR_INTEGRATION_TEST_REPO: "cwagent-integration-test"
  CWA_GITHUB_TEST_REPO_NAME: "aws/amazon-cloudwatch-agent-test"
  CWA_GITHUB_TEST_REPO_URL: "https://github.com/aws/amazon-cloudwatch-agent-test.git"
  CWA_GITHUB_TEST_REPO_BRANCH: "main"

on:
  push:
    branches:
      - main*
    paths-ignore:
      - '**/*.md'
      - 'NOTICE'
      - 'RELEASE_NOTES'
      - 'THIRD-PARTY'
      - 'LICENSE'
      - '.github/**'
      - '!.github/workflows/integration-test.yml'
  workflow_dispatch:
    inputs:
      plugins:
        description: 'Comma delimited list of plugins to test. Default is empty, and tests everything'
        required: false
        default: ''
        type: string

concurrency:
  group: ${{ github.workflow }}-${{ github.ref_name }}
  cancel-in-progress: true

jobs:
  BuildAndUpload:
    uses: ./.github/workflows/test-build.yml
    secrets: inherit
    permissions:
      id-token: write
      contents: read
    with:
      ContainerRepositoryNameAndTag: "cwagent-integration-test:${{ github.sha }}"
      BucketKey: "integration-test/binary/${{ github.sha }}"
      PackageBucketKey: "integration-test/packaging/${{ github.sha }}"

  GenerateTestMatrix:
    name: 'GenerateTestMatrix'
    runs-on: ubuntu-latest
    outputs:
      ec2_gpu_matrix: ${{ steps.set-matrix.outputs.ec2_gpu_matrix }}
      ec2_linux_matrix: ${{ steps.set-matrix.outputs.ec2_linux_matrix }}
      ec2_windows_matrix: ${{ steps.set-matrix.outputs.ec2_windows_matrix }}
      ec2_mac_matrix: ${{ steps.set-matrix.outputs.ec2_mac_matrix }}
      ec2_performance_matrix: ${{steps.set-matrix.outputs.ec2_performance_matrix}}
      ec2_windows_performance_matrix: ${{steps.set-matrix.outputs.ec2_windows_performance_matrix}}
      ec2_stress_matrix: ${{steps.set-matrix.outputs.ec2_stress_matrix}}
      ec2_windows_stress_matrix: ${{steps.set-matrix.outputs.ec2_windows_stress_matrix}}
      ecs_ec2_launch_daemon_matrix: ${{ steps.set-matrix.outputs.ecs_ec2_launch_daemon_matrix }}
      ecs_fargate_matrix: ${{ steps.set-matrix.outputs.ecs_fargate_matrix }}
      eks_daemon_matrix: ${{ steps.set-matrix.outputs.eks_daemon_matrix }}
      eks_deployment_matrix: ${{ steps.set-matrix.outputs.eks_deployment_matrix }}
    steps:
      - uses: actions/checkout@v3
        with:
          repository: ${{env.CWA_GITHUB_TEST_REPO_NAME}}
          ref: ${{env.CWA_GITHUB_TEST_REPO_BRANCH}}

      - name: Set up Go 1.x
        uses: actions/setup-go@v4
        with:
          go-version: ~1.19.6

      - name: Generate matrix
        id: set-matrix
        run: |
          go run --tags=generator generator/test_case_generator.go
          echo "::set-output name=ec2_gpu_matrix::$(echo $(cat generator/resources/ec2_gpu_complete_test_matrix.json))"
          echo "::set-output name=ec2_linux_matrix::$(echo $(cat generator/resources/ec2_linux_complete_test_matrix.json))"
          echo "::set-output name=ec2_windows_matrix::$(echo $(cat generator/resources/ec2_windows_complete_test_matrix.json))"
          echo "::set-output name=ec2_mac_matrix::$(echo $(cat generator/resources/ec2_mac_complete_test_matrix.json))"
          echo "::set-output name=ec2_performance_matrix::$(echo $(cat generator/resources/ec2_performance_complete_test_matrix.json))"
          echo "::set-output name=ec2_windows_performance_matrix::$(echo $(cat generator/resources/ec2_windows_performance_complete_test_matrix.json))"
          echo "::set-output name=ec2_stress_matrix::$(echo $(cat generator/resources/ec2_stress_complete_test_matrix.json))"
          echo "::set-output name=ec2_windows_stress_matrix::$(echo $(cat generator/resources/ec2_windows_stress_complete_test_matrix.json))"
          echo "::set-output name=ecs_ec2_launch_daemon_matrix::$(echo $(cat generator/resources/ecs_ec2_daemon_complete_test_matrix.json))"
          echo "::set-output name=ecs_fargate_matrix::$(echo $(cat generator/resources/ecs_fargate_complete_test_matrix.json))"
          echo "::set-output name=eks_daemon_matrix::$(echo $(cat generator/resources/eks_daemon_complete_test_matrix.json))"
          echo "::set-output name=eks_deployment_matrix::$(echo $(cat generator/resources/eks_deployment_complete_test_matrix.json))"

      - name: Echo test plan matrix
        run: |
          echo "ec2_gpu_matrix: ${{ steps.set-matrix.outputs.ec2_gpu_matrix }}"
          echo "ec2_linux_matrix: ${{ steps.set-matrix.outputs.ec2_linux_matrix }}"
          echo "ec2_windows_matrix: ${{ steps.set-matrix.outputs.ec2_windows_matrix }}"
          echo "ec2_mac_matrix: ${{ steps.set-matrix.outputs.ec2_mac_matrix }}"
          echo "ec2_performance_matrix: ${{ steps.set-matrix.outputs.ec2_performance_matrix}}"
          echo "ec2_windows_performance_matrix: ${{ steps.set-matrix.outputs.ec2_windows_performance_matrix}}"
          echo "ec2_stress_matrix: ${{ steps.set-matrix.outputs.ec2_stress_matrix}}"
          echo "ec2_windows_stress_matrix: ${{ steps.set-matrix.outputs.ec2_windows_stress_matrix}}"
          echo "ecs_ec2_launch_daemon_matrix: ${{ steps.set-matrix.outputs.ecs_ec2_launch_daemon_matrix }}"
          echo "ecs_fargate_matrix: ${{ steps.set-matrix.outputs.ecs_fargate_matrix }}"
          echo "eks_daemon_matrix: ${{ steps.set-matrix.outputs.eks_daemon_matrix }}"
          echo "eks_deployment_matrix: ${{ steps.set-matrix.outputs.eks_deployment_matrix }}"

  CloudformationTest:
    needs: [BuildAndUpload, GenerateTestMatrix]
    name: 'CFTest'
    runs-on: ubuntu-latest
    strategy:
      fail-fast: false
    permissions:
      id-token: write
      contents: read
    steps:
      - uses: actions/checkout@v3
        with:
          repository: ${{env.CWA_GITHUB_TEST_REPO_NAME}}
          ref: ${{env.CWA_GITHUB_TEST_REPO_BRANCH}}
          path: test

      - name: Set up Go 1.x
        uses: actions/setup-go@v2
        with:
          go-version: ~1.19.2

      - name: Configure AWS Credentials
        uses: aws-actions/configure-aws-credentials@v2
        with:
          role-to-assume: ${{ env.TERRAFORM_AWS_ASSUME_ROLE }}
          aws-region: us-west-2
          role-duration-seconds: ${{ env.TERRAFORM_AWS_ASSUME_ROLE_DURATION }}

      - name: Cache if success
        id: cf-integration-test
        uses: actions/cache@v2
        with:
          path: go.mod
          key: "cf-integration-${{ github.sha }}-test"

      - name: Test cf
        if: steps.ec2-linux-integration-test.outputs.cache-hit != 'true'
        run: |
          cd test/test/cloudformation
          go test -timeout 1h -package_path=s3://${S3_INTEGRATION_BUCKET}/integration-test/binary/${{ github.sha }}/linux/amd64/amazon-cloudwatch-agent.rpm -iam_role=${CF_IAM_ROLE} -key_name=${CF_KEY_NAME} -metric_name=mem_used_percent

  StartLocalStack:
    name: 'StartLocalStack'
    runs-on: ubuntu-latest
    defaults:
      run:
        working-directory: terraform/ec2/localstack
    outputs:
      local_stack_host_name: ${{ steps.localstack.outputs.local_stack_host_name }}
    permissions:
      id-token: write
      contents: read
    steps:
      - uses: actions/checkout@v3
        with:
          repository: ${{env.CWA_GITHUB_TEST_REPO_NAME}}
          ref: ${{env.CWA_GITHUB_TEST_REPO_BRANCH}}

      - name: Configure AWS Credentials
        uses: aws-actions/configure-aws-credentials@v2
        with:
          role-to-assume: ${{ env.TERRAFORM_AWS_ASSUME_ROLE }}
          aws-region: us-west-2
          role-duration-seconds: ${{ env.TERRAFORM_AWS_ASSUME_ROLE_DURATION }}

      - name: Verify Terraform version
        run: terraform --version

      - name: Terraform init
        run: terraform init

      - name: Terraform apply
        id: localstack
        run: >
          echo run terraform and execute test code &&
          terraform apply --auto-approve
          -var="ssh_key_value=${PRIVATE_KEY}"
          -var="github_test_repo=${{env.CWA_GITHUB_TEST_REPO_URL}}"
          -var="cwa_github_sha=${GITHUB_SHA}"
          -var="s3_bucket=${S3_INTEGRATION_BUCKET}"
          -var="ssh_key_name=${KEY_NAME}" &&
          LOCAL_STACK_HOST_NAME=$(terraform output -raw public_dns) &&
          echo $LOCAL_STACK_HOST_NAME &&
          echo "::set-output name=local_stack_host_name::$LOCAL_STACK_HOST_NAME" &&
          aws s3 cp terraform.tfstate s3://${S3_INTEGRATION_BUCKET}/integration-test/local-stack-terraform-state/${GITHUB_SHA}/terraform.tfstate

  EC2NvidiaGPUIntegrationTest:
    needs: [ BuildAndUpload, StartLocalStack, GenerateTestMatrix ]
    name: 'EC2NVIDIAGPUIntegrationTest'
    runs-on: ubuntu-latest
    strategy:
      fail-fast: false
      matrix:
        arrays: ${{ fromJson(needs.GenerateTestMatrix.outputs.ec2_gpu_matrix) }}
    permissions:
      id-token: write
      contents: read
    steps:
      - uses: actions/checkout@v3
        with:
          repository: ${{env.CWA_GITHUB_TEST_REPO_NAME}}
          ref: ${{env.CWA_GITHUB_TEST_REPO_BRANCH}}

      - name: Configure AWS Credentials
        uses: aws-actions/configure-aws-credentials@v2
        with:
          role-to-assume: ${{ env.TERRAFORM_AWS_ASSUME_ROLE }}
          aws-region: us-west-2
          role-duration-seconds: ${{ env.TERRAFORM_AWS_ASSUME_ROLE_DURATION }}

      - name: Cache if success
        id: ec2-linux-integration-test
        uses: actions/cache@v3
        with:
          path: go.mod
          key: ec2-nvidia-integration-test-${{ github.sha }}-${{ matrix.arrays.os }}-${{ matrix.arrays.arc }}-${{ matrix.arrays.test_dir }}

      - name: Echo Test Info
        run: echo run on ec2 instance os ${{ matrix.arrays.os }} arc ${{ matrix.arrays.arc }} test dir ${{ matrix.arrays.test_dir }}

      - name: Verify Terraform version
        run: terraform --version

      # nick-fields/retry@v2 starts at base dir
      - name: Terraform apply
        if: ${{ matrix.arrays.family == 'linux' && steps.ec2-nvidia-integration-test.outputs.cache-hit != 'true' }}
        uses: nick-fields/retry@v2
        with:
          max_attempts: 3
          timeout_minutes: 30
          retry_wait_seconds: 5
          command: |
            if [ "${{ matrix.arrays.terraform_dir }}" != "" ]; then
              cd "${{ matrix.arrays.terraform_dir }}"
            else
              cd terraform/ec2/linux
            fi

            terraform init
            if terraform apply --auto-approve \
              -var="ssh_key_value=${PRIVATE_KEY}" -var="github_test_repo=${{env.CWA_GITHUB_TEST_REPO_URL}}" \
              -var="test_name=${{ matrix.arrays.os }}" \
              -var="cwa_github_sha=${GITHUB_SHA}" -var="install_agent=${{ matrix.arrays.installAgentCommand }}" \
              -var="github_test_repo_branch=${{env.CWA_GITHUB_TEST_REPO_BRANCH}}" \
              -var="ec2_instance_type=${{ matrix.arrays.instanceType }}" \
              -var="user=${{ matrix.arrays.username }}" \
              -var="ami=${{ matrix.arrays.ami }}" \
              -var="ca_cert_path=${{ matrix.arrays.caCertPath }}" \
              -var="arc=${{ matrix.arrays.arc }}" \
              -var="binary_name=${{ matrix.arrays.binaryName }}" \
              -var="local_stack_host_name=${{ needs.StartLocalStack.outputs.local_stack_host_name }}" \
              -var="s3_bucket=${S3_INTEGRATION_BUCKET}" \
              -var="ssh_key_name=${KEY_NAME}" \
              -var="test_dir=${{ matrix.arrays.test_dir }}" ; then terraform destroy -auto-approve
            else
              terraform destroy -auto-approve && exit 1
            fi
      - name: Terraform apply
        if: ${{ matrix.arrays.family == 'window' && steps.ec2-nvidia-integration-test.outputs.cache-hit != 'true' }}
        uses: nick-fields/retry@v2
        with:
          max_attempts: 3
          timeout_minutes: 30
          retry_wait_seconds: 5
          command: |
            if [ "${{ matrix.arrays.terraform_dir }}" != "" ]; then
              cd "${{ matrix.arrays.terraform_dir }}"
            else
              cd terraform/ec2/win
            fi
            terraform init
            if terraform apply --auto-approve \
              -var="ssh_key_value=${PRIVATE_KEY}" -var="ssh_key_name=${KEY_NAME}" \
              -var="github_repo=${{env.CWA_GITHUB_TEST_REPO_URL}}" \
              -var="cwa_github_sha=${GITHUB_SHA}" -var="ami=${{ matrix.arrays.ami }}" \
              -var="test_dir=${{ matrix.arrays.test_dir }}" \
              -var="ec2_instance_type=${{ matrix.arrays.instanceType }}" \
              -var="github_test_repo=${{env.CWA_GITHUB_TEST_REPO_URL}}" \
              -var="github_test_repo_branch=${{env.CWA_GITHUB_TEST_REPO_BRANCH}}" \
              -var="s3_bucket=${S3_INTEGRATION_BUCKET}" ; then terraform destroy -auto-approve
            else
              terraform destroy -auto-approve && exit 1
            fi
      #This is here just in case workflow cancel
      - name: Terraform destroy
        if: ${{ cancelled() || failure() }}
        uses: nick-fields/retry@v2
        with:
          max_attempts: 3
          timeout_minutes: 8
          retry_wait_seconds: 5
          command: |
            if [ "${{ matrix.arrays.terraform_dir }}" != "" ]; then
              cd "${{ matrix.arrays.terraform_dir }}"
            elif if "${{ matrix.arrays.os }}" == window; then
              cd terraform/ec2/win
            else
              cd terraform/ec2/linux
            fi
            terraform destroy --auto-approve

  OutputEnvVariables:
    name: 'OutputEnvVariables'
    runs-on: ubuntu-latest
    outputs:
      CWA_GITHUB_TEST_REPO_NAME: ${{ steps.set-outputs.outputs.CWA_GITHUB_TEST_REPO_NAME }}
      CWA_GITHUB_TEST_REPO_URL: ${{ steps.set-outputs.outputs.CWA_GITHUB_TEST_REPO_URL }}
      CWA_GITHUB_TEST_REPO_BRANCH: ${{ steps.set-outputs.outputs.CWA_GITHUB_TEST_REPO_BRANCH }}
    steps:
      - uses: actions/checkout@v3
        with:
          repository: ${{env.CWA_GITHUB_TEST_REPO_NAME}}
          ref: ${{env.CWA_GITHUB_TEST_REPO_BRANCH}}

      - name: Set up Go 1.x
        uses: actions/setup-go@v4
        with:
          go-version: ~1.19.6

      - name: SetOutputs
        id: set-outputs
        run: |
          echo "::set-output name=CWA_GITHUB_TEST_REPO_NAME::${{ env.CWA_GITHUB_TEST_REPO_NAME }}"
          echo "::set-output name=CWA_GITHUB_TEST_REPO_URL::${{ env.CWA_GITHUB_TEST_REPO_URL }}"
          echo "::set-output name=CWA_GITHUB_TEST_REPO_BRANCH::${{ env.CWA_GITHUB_TEST_REPO_BRANCH }}"

      - name: Echo test variables
        run: |
          echo "CWA_GITHUB_TEST_REPO_NAME: ${{ steps.set-outputs.outputs.CWA_GITHUB_TEST_REPO_NAME }}"
          echo "CWA_GITHUB_TEST_REPO_URL: ${{ steps.set-outputs.outputs.CWA_GITHUB_TEST_REPO_URL }}"
          echo "CWA_GITHUB_TEST_REPO_BRANCH: ${{ steps.set-outputs.outputs.CWA_GITHUB_TEST_REPO_BRANCH }}"

  EC2LinuxIntegrationTest:
    needs: [ BuildAndUpload, StartLocalStack, GenerateTestMatrix, OutputEnvVariables ]
    name: 'EC2Linux'
    uses:  ./.github/workflows/ec2-integration-test.yml
    with:
      github_sha: ${{github.sha}}
      test_dir: terraform/ec2/linux
      job_id: ec2-linux-integration-test
      test_props: ${{needs.GenerateTestMatrix.outputs.ec2_linux_matrix}}
      test_repo_name: ${{ needs.OutputEnvVariables.outputs.CWA_GITHUB_TEST_REPO_NAME }}
      test_repo_url: ${{ needs.OutputEnvVariables.outputs.CWA_GITHUB_TEST_REPO_URL }}
      test_repo_branch: ${{ needs.OutputEnvVariables.outputs.CWA_GITHUB_TEST_REPO_BRANCH }}
      localstack_host: ${{needs.StartLocalStack.outputs.local_stack_host_name}}
    secrets: inherit

  LinuxOnPremIntegrationTest:
    needs: [BuildAndUpload, StartLocalStack, GenerateTestMatrix, OutputEnvVariables]
    name: 'OnpremLinux'
    uses: ./.github/workflows/ec2-integration-test.yml
    with:
      github_sha: ${{github.sha}}
      test_dir: terraform/ec2/linux_onprem
      job_id: linux-onprem-integration-test
      test_props: ${{needs.GenerateTestMatrix.outputs.ec2_linux_onprem_matrix}}
      test_repo_name: ${{ needs.OutputEnvVariables.outputs.CWA_GITHUB_TEST_REPO_NAME }}
      test_repo_url: ${{ needs.OutputEnvVariables.outputs.CWA_GITHUB_TEST_REPO_URL }}
      test_repo_branch: ${{ needs.OutputEnvVariables.outputs.CWA_GITHUB_TEST_REPO_BRANCH }}
      localstack_host: ${{needs.StartLocalStack.outputs.local_stack_host_name}}
    secrets: inherit

  EC2WinIntegrationTest:
    needs: [BuildAndUpload, GenerateTestMatrix]
    name: 'EC2WinIntegrationTest'
    runs-on: ubuntu-latest
    strategy:
      fail-fast: false
      matrix:
        arrays: ${{ fromJson(needs.GenerateTestMatrix.outputs.ec2_windows_matrix) }}
    permissions:
      id-token: write
      contents: read
    steps:
      - uses: actions/checkout@v3
        with:
          repository: ${{env.CWA_GITHUB_TEST_REPO_NAME}}
          ref: ${{env.CWA_GITHUB_TEST_REPO_BRANCH}}

      - name: Configure AWS Credentials
        uses: aws-actions/configure-aws-credentials@v2
        with:
          role-to-assume: ${{ env.TERRAFORM_AWS_ASSUME_ROLE }}
          aws-region: us-west-2
          role-duration-seconds: ${{ env.TERRAFORM_AWS_ASSUME_ROLE_DURATION }}

      - name: Cache if success
        id: ec2-win-integration-test
        uses: actions/cache@v3
        with:
          path: go.mod
          key: ec2-win-integration-test-${{ github.sha }}-${{ matrix.arrays.os }}-${{ matrix.arrays.arc }}-${{ matrix.arrays.test_dir }}

      - name: Echo Test Info
        run: echo run on ec2 instance os ${{ matrix.arrays.os }} use ssm ${{ matrix.arrays.useSSM }} test ${{ matrix.arrays.test_dir }}

      - name: Verify Terraform version
        run: terraform --version

        # nick-fields/retry@v2 starts at base dir
      - name: Terraform apply
        if: steps.ec2-win-integration-test.outputs.cache-hit != 'true'
        uses: nick-fields/retry@v2
        with:
          max_attempts: 3
          timeout_minutes: 30
          retry_wait_seconds: 5
          command: |
            if [ "${{ matrix.arrays.terraform_dir }}" != "" ]; then
              cd "${{ matrix.arrays.terraform_dir }}"
            else
              cd terraform/ec2/win
            fi
            terraform init
            if terraform apply --auto-approve \
            -var="ec2_instance_type=${{ matrix.arrays.instanceType }}" \
            -var="ssh_key_value=${PRIVATE_KEY}" -var="ssh_key_name=${KEY_NAME}"  \
            -var="test_name=${{ matrix.arrays.os }}" \
            -var="cwa_github_sha=${GITHUB_SHA}"  \
            -var="test_dir=${{ matrix.arrays.test_dir }}" \
            -var="ami=${{ matrix.arrays.ami }}" \
            -var="use_ssm=${{ matrix.arrays.useSSM }}" \
            -var="s3_bucket=${S3_INTEGRATION_BUCKET}" ; then
              terraform destroy -auto-approve
            else
              terraform destroy -auto-approve && exit 1
            fi

      #This is here just in case workflow cancel
      - name: Terraform destroy
        if: ${{ cancelled() || failure() }}
        uses: nick-fields/retry@v2
        with:
          max_attempts: 3
          timeout_minutes: 8
          retry_wait_seconds: 5
          command: |
            if [ "${{ matrix.arrays.terraform_dir }}" != "" ]; then
              cd "${{ matrix.arrays.terraform_dir }}"
            else
              cd terraform/ec2/win
            fi
            terraform destroy --auto-approve

  EC2DarwinIntegrationTest:
    needs: [BuildAndUpload, GenerateTestMatrix]
    name: 'EC2DarwinIntegrationTest'
    runs-on: ubuntu-latest
    strategy:
      fail-fast: false
      matrix:
        arrays: ${{ fromJson(needs.GenerateTestMatrix.outputs.ec2_mac_matrix) }}
    permissions:
      id-token: write
      contents: read
    steps:
      - uses: actions/checkout@v3
        with:
          repository: ${{env.CWA_GITHUB_TEST_REPO_NAME}}
          ref: ${{env.CWA_GITHUB_TEST_REPO_BRANCH}}

      - name: Configure AWS Credentials
        uses: aws-actions/configure-aws-credentials@v2
        with:
          role-to-assume: ${{ env.TERRAFORM_AWS_ASSUME_ROLE }}
          aws-region: us-west-2
          role-duration-seconds: ${{ env.TERRAFORM_AWS_ASSUME_ROLE_DURATION }}

      - name: Cache if success
        id: ec2-mac-integration-test
        uses: actions/cache@v3
        with:
          path: go.mod
          key: ec2-mac-integration-test-${{ github.sha }}-${{ matrix.arrays.os }}-${{ matrix.arrays.arc }}-${{ matrix.arrays.test_dir }}

      - name: Echo OS
        run: echo run on ec2 instance os ${{ matrix.arrays.os }}

      - name: Verify Terraform version
        run: terraform --version

        # nick-fields/retry@v2 starts at base dir
      - name: Terraform apply
        if: steps.ec2-mac-integration-test.outputs.cache-hit != 'true'
        uses: nick-fields/retry@v2
        with:
          max_attempts: 3
          timeout_minutes: 30
          retry_wait_seconds: 5
          command: |
            if [ "${{ matrix.arrays.terraform_dir }}" != "" ]; then
              cd "${{ matrix.arrays.terraform_dir }}"
            else
              cd terraform/ec2/mac
            fi
            terraform init
            if terraform apply --auto-approve \
            -var="ssh_key_value=${PRIVATE_KEY}" -var="ssh_key_name=${KEY_NAME}"  \
            -var="arc=${{ matrix.arrays.arc }}" \
            -var="ec2_instance_type=${{ matrix.arrays.instanceType }}" \
            -var="cwa_github_sha=${GITHUB_SHA}" -var="ami=${{ matrix.arrays.ami }}" \
            -var="test_dir=${{ matrix.arrays.test_dir }}" \
            -var="license_manager_arn=${{ env.LICENSE_MANAGER_ARN }}" \
            -var="s3_bucket=${S3_INTEGRATION_BUCKET}" ; then
              terraform destroy -auto-approve
            else
              terraform destroy -auto-approve && exit 1
            fi

      #This is here just in case workflow cancel
      - name: Terraform destroy
        if: ${{ cancelled() || failure() }}
        uses: nick-fields/retry@v2
        with:
          max_attempts: 3
          timeout_minutes: 8
          retry_wait_seconds: 5
          command: |
            if [ "${{ matrix.arrays.terraform_dir }}" != "" ]; then
              cd "${{ matrix.arrays.terraform_dir }}"
            else
              cd terraform/ec2/mac
            fi
            terraform destroy --auto-approve

  StopLocalStack:
    name: 'StopLocalStack'
    runs-on: ubuntu-latest
    if: ${{ always() }}
    needs: [ StartLocalStack, EC2LinuxIntegrationTest, LinuxOnPremIntegrationTest ]
    defaults:
      run:
        working-directory: terraform/ec2/localstack
    permissions:
      id-token: write
      contents: read
    steps:
      - uses: actions/checkout@v3
        with:
          repository: ${{env.CWA_GITHUB_TEST_REPO_NAME}}
          ref: ${{env.CWA_GITHUB_TEST_REPO_BRANCH}}

      - name: Configure AWS Credentials
        uses: aws-actions/configure-aws-credentials@v2
        with:
          role-to-assume: ${{ env.TERRAFORM_AWS_ASSUME_ROLE }}
          aws-region: us-west-2
          role-duration-seconds: ${{ env.TERRAFORM_AWS_ASSUME_ROLE_DURATION }}

      - name: Copy state
        run: aws s3 cp s3://${S3_INTEGRATION_BUCKET}/integration-test/local-stack-terraform-state/${GITHUB_SHA}/terraform.tfstate .

      - name: Verify Terraform version
        run: terraform --version

      - name: Terraform init
        run: terraform init

      - name: Terraform destroy
        run: terraform destroy --auto-approve

  ECSEC2IntegrationTest:
    name: 'ECSEC2IntegrationTest'
    runs-on: ubuntu-latest
    needs: [ BuildAndUpload, GenerateTestMatrix ]
    strategy:
      fail-fast: false
      matrix:
        arrays: ${{ fromJson(needs.GenerateTestMatrix.outputs.ecs_ec2_launch_daemon_matrix) }}
    permissions:
      id-token: write
      contents: read
    steps:
      - uses: actions/checkout@v3
        with:
          repository: ${{env.CWA_GITHUB_TEST_REPO_NAME}}
          ref: ${{env.CWA_GITHUB_TEST_REPO_BRANCH}}

      - name: Configure AWS Credentials
        uses: aws-actions/configure-aws-credentials@v2
        with:
          role-to-assume: ${{ env.TERRAFORM_AWS_ASSUME_ROLE }}
          aws-region: us-west-2
          role-duration-seconds: ${{ env.TERRAFORM_AWS_ASSUME_ROLE_DURATION }}

      - name: Cache if success
        id: ecs-ec2-integration-test
        uses: actions/cache@v3
        with:
          path: go.mod
          key: ecs-ec2-integration-test-${{ github.sha }}-${{ matrix.arrays.os }}-${{ matrix.arrays.test_dir }}

      - name: Login ECR
        id: login-ecr
        if: steps.ecs-ec2-integration-test.outputs.cache-hit != 'true'
        uses: aws-actions/amazon-ecr-login@v1

      - name: Verify Terraform version
        if: steps.ecs-ec2-integration-test.outputs.cache-hit != 'true'
        run: terraform --version

      - name: Terraform apply
        if: steps.ecs-ec2-integration-test.outputs.cache-hit != 'true'
        uses: nick-fields/retry@v2
        with:
          max_attempts: 3
          timeout_minutes: 15
          retry_wait_seconds: 5
          command: |
            if [ "${{ matrix.arrays.terraform_dir }}" != "" ]; then
              cd "${{ matrix.arrays.terraform_dir }}"
            else
              cd terraform/ecs_ec2/daemon
            fi
            
            terraform init
            if terraform apply --auto-approve\
              -var="test_dir=${{ matrix.arrays.test_dir }}"\
              -var="ec2_instance_type=${{ matrix.arrays.instanceType }}" \
              -var="cwagent_image_repo=${{ steps.login-ecr.outputs.registry }}/${{ env.ECR_INTEGRATION_TEST_REPO }}"\
              -var="cwagent_image_tag=${{ github.sha }}"\
              -var="ec2_instance_type=${{ matrix.arrays.instanceType }}" \
              -var="metadataEnabled=${{ matrix.arrays.metadataEnabled }}" \
              -var="ami=${{ matrix.arrays.ami }}" ; then
              terraform destroy -auto-approve
            else
              terraform destroy -auto-approve && exit 1
            fi

      - name: Terraform destroy
        if: ${{ cancelled() || failure() }}
        uses: nick-fields/retry@v2
        with:
          max_attempts: 3
          timeout_minutes: 8
          retry_wait_seconds: 5
          command: |
            if [ "${{ matrix.arrays.terraform_dir }}" != "" ]; then
              cd "${{ matrix.arrays.terraform_dir }}"
            else
              cd terraform/ecs_ec2/daemon
            fi
            terraform destroy --auto-approve

  ECSFargateIntegrationTest:
    name: 'ECSFargateIntegrationTest'
    runs-on: ubuntu-latest
    needs: [BuildAndUpload, GenerateTestMatrix]
    strategy:
      fail-fast: false
      matrix:
        arrays: ${{ fromJson(needs.GenerateTestMatrix.outputs.ecs_fargate_matrix) }}
    permissions:
      id-token: write
      contents: read
    steps:
      - uses: actions/checkout@v3
        with:
          repository: ${{env.CWA_GITHUB_TEST_REPO_NAME}}
          ref: ${{env.CWA_GITHUB_TEST_REPO_BRANCH}}

      - name: Configure AWS Credentials
        uses: aws-actions/configure-aws-credentials@v2
        with:
          role-to-assume: ${{ env.TERRAFORM_AWS_ASSUME_ROLE }}
          aws-region: us-west-2
          role-duration-seconds: ${{ env.TERRAFORM_AWS_ASSUME_ROLE_DURATION }}

      - name: Cache if success
        id: ecs-fargate-integration-test
        uses: actions/cache@v3
        with:
          path: go.mod
          key: ecs-fargate-integration-test-${{ github.sha }}-${{ matrix.arrays.os }}-${{ matrix.arrays.test_dir }}

      - name: Login ECR
        id: login-ecr
        if: steps.ecs-fargate-integration-test.outputs.cache-hit != 'true'
        uses: aws-actions/amazon-ecr-login@v1

      - name: Verify Terraform version
        if: steps.ecs-fargate-integration-test.outputs.cache-hit != 'true'
        run: terraform --version

      - name: Terraform apply
        if: steps.ecs-fargate-integration-test.outputs.cache-hit != 'true'
        uses: nick-fields/retry@v2
        with:
          max_attempts: 3
          timeout_minutes: 15
          retry_wait_seconds: 5
          command: |
            if [ "${{ matrix.arrays.terraform_dir }}" != "" ]; then
              cd "${{ matrix.arrays.terraform_dir }}"
            else
              cd terraform/ecs_fargate/linux
            fi
            
            terraform init
            if terraform apply --auto-approve\
              -var="test_dir=${{ matrix.arrays.test_dir }}"\
              -var="cwagent_image_repo=${{ steps.login-ecr.outputs.registry }}/${{ env.ECR_INTEGRATION_TEST_REPO }}"\
              -var="cwagent_image_tag=${{ github.sha }}"; then
              terraform destroy -auto-approve
            else
              terraform destroy -auto-approve && exit 1
            fi
      - name: Terraform destroy
        if: ${{ cancelled() || failure() }}
        uses: nick-fields/retry@v2
        with:
          max_attempts: 3
          timeout_minutes: 8
          retry_wait_seconds: 5
          command: |
            if [ "${{ matrix.arrays.terraform_dir }}" != "" ]; then
              cd "${{ matrix.arrays.terraform_dir }}"
            else
              cd terraform/ecs_fargate/linux
            fi
            terraform destroy --auto-approve

  EKSIntegrationTest:
    name: 'EKSIntegrationTest'
    runs-on: ubuntu-latest
    needs: [ BuildAndUpload, GenerateTestMatrix ]
    strategy:
      fail-fast: false
      matrix:
        arrays: ${{ fromJson(needs.GenerateTestMatrix.outputs.eks_daemon_matrix) }}
    permissions:
      id-token: write
      contents: read
    steps:
      - uses: actions/checkout@v3
        with:
          repository: ${{env.CWA_GITHUB_TEST_REPO_NAME}}
          ref: ${{env.CWA_GITHUB_TEST_REPO_BRANCH}}

      - name: Configure AWS Credentials
        uses: aws-actions/configure-aws-credentials@v2
        with:
          role-to-assume: ${{ env.TERRAFORM_AWS_ASSUME_ROLE }}
          aws-region: us-west-2
          role-duration-seconds: ${{ env.TERRAFORM_AWS_ASSUME_ROLE_DURATION }}

      - name: Cache if success
        id: eks-ec2-integration-test
        uses: actions/cache@v3
        with:
          path: go.mod
          key: eks-ec2-integration-test-${{ github.sha }}-${{ matrix.arrays.os }}-${{ matrix.arrays.test_dir }}

      - name: Login ECR
        id: login-ecr
        if: steps.eks-ec2-integration-test.outputs.cache-hit != 'true'
        uses: aws-actions/amazon-ecr-login@v1

      - name: Verify Terraform version
        if: steps.eks-ec2-integration-test.outputs.cache-hit != 'true'
        run: terraform --version

      - name: Terraform apply
        if: steps.eks-ec2-integration-test.outputs.cache-hit != 'true'
        uses: nick-fields/retry@v2
        with:
          max_attempts: 3
          timeout_minutes: 60 # EKS takes about 20 minutes to spin up a cluster and service on the cluster
          retry_wait_seconds: 5
          command: |
            if [ "${{ matrix.arrays.terraform_dir }}" != "" ]; then
              cd "${{ matrix.arrays.terraform_dir }}"
            else
              cd terraform/eks/daemon
            fi

            terraform init
            if terraform apply --auto-approve \
              -var="test_dir=${{ matrix.arrays.test_dir }}"\
              -var="cwagent_image_repo=${{ steps.login-ecr.outputs.registry }}/${{ env.ECR_INTEGRATION_TEST_REPO }}" \
              -var="cwagent_image_tag=${{ github.sha }}" \
              -var="ami_type=${{ matrix.arrays.ami }}" \
              -var="instance_type=${{ matrix.arrays.instanceType }}" \
              -var="k8s_version=${{ matrix.arrays.k8s_version }}"; then
              terraform destroy -auto-approve
            else
              terraform destroy -auto-approve && exit 1
            fi

      - name: Terraform destroy
        if: ${{ cancelled() || failure() }}
        uses: nick-fields/retry@v2
        with:
          max_attempts: 3
          timeout_minutes: 8
          retry_wait_seconds: 5
          command: |
            if [ "${{ matrix.arrays.terraform_dir }}" != "" ]; then
              cd "${{ matrix.arrays.terraform_dir }}"
            else
              cd terraform/eks/daemon
            fi
            terraform destroy --auto-approve

  EKSPrometheusIntegrationTest:
    name: 'EKSPrometheusIntegrationTest'
    runs-on: ubuntu-latest
    needs: [ BuildAndUpload, GenerateTestMatrix ]
    strategy:
      fail-fast: false
      matrix:
        arrays: ${{ fromJson(needs.GenerateTestMatrix.outputs.eks_deployment_matrix) }}
    permissions:
      id-token: write
      contents: read
    steps:
      - uses: actions/checkout@v3
        with:
          repository: ${{env.CWA_GITHUB_TEST_REPO_NAME}}
          ref: ${{env.CWA_GITHUB_TEST_REPO_BRANCH}}

      - name: Configure AWS Credentials
        uses: aws-actions/configure-aws-credentials@v2
        with:
          role-to-assume: ${{ env.TERRAFORM_AWS_ASSUME_ROLE }}
          aws-region: us-west-2
          role-duration-seconds: ${{ env.TERRAFORM_AWS_ASSUME_ROLE_DURATION }}

      - name: Cache if success
        id: eks-ec2-integration-test
        uses: actions/cache@v3
        with:
          path: go.mod
          key: eks-ec2-integration-test-${{ github.sha }}-${{ matrix.arrays.os }}-${{ matrix.arrays.test_dir }}

      - name: Login ECR
        id: login-ecr
        if: steps.eks-ec2-integration-test.outputs.cache-hit != 'true'
        uses: aws-actions/amazon-ecr-login@v1

      - name: Verify Terraform version
        if: steps.eks-ec2-integration-test.outputs.cache-hit != 'true'
        run: terraform --version

      - name: Terraform apply
        if: steps.eks-ec2-integration-test.outputs.cache-hit != 'true'
        uses: nick-fields/retry@v2
        with:
          max_attempts: 3
          timeout_minutes: 60 # EKS takes about 20 minutes to spin up a cluster and service on the cluster
          retry_wait_seconds: 5
          command: |
            if [ "${{ matrix.arrays.terraform_dir }}" != "" ]; then
              cd "${{ matrix.arrays.terraform_dir }}"
            else
              cd terraform/eks/deployment
            fi

            terraform init
            if terraform apply --auto-approve \
              -var="test_dir=${{ matrix.arrays.test_dir }}"\
              -var="cwagent_image_repo=${{ steps.login-ecr.outputs.registry }}/${{ env.ECR_INTEGRATION_TEST_REPO }}" \
              -var="cwagent_image_tag=${{ github.sha }}" \
              -var="k8s_version=${{ matrix.arrays.k8s_version }}"; then
              terraform destroy -auto-approve
            else
              terraform destroy -auto-approve && exit 1
            fi

      - name: Terraform destroy
        if: ${{ cancelled() || failure() }}
        uses: nick-fields/retry@v2
        with:
          max_attempts: 3
          timeout_minutes: 8
          retry_wait_seconds: 5
          command: |
            if [ "${{ matrix.arrays.terraform_dir }}" != "" ]; then
              cd "${{ matrix.arrays.terraform_dir }}"
            else
              cd terraform/eks/deployment
            fi
            terraform destroy --auto-approve

  PerformanceTrackingTest:
    name: "PerformanceTrackingTest"
    needs: [BuildAndUpload, GenerateTestMatrix]
    runs-on: ubuntu-latest
    strategy:
      fail-fast: false
      matrix:
        arrays: ${{ fromJson(needs.GenerateTestMatrix.outputs.ec2_performance_matrix) }}
    permissions:
      id-token: write
      contents: read
    steps:
      - uses: actions/checkout@v3
        with:
          repository: ${{env.CWA_GITHUB_TEST_REPO_NAME}}
          ref: ${{env.CWA_GITHUB_TEST_REPO_BRANCH}}

      - name: Configure AWS Credentials
        uses: aws-actions/configure-aws-credentials@v2
        with:
          role-to-assume: ${{ env.TERRAFORM_AWS_ASSUME_ROLE }}
          aws-region: us-west-2
          role-duration-seconds: ${{ env.TERRAFORM_AWS_ASSUME_ROLE_DURATION }}

      - name: Cache if success
        id: performance-tracking
        uses: actions/cache@v3
        with:
          path: go.mod
          key: performance-tracking-test-${{ github.sha }}-${{ matrix.arrays.os }}-${{ matrix.arrays.arc }}-${{ matrix.arrays.test_dir }}

      - name: Verify Terraform version
        if: steps.performance-tracking.outputs.cache-hit != 'true'
        run: terraform --version

      - name: Terraform apply
        if: steps.performance-tracking.outputs.cache-hit != 'true'
        uses: nick-fields/retry@v2
        with:
          max_attempts: 1
          timeout_minutes: 60
          retry_wait_seconds: 5
          command: |
            cd terraform/performance
            terraform init
            if terraform apply --auto-approve \
              -var="ssh_key_value=${PRIVATE_KEY}"  \
              -var="cwa_github_sha=${GITHUB_SHA}" \
              -var="ami=${{ matrix.arrays.ami }}" \
              -var="arc=${{ matrix.arrays.arc }}" \
              -var="s3_bucket=${S3_INTEGRATION_BUCKET}" \
              -var="ssh_key_name=${KEY_NAME}" \
              -var="values_per_minute=${{ matrix.arrays.values_per_minute}}"\
              -var="family=${{ matrix.arrays.family}}"\
              -var="test_dir=${{ matrix.arrays.test_dir }}" ; then terraform destroy -auto-approve
            else
              terraform destroy -auto-approve && exit 1
            fi

      - name: Terraform destroy
        if: ${{ cancelled() || failure() }}
        uses: nick-fields/retry@v2
        with:
          max_attempts: 3
          timeout_minutes: 8
          retry_wait_seconds: 5
          command: cd terraform/performance && terraform destroy --auto-approve

  EC2WinPerformanceTest:
    name: "EC2WinPerformanceTest"
    needs: [ BuildAndUpload, GenerateTestMatrix ]
    runs-on: ubuntu-latest
    strategy:
      fail-fast: false
      matrix:
        arrays: ${{ fromJson(needs.GenerateTestMatrix.outputs.ec2_windows_performance_matrix) }}
    permissions:
      id-token: write
      contents: read
    steps:
      - uses: actions/checkout@v3
        with:
          repository: ${{env.CWA_GITHUB_TEST_REPO_NAME}}
          ref: ${{env.CWA_GITHUB_TEST_REPO_BRANCH}}

      - name: Configure AWS Credentials
        uses: aws-actions/configure-aws-credentials@v2
        with:
          role-to-assume: ${{ env.TERRAFORM_AWS_ASSUME_ROLE }}
          aws-region: us-west-2
          role-duration-seconds: ${{ env.TERRAFORM_AWS_ASSUME_ROLE_DURATION }}

      - name: Cache if success
        id: performance-tracking
        uses: actions/cache@v3
        with:
          path: go.mod
          key: performance-tracking-test-${{ github.sha }}-${{ matrix.arrays.os }}-${{ matrix.arrays.arc }}-${{ matrix.arrays.test_dir }}

      - name: Verify Terraform version
        if: steps.performance-tracking.outputs.cache-hit != 'true'
        run: terraform --version

      - name: Terraform apply
        if: steps.performance-tracking.outputs.cache-hit != 'true'
        uses: nick-fields/retry@v2
        with:
          max_attempts: 1
          timeout_minutes: 60
          retry_wait_seconds: 5
          command: |
            cd terraform/performance
            terraform init
            if terraform apply --auto-approve \
              -var="ssh_key_value=${PRIVATE_KEY}"  \
              -var="cwa_github_sha=${GITHUB_SHA}" \
              -var="ami=${{ matrix.arrays.ami }}" \
              -var="arc=${{ matrix.arrays.arc }}" \
              -var="s3_bucket=${S3_INTEGRATION_BUCKET}" \
              -var="ssh_key_name=${KEY_NAME}" \
              -var="values_per_minute=${{ matrix.arrays.values_per_minute}}"\
              -var="family=${{ matrix.arrays.family}}"\
              -var="test_dir=${{ matrix.arrays.test_dir }}" ; then terraform destroy -auto-approve
            else
              terraform destroy -auto-approve && exit 1
            fi

      - name: Terraform destroy
        if: ${{ cancelled() || failure() }}
        uses: nick-fields/retry@v2
        with:
          max_attempts: 3
          timeout_minutes: 8
          retry_wait_seconds: 5
          command: cd terraform/performance && terraform destroy --auto-approve

  StressTrackingTest:
    name: "StressTrackingTest"
    needs: [BuildAndUpload, GenerateTestMatrix]
    runs-on: ubuntu-latest
    strategy:
      fail-fast: false
      matrix:
        arrays: ${{ fromJson(needs.GenerateTestMatrix.outputs.ec2_stress_matrix) }}
    permissions:
      id-token: write
      contents: read
    steps:
      - uses: actions/checkout@v3
        with:
          repository: ${{env.CWA_GITHUB_TEST_REPO_NAME}}
          ref: ${{env.CWA_GITHUB_TEST_REPO_BRANCH}}

      - name: Configure AWS Credentials
        uses: aws-actions/configure-aws-credentials@v2
        with:
          role-to-assume: ${{ env.TERRAFORM_AWS_ASSUME_ROLE }}
          aws-region: us-west-2
          role-duration-seconds: ${{ env.TERRAFORM_AWS_ASSUME_ROLE_DURATION }}

      - name: Cache if success
        id: stress-tracking
        uses: actions/cache@v3
        with:
          path: go.mod
          key: stress-tracking-test-${{ github.sha }}-${{ matrix.arrays.os }}-${{ matrix.arrays.arc }}-${{ matrix.arrays.test_dir }}

      - name: Verify Terraform version
        if: steps.stress-tracking.outputs.cache-hit != 'true'
        run: terraform --version

      - name: Echo Test Info
        run: echo run on ec2 instance os ${{ matrix.arrays.os }} arc ${{ matrix.arrays.arc }} test dir ${{ matrix.arrays.test_dir }} values per minute ${{ matrix.arrays.values_per_minute }}

      - name: Terraform apply
        if: steps.stress-tracking.outputs.cache-hit != 'true'
        uses: nick-fields/retry@v2
        with:
          max_attempts: 1
          timeout_minutes: 60
          retry_wait_seconds: 5
          command: |
            cd terraform/stress
            terraform init
            if terraform apply --auto-approve \
              -var="ssh_key_value=${PRIVATE_KEY}"  \
              -var="cwa_github_sha=${GITHUB_SHA}" \
              -var="ami=${{ matrix.arrays.ami }}" \
              -var="arc=${{ matrix.arrays.arc }}" \
              -var="s3_bucket=${S3_INTEGRATION_BUCKET}" \
              -var="ssh_key_name=${KEY_NAME}" \
              -var="values_per_minute=${{ matrix.arrays.values_per_minute}}"\
              -var="test_dir=${{ matrix.arrays.test_dir }}" ; then terraform destroy -auto-approve
            else
              terraform destroy -auto-approve && exit 1
            fi

      - name: Terraform destroy
        if: ${{ cancelled() || failure() }}
        uses: nick-fields/retry@v2
        with:
          max_attempts: 3
          timeout_minutes: 8
          retry_wait_seconds: 5
          command: cd terraform/stress && terraform destroy --auto-approve

<<<<<<< HEAD
  LogsAPILinuxIntegrationTest:
    needs: [BuildAndUpload]
    name: 'LogsAPILinuxIntegrationTest'
=======
  EC2WinStressTrackingTest:
    name: "EC2WinStressTrackingTest"
    needs: [BuildAndUpload, GenerateTestMatrix]
>>>>>>> 6b258915
    runs-on: ubuntu-latest
    strategy:
      fail-fast: false
      matrix:
        arrays: ${{ fromJson(needs.GenerateTestMatrix.outputs.ec2_windows_stress_matrix) }}
    permissions:
      id-token: write
      contents: read
    steps:
      - uses: actions/checkout@v3
        with:
          repository: ${{env.CWA_GITHUB_TEST_REPO_NAME}}
          ref: ${{env.CWA_GITHUB_TEST_REPO_BRANCH}}

      - name: Configure AWS Credentials
        uses: aws-actions/configure-aws-credentials@v2
        with:
          role-to-assume: ${{ env.TERRAFORM_AWS_ASSUME_ROLE }}
          aws-region: us-west-2
          role-duration-seconds: ${{ env.TERRAFORM_AWS_ASSUME_ROLE_DURATION }}

      - name: Cache if success
<<<<<<< HEAD
        id: logs-api-integration-test
        uses: actions/cache@v3
        with:
          path: go.mod
          key: logs-api-integration-test-${{ github.sha }}
=======
        id: ec2-win-stress-tracking-test
        uses: actions/cache@v3
        with:
          path: go.mod
          key: ec2-win-stress-tracking-test-${{ github.sha }}-${{ matrix.arrays.os }}-${{ matrix.arrays.arc }}-${{ matrix.arrays.test_dir }}

      - name: Verify Terraform version
        if: steps.ec2-win-stress-tracking-test.outputs.cache-hit != 'true'
        run: terraform --version

      - name: Echo Test Info
        run: echo run on ec2 instance os ${{ matrix.arrays.os }} arc ${{ matrix.arrays.arc }} test dir ${{ matrix.arrays.test_dir }} values per minute ${{ matrix.arrays.values_per_minute }}
>>>>>>> 6b258915

      - name: Terraform apply
<<<<<<< HEAD
        if: steps.logs-api-integration-test.outputs.cache-hit != 'true'
        uses: nick-fields/retry@v2
        env:
          TF_VAR_test_name: logs
          TF_VAR_ssh_key_name: ${{ env.KEY_NAME }}
          TF_VAR_ssh_key_value: ${{ env.PRIVATE_KEY }}
          TF_VAR_user: ec2-user
          TF_VAR_ami: cloudwatch-agent-integration-test-al2*
          TF_VAR_arc: amd64
          TF_VAR_ec2_instance_type: t3a.medium
          TF_VAR_github_test_repo: ${{ env.CWA_GITHUB_TEST_REPO_URL }}
          TF_VAR_github_test_repo_branch: ${{ env.CWA_GITHUB_TEST_REPO_BRANCH }}
          TF_VAR_cwa_github_sha: ${{ github.sha }}
          TF_VAR_s3_bucket: ${{ env.S3_INTEGRATION_BUCKET }}
          TF_VAR_binary_name: amazon-cloudwatch-agent.rpm
          TF_VAR_install_agent: go run ./install/install_agent.go rpm
          TF_VAR_pre_test_setup: |
            git clone https://x-access-token:${{ secrets.GITHUB_TOKEN }}@github.com/aws/private-amazon-cloudwatch-agent-staging.git ccwa
            cd ccwa
            git checkout ${{ github.sha }}
            mkdir ~/aws-sdk-go-v2
            aws s3 cp s3://gazpacho-beta-pre-release/awsSdkGoV2.zip ~
            unzip -q -d ~/aws-sdk-go-v2 ~/awsSdkGoV2.zip || true
            ~/aws-sdk-go-v2/local-mod-replace.sh -d ./test
            cd test
            go mod tidy
=======
        if: steps.ec2-win-stress-tracking-test.outputs.cache-hit != 'true'
        uses: nick-fields/retry@v2
>>>>>>> 6b258915
        with:
          max_attempts: 1
          timeout_minutes: 60
          retry_wait_seconds: 5
          command: |
            cd terraform/stress
            terraform init
<<<<<<< HEAD
            if terraform apply --auto-approve -var="test_dir=./logs" ; then terraform destroy -auto-approve
=======
            if terraform apply --auto-approve \
              -var="ssh_key_value=${PRIVATE_KEY}"  \
              -var="cwa_github_sha=${GITHUB_SHA}" \
              -var="ami=${{ matrix.arrays.ami }}" \
              -var="arc=${{ matrix.arrays.arc }}" \
              -var="s3_bucket=${S3_INTEGRATION_BUCKET}" \
              -var="ssh_key_name=${KEY_NAME}" \
              -var="values_per_minute=${{ matrix.arrays.values_per_minute}}"\
              -var="family=${{ matrix.arrays.family}}"\
              -var="test_dir=${{ matrix.arrays.test_dir }}" ; then terraform destroy -auto-approve
>>>>>>> 6b258915
            else
              terraform destroy -auto-approve && exit 1
            fi

      - name: Terraform destroy
        if: ${{ cancelled() || failure() }}
        uses: nick-fields/retry@v2
        with:
          max_attempts: 3
          timeout_minutes: 8
          retry_wait_seconds: 5
          command: cd terraform/stress && terraform destroy --auto-approve<|MERGE_RESOLUTION|>--- conflicted
+++ resolved
@@ -1100,15 +1100,9 @@
           retry_wait_seconds: 5
           command: cd terraform/stress && terraform destroy --auto-approve
 
-<<<<<<< HEAD
-  LogsAPILinuxIntegrationTest:
-    needs: [BuildAndUpload]
-    name: 'LogsAPILinuxIntegrationTest'
-=======
   EC2WinStressTrackingTest:
     name: "EC2WinStressTrackingTest"
     needs: [BuildAndUpload, GenerateTestMatrix]
->>>>>>> 6b258915
     runs-on: ubuntu-latest
     strategy:
       fail-fast: false
@@ -1131,13 +1125,6 @@
           role-duration-seconds: ${{ env.TERRAFORM_AWS_ASSUME_ROLE_DURATION }}
 
       - name: Cache if success
-<<<<<<< HEAD
-        id: logs-api-integration-test
-        uses: actions/cache@v3
-        with:
-          path: go.mod
-          key: logs-api-integration-test-${{ github.sha }}
-=======
         id: ec2-win-stress-tracking-test
         uses: actions/cache@v3
         with:
@@ -1150,40 +1137,10 @@
 
       - name: Echo Test Info
         run: echo run on ec2 instance os ${{ matrix.arrays.os }} arc ${{ matrix.arrays.arc }} test dir ${{ matrix.arrays.test_dir }} values per minute ${{ matrix.arrays.values_per_minute }}
->>>>>>> 6b258915
 
       - name: Terraform apply
-<<<<<<< HEAD
-        if: steps.logs-api-integration-test.outputs.cache-hit != 'true'
-        uses: nick-fields/retry@v2
-        env:
-          TF_VAR_test_name: logs
-          TF_VAR_ssh_key_name: ${{ env.KEY_NAME }}
-          TF_VAR_ssh_key_value: ${{ env.PRIVATE_KEY }}
-          TF_VAR_user: ec2-user
-          TF_VAR_ami: cloudwatch-agent-integration-test-al2*
-          TF_VAR_arc: amd64
-          TF_VAR_ec2_instance_type: t3a.medium
-          TF_VAR_github_test_repo: ${{ env.CWA_GITHUB_TEST_REPO_URL }}
-          TF_VAR_github_test_repo_branch: ${{ env.CWA_GITHUB_TEST_REPO_BRANCH }}
-          TF_VAR_cwa_github_sha: ${{ github.sha }}
-          TF_VAR_s3_bucket: ${{ env.S3_INTEGRATION_BUCKET }}
-          TF_VAR_binary_name: amazon-cloudwatch-agent.rpm
-          TF_VAR_install_agent: go run ./install/install_agent.go rpm
-          TF_VAR_pre_test_setup: |
-            git clone https://x-access-token:${{ secrets.GITHUB_TOKEN }}@github.com/aws/private-amazon-cloudwatch-agent-staging.git ccwa
-            cd ccwa
-            git checkout ${{ github.sha }}
-            mkdir ~/aws-sdk-go-v2
-            aws s3 cp s3://gazpacho-beta-pre-release/awsSdkGoV2.zip ~
-            unzip -q -d ~/aws-sdk-go-v2 ~/awsSdkGoV2.zip || true
-            ~/aws-sdk-go-v2/local-mod-replace.sh -d ./test
-            cd test
-            go mod tidy
-=======
         if: steps.ec2-win-stress-tracking-test.outputs.cache-hit != 'true'
         uses: nick-fields/retry@v2
->>>>>>> 6b258915
         with:
           max_attempts: 1
           timeout_minutes: 60
@@ -1191,9 +1148,6 @@
           command: |
             cd terraform/stress
             terraform init
-<<<<<<< HEAD
-            if terraform apply --auto-approve -var="test_dir=./logs" ; then terraform destroy -auto-approve
-=======
             if terraform apply --auto-approve \
               -var="ssh_key_value=${PRIVATE_KEY}"  \
               -var="cwa_github_sha=${GITHUB_SHA}" \
@@ -1204,7 +1158,6 @@
               -var="values_per_minute=${{ matrix.arrays.values_per_minute}}"\
               -var="family=${{ matrix.arrays.family}}"\
               -var="test_dir=${{ matrix.arrays.test_dir }}" ; then terraform destroy -auto-approve
->>>>>>> 6b258915
             else
               terraform destroy -auto-approve && exit 1
             fi
@@ -1216,4 +1169,83 @@
           max_attempts: 3
           timeout_minutes: 8
           retry_wait_seconds: 5
-          command: cd terraform/stress && terraform destroy --auto-approve+          command: cd terraform/stress && terraform destroy --auto-approve
+
+    LogsAPILinuxIntegrationTest:
+      needs: [ BuildAndUpload ]
+      name: 'LogsAPILinuxIntegrationTest'
+      runs-on: ubuntu-latest
+      permissions:
+        id-token: write
+        contents: read
+      steps:
+        - name: Checkout CWA Test
+          uses: actions/checkout@v3
+          with:
+            repository: ${{env.CWA_GITHUB_TEST_REPO_NAME}}
+            ref: ${{env.CWA_GITHUB_TEST_REPO_BRANCH}}
+
+        - name: Configure AWS Credentials
+          uses: aws-actions/configure-aws-credentials@v2
+          with:
+            role-to-assume: ${{ env.TERRAFORM_AWS_ASSUME_ROLE }}
+            aws-region: us-west-2
+            role-duration-seconds: ${{ env.TERRAFORM_AWS_ASSUME_ROLE_DURATION }}
+
+        - name: Cache if success
+          id: logs-api-integration-test
+          uses: actions/cache@v3
+          with:
+            path: go.mod
+            key: logs-api-integration-test-${{ github.sha }}
+
+        # nick-fields/retry@v2 starts at base dir
+        - name: Terraform apply
+          if: steps.logs-api-integration-test.outputs.cache-hit != 'true'
+          uses: nick-fields/retry@v2
+          env:
+            TF_VAR_test_name: logs
+            TF_VAR_ssh_key_name: ${{ env.KEY_NAME }}
+            TF_VAR_ssh_key_value: ${{ env.PRIVATE_KEY }}
+            TF_VAR_user: ec2-user
+            TF_VAR_ami: cloudwatch-agent-integration-test-al2*
+            TF_VAR_arc: amd64
+            TF_VAR_ec2_instance_type: t3a.medium
+            TF_VAR_github_test_repo: ${{ env.CWA_GITHUB_TEST_REPO_URL }}
+            TF_VAR_github_test_repo_branch: ${{ env.CWA_GITHUB_TEST_REPO_BRANCH }}
+            TF_VAR_cwa_github_sha: ${{ github.sha }}
+            TF_VAR_s3_bucket: ${{ env.S3_INTEGRATION_BUCKET }}
+            TF_VAR_binary_name: amazon-cloudwatch-agent.rpm
+            TF_VAR_install_agent: go run ./install/install_agent.go rpm
+            TF_VAR_pre_test_setup: |
+              git clone https://x-access-token:${{ secrets.GITHUB_TOKEN }}@github.com/aws/private-amazon-cloudwatch-agent-staging.git ccwa
+              cd ccwa
+              git checkout ${{ github.sha }}
+              mkdir ~/aws-sdk-go-v2
+              aws s3 cp s3://gazpacho-beta-pre-release/awsSdkGoV2.zip ~
+              unzip -q -d ~/aws-sdk-go-v2 ~/awsSdkGoV2.zip || true
+              ~/aws-sdk-go-v2/local-mod-replace.sh -d ./test
+              cd test
+              go mod tidy
+          with:
+            max_attempts: 3
+            timeout_minutes: 60
+            retry_wait_seconds: 5
+            command: |
+              cd terraform/ec2/linux
+
+              terraform init
+              if terraform apply --auto-approve -var="test_dir=./logs" ; then terraform destroy -auto-approve
+              else
+                terraform destroy -auto-approve && exit 1
+              fi
+
+        #This is here just in case workflow cancel
+        - name: Terraform destroy
+          if: ${{ cancelled() || failure() }}
+          uses: nick-fields/retry@v2
+          with:
+            max_attempts: 3
+            timeout_minutes: 8
+            retry_wait_seconds: 5
+            command: cd terraform/ec2/linux && terraform destroy --auto-approve