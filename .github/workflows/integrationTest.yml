# Copyright Amazon.com, Inc. or its affiliates. All Rights Reserved.
# SPDX-License-Identifier: MIT

name: Run Integration Tests
env:
  PRIVATE_KEY: ${{ secrets.AWS_PRIVATE_KEY  }}
  TERRAFORM_AWS_ASSUME_ROLE: ${{ secrets.TERRAFORM_AWS_ASSUME_ROLE }}
  S3_INTEGRATION_BUCKET: ${{ secrets.S3_INTEGRATION_BUCKET }}
  KEY_NAME: ${{ secrets.KEY_NAME }}
  ECR_INTEGRATION_TEST_REPO: "cwagent-integration-test"
  CWA_GITHUB_TEST_REPO_NAME: "aws/amazon-cloudwatch-agent-test"
  CWA_GITHUB_TEST_REPO_URL: "https://github.com/aws/amazon-cloudwatch-agent-test.git"
  CWA_GITHUB_TEST_REPO_BRANCH: "main"

on:
  push:
    branches:
      - main
    paths-ignore:
      - '**/*.md'
      - 'NOTICE'
      - 'RELEASE_NOTES'
      - 'THIRD-PARTY'
      - 'LICENSE'
  workflow_dispatch:
    inputs:
      plugins:
        description: 'Comma delimited list of plugins to test. Default is empty, and tests everything'
        required: false
        default: ''
        type: string

concurrency:
  group: ${{ github.workflow }}-${{ github.ref_name }}
  cancel-in-progress: true

jobs:
  MakeBinary:
    name: 'MakeBinary'
    runs-on: ubuntu-latest
    permissions:
      id-token: write
      contents: read
    steps:
      - uses: actions/checkout@v3
        with:
          fetch-depth: 0

      # Set up building environment, patch the dev repo code on dispatch events.
      - name: Set up Go 1.x
        uses: actions/setup-go@v4
        with:
<<<<<<< HEAD
          go-version: ~1.19.6
=======
          go-version: ~1.19.2
          cache: false
>>>>>>> 98c12ac2

      - name: Install rpm
        run: sudo apt install rpm

      - name: Configure AWS Credentials
        uses: aws-actions/configure-aws-credentials@v2
        with:
          role-to-assume: ${{ env.TERRAFORM_AWS_ASSUME_ROLE }}
          aws-region: us-west-2

      - name: Cache binaries
        id: cached_binaries
        uses: actions/cache@v2
        with:
          key: "cached_binaries_${{ github.sha }}"
          path: go.mod

      - name: Cache go
<<<<<<< HEAD
        if: steps.cached_binaries.outputs.cache-hit != 'true'
        uses: actions/cache@v2
=======
        id: cached_go
        uses: actions/cache@v3
>>>>>>> 98c12ac2
        with:
          path: |
            ~/go/pkg/mod
            ~/.cache/go-build
          key: v1-go-pkg-mod-${{ runner.os }}-${{ hashFiles('**/go.sum') }}

<<<<<<< HEAD
=======
      - name: Cache binaries
        id: cached_binaries
        uses: actions/cache@v3
        with:
          key: "cached_binaries_${{ github.sha }}"
          path: go.mod

>>>>>>> 98c12ac2
      - name: Import GPG Key
        if: steps.cached_binaries.outputs.cache-hit != 'true'
        uses: crazy-max/ghaction-import-gpg@v5
        with:
          gpg_private_key: ${{ secrets.GPG_PRIVATE_KEY }}
          passphrase: ${{ secrets.PASSPHRASE }}

      - name: Build Binaries
        if: steps.cached_binaries.outputs.cache-hit != 'true'
        run: make amazon-cloudwatch-agent-linux amazon-cloudwatch-agent-windows package-rpm package-deb package-win

      - name: Sign Build Files
        if: steps.cached_binaries.outputs.cache-hit != 'true'
        run: for f in $(find build/bin/); do if [ ! -d $f ]; then echo "Signing file $f" && gpg --detach-sign $f ; fi ; done


      - name: Upload to s3
        if: steps.cached_binaries.outputs.cache-hit != 'true'
        run: aws s3 cp build/bin s3://${S3_INTEGRATION_BUCKET}/integration-test/binary/${{ github.sha }} --recursive

      - name: Login ECR
        if: steps.cached_binaries.outputs.cache-hit != 'true'
        id: login-ecr
        uses: aws-actions/amazon-ecr-login@v1

      - name: Set up Docker Buildx
        if: steps.cached_binaries.outputs.cache-hit != 'true'
        uses: docker/setup-buildx-action@v1

      - name: Set up QEMU
        if: steps.cached_binaries.outputs.cache-hit != 'true'
        uses: docker/setup-qemu-action@v1

      # build dir is ignored in our .dockerignore thus need to copy to another dir
      - name: Copy Binary For Agent Image Build
        if: steps.cached_binaries.outputs.cache-hit != 'true'
        run: cp -r build/bin/linux/* .

        #Build the cloudwatch agent image for two primary reasons:
        #-Using the cloudwatch agent image to do the integration test (can be used for internal)
        #-Export it for the future use in CD release pipeline
        #Documentation: https://github.com/docker/build-push-action
      - name: Build Cloudwatch Agent Image
        uses: docker/build-push-action@v2
        if: steps.cached_binaries.outputs.cache-hit != 'true'
        with:
          file: amazon-cloudwatch-container-insights/cloudwatch-agent-dockerfile/localdeb/Dockerfile
          context: .
          push: true
          tags: |
            ${{ steps.login-ecr.outputs.registry }}/${{ env.ECR_INTEGRATION_TEST_REPO }}:${{ github.sha }}
          platforms: linux/amd64, linux/arm64

  GenerateTestMatrix:
    name: 'GenerateTestMatrix'
    runs-on: ubuntu-latest
    outputs:
      ec2_gpu_matrix: ${{ steps.set-matrix.outputs.ec2_gpu_matrix }}
      ec2_linux_matrix: ${{ steps.set-matrix.outputs.ec2_linux_matrix }}
      ec2_windows_matrix: ${{ steps.set-matrix.outputs.ec2_windows_matrix }}
      ec2_mac_matrix: ${{ steps.set-matrix.outputs.ec2_mac_matrix }}
      ec2_performance_matrix: ${{steps.set-matrix.outputs.ec2_performance_matrix}}
      ec2_stress_matrix: ${{steps.set-matrix.outputs.ec2_stress_matrix}}
      ecs_ec2_launch_daemon_matrix: ${{ steps.set-matrix.outputs.ecs_ec2_launch_daemon_matrix }}
      ecs_fargate_matrix: ${{ steps.set-matrix.outputs.ecs_fargate_matrix }}
    steps:
      - uses: actions/checkout@v3
        with:
          repository: ${{env.CWA_GITHUB_TEST_REPO_NAME}}
          ref: ${{env.CWA_GITHUB_TEST_REPO_BRANCH}}

      - name: Set up Go 1.x
        uses: actions/setup-go@v4
        with:
          go-version: ~1.19.6

      - name: Generate matrix
        id: set-matrix
        run: |
          go run --tags=generator generator/test_case_generator.go
          echo "::set-output name=ec2_gpu_matrix::$(echo $(cat generator/resources/ec2_gpu_complete_test_matrix.json))"
          echo "::set-output name=ec2_linux_matrix::$(echo $(cat generator/resources/ec2_linux_complete_test_matrix.json))"
          echo "::set-output name=ec2_windows_matrix::$(echo $(cat generator/resources/ec2_windows_complete_test_matrix.json))"
          echo "::set-output name=ec2_mac_matrix::$(echo $(cat generator/resources/ec2_mac_complete_test_matrix.json))"
          echo "::set-output name=ec2_performance_matrix::$(echo $(cat generator/resources/ec2_performance_complete_test_matrix.json))"
          echo "::set-output name=ec2_stress_matrix::$(echo $(cat generator/resources/ec2_stress_complete_test_matrix.json))"
          echo "::set-output name=ecs_ec2_launch_daemon_matrix::$(echo $(cat generator/resources/ecs_ec2_daemon_complete_test_matrix.json))"
          echo "::set-output name=ecs_fargate_matrix::$(echo $(cat generator/resources/ecs_fargate_complete_test_matrix.json))"

      - name: Echo test plan matrix
        run: |
          echo "ec2_gpu_matrix: ${{ steps.set-matrix.outputs.ec2_gpu_matrix }}"
          echo "ec2_linux_matrix: ${{ steps.set-matrix.outputs.ec2_linux_matrix }}"
          echo "ec2_windows_matrix: ${{ steps.set-matrix.outputs.ec2_windows_matrix }}"
          echo "ec2_mac_matrix: ${{ steps.set-matrix.outputs.ec2_mac_matrix }}"
          echo "ec2_performance_matrix: ${{ steps.set-matrix.outputs.ec2_performance_matrix}}"
          echo "ec2_stress_matrix: ${{ steps.set-matrix.outputs.ec2_stress_matrix}}"
          echo "ecs_ec2_launch_daemon_matrix${{ steps.set-matrix.outputs.ecs_ec2_launch_daemon_matrix }}"
          echo "ecs_fargate_matrix${{ steps.set-matrix.outputs.ecs_fargate_matrix }}"

  MakeMSIZip:
    name: 'MakeMSIZip'
    runs-on: ubuntu-latest
    needs: [MakeBinary]
    permissions:
      id-token: write
      contents: read
    steps:
      - uses: actions/checkout@v3
        with:
          repository: ${{env.CWA_GITHUB_TEST_REPO_NAME}}

      - name: Set up Go 1.x
        uses: actions/setup-go@v4
        with:
          go-version: ~1.19.6

      - name: Configure AWS Credentials
        uses: aws-actions/configure-aws-credentials@v2
        with:
          role-to-assume: ${{ env.TERRAFORM_AWS_ASSUME_ROLE }}
          aws-region: us-west-2

      - name: Cache win zip
        id: cached_win_zip
        uses: actions/cache@v3
        with:
          key: "cached_win_zip_${{ github.sha }}"
          path: go.mod

      - name: Copy binary
        if: steps.cached_win_zip.outputs.cache-hit != 'true'
        run: |
          aws s3 cp s3://${S3_INTEGRATION_BUCKET}/integration-test/binary/${{ github.sha }} . --recursive
      - name: Unzip
        if: steps.cached_win_zip.outputs.cache-hit != 'true'
        run: |
          sudo apt install unzip
          unzip windows/amd64/amazon-cloudwatch-agent.zip -d windows-agent
      - name: Create msi dep folder and copy deps
        if: steps.cached_win_zip.outputs.cache-hit != 'true'
        run: |
          export version=$(cat CWAGENT_VERSION)
          echo cw agent version $version
          mkdir msi_dep
          cp -r msi/tools/. msi_dep/
          cp -r windows-agent/amazon-cloudwatch-agent/. msi_dep/
          go run msi/tools/msiversion/msiversionconverter.go $version msi_dep/amazon-cloudwatch-agent.wxs '<version>' 
          go run msi/tools/msiversion/msiversionconverter.go $version msi_dep/manifest.json __VERSION__ 

      - name: Zip
        if: steps.cached_win_zip.outputs.cache-hit != 'true'
        run: |
          sudo apt install zip
          zip buildMSI.zip msi_dep/*

      - name: Upload zip
        if: steps.cached_win_zip.outputs.cache-hit != 'true'
        run: aws s3 cp buildMSI.zip s3://${S3_INTEGRATION_BUCKET}/integration-test/packaging/${{ github.sha }}/buildMSI.zip

  MakeMacPkg:
    name: 'MakeMacPkg'
    runs-on: macos-11
    permissions:
      id-token: write
      contents: read
    steps:
      - uses: actions/checkout@v3
        with:
          path: cwa
          fetch-depth: 0

      - uses: actions/checkout@v3
        with:
          repository: ${{env.CWA_GITHUB_TEST_REPO_NAME}}
          path: test

      - name: Set up Go 1.x
        uses: actions/setup-go@v4
        with:
          go-version: ~1.19.6

      - name: Configure AWS Credentials
        uses: aws-actions/configure-aws-credentials@v2
        with:
          role-to-assume: ${{ env.TERRAFORM_AWS_ASSUME_ROLE }}
          aws-region: us-west-2

<<<<<<< HEAD
      - name: Cache binaries
        id: cached_binaries
        uses: actions/cache@v2
=======
      - name: Cache pkg
        id: cached_pkg
        uses: actions/cache@v3
>>>>>>> 98c12ac2
        with:
          key: "cached-binaries-${{ runner.os }}-${{ github.sha }}"
          path: go.mod

      - name: Cache pkg
        if: steps.cached_binaries.outputs.cache-hit != 'true'
        uses: actions/cache@v2
        with:
          path: |
            ~/Library/Caches/go-build
            ~/go/pkg/mod
          key: v1-go-pkg-mod-${{ runner.os }}-${{ hashFiles('**/go.sum') }}
          
      - name: Build Binaries
        if: steps.cached_binaries.outputs.cache-hit != 'true'
        working-directory: cwa
        run: make amazon-cloudwatch-agent-mac package-darwin

      - name: Copy binary
        if: steps.cached_binaries.outputs.cache-hit != 'true'
        working-directory: cwa
        run: |
          echo cw agent version $(cat CWAGENT_VERSION)
          cp -r build/bin/darwin/amd64/. /tmp/
          cp -r build/bin/darwin/arm64/. /tmp/arm64/
          cp build/bin/CWAGENT_VERSION /tmp/CWAGENT_VERSION

      - name: Create pkg dep folder and copy deps
        if: steps.cached_binaries.outputs.cache-hit != 'true'
        working-directory: test
        run: |
          cp -r pkg/tools/. /tmp/
          cp -r pkg/tools/. /tmp/arm64/

      - name: Build And Upload PKG
        if: steps.cached_binaries.outputs.cache-hit != 'true'
        working-directory: /tmp/
        run : |
          chmod +x create_pkg.sh
          chmod +x arm64/create_pkg.sh
          ./create_pkg.sh ${{ secrets.S3_INTEGRATION_BUCKET }} ${{ github.sha }} amd64
          cd arm64
          ./create_pkg.sh ${{ secrets.S3_INTEGRATION_BUCKET }} ${{ github.sha }} arm64

  BuildMSI:
    name: 'BuildMSI'
    runs-on: windows-latest
    needs: [MakeMSIZip]
    permissions:
      id-token: write
      contents: read
    steps:
      - uses: actions/checkout@v3

      - name: Configure AWS Credentials
        uses: aws-actions/configure-aws-credentials@v2
        with:
          role-to-assume: ${{ env.TERRAFORM_AWS_ASSUME_ROLE }}
          aws-region: us-west-2

      - name: Cache msi
        id: cached_msi
        uses: actions/cache@v3
        with:
          key: "cached_msi_${{ github.sha }}"
          path: go.mod

      # Using the env variable returns "" for bucket name thus use the secret
      - name: Copy msi
        if: steps.cached_msi.outputs.cache-hit != 'true'
        run: aws s3 cp s3://${{ secrets.S3_INTEGRATION_BUCKET }}/integration-test/packaging/${{ github.sha }}/buildMSI.zip .

      - name: Create msi
        if: steps.cached_msi.outputs.cache-hit != 'true'
        run : |
          curl -OLS https://github.com/wixtoolset/wix3/releases/download/wix3111rtm/wix311.exe
          .\wix311.exe /install /quiet /norestart
          $wixToolsetBinPath = ";C:\Program Files (x86)\WiX Toolset v3.11\bin;"
          $env:PATH = $env:PATH + $wixToolsetBinPath
          Expand-Archive buildMSI.zip -Force
          cd buildMSI/msi_dep
          .\create_msi.ps1 ${{ github.sha }} ${{ secrets.S3_INTEGRATION_BUCKET }}

  #GH actions set up gpg only works on ubuntu as of this commit date
  GPGSignMacAndWindowsPackage:
    name: 'SignMacAndWindowsPackage'
    runs-on: ubuntu-latest
    needs: [BuildMSI, MakeMacPkg]
    permissions:
      id-token: write
      contents: read
    steps:
      - uses: actions/checkout@v3

      - name: Configure AWS Credentials
        uses: aws-actions/configure-aws-credentials@v2
        with:
          role-to-assume: ${{ env.TERRAFORM_AWS_ASSUME_ROLE }}
          aws-region: us-west-2

      - name: Cache sig
        id: cached_sig
        uses: actions/cache@v3
        with:
          key: "cached_sig_${{ github.sha }}"
          path: go.mod

      - name: Download from s3
        if: steps.cached_sig.outputs.cache-hit != 'true'
        run: |
          mkdir -p packages/amd64
          mkdir packages/arm64
          aws s3 cp s3://${S3_INTEGRATION_BUCKET}/integration-test/packaging/${{ github.sha }}/amazon-cloudwatch-agent.msi ./packages/amazon-cloudwatch-agent.msi
          aws s3 cp s3://${S3_INTEGRATION_BUCKET}/integration-test/packaging/${{ github.sha }}/amd64/amazon-cloudwatch-agent.pkg ./packages/amd64/amazon-cloudwatch-agent.pkg
          aws s3 cp s3://${S3_INTEGRATION_BUCKET}/integration-test/packaging/${{ github.sha }}/arm64/amazon-cloudwatch-agent.pkg ./packages/arm64/amazon-cloudwatch-agent.pkg
      - name: Import GPG Key
        uses: crazy-max/ghaction-import-gpg@v5
        with:
          gpg_private_key: ${{ secrets.GPG_PRIVATE_KEY }}
          passphrase: ${{ secrets.PASSPHRASE }}

      - name: Sign Build Files
        run: for f in $(find packages/); do if [ ! -d $f ]; then echo "Signing file $f" && gpg --detach-sign $f ; fi ; done

      - name: Upload to s3
        if: steps.cached_sig.outputs.cache-hit != 'true'
        run: |
          aws s3 cp packages/amazon-cloudwatch-agent.msi.sig s3://${S3_INTEGRATION_BUCKET}/integration-test/packaging/${{ github.sha }}/amazon-cloudwatch-agent.msi.sig
          aws s3 cp packages/amd64/amazon-cloudwatch-agent.pkg.sig s3://${S3_INTEGRATION_BUCKET}/integration-test/packaging/${{ github.sha }}/amd64/amazon-cloudwatch-agent.pkg.sig
          aws s3 cp packages/arm64/amazon-cloudwatch-agent.pkg.sig s3://${S3_INTEGRATION_BUCKET}/integration-test/packaging/${{ github.sha }}/arm64/amazon-cloudwatch-agent.pkg.sig
  
  StartLocalStack:
    name: 'StartLocalStack'
    runs-on: ubuntu-latest
    defaults:
      run:
        working-directory: terraform/ec2/localstack
    outputs:
      local_stack_host_name: ${{ steps.localstack.outputs.local_stack_host_name }}
    permissions:
      id-token: write
      contents: read
    steps:
      - uses: actions/checkout@v3
        with:
          repository: ${{env.CWA_GITHUB_TEST_REPO_NAME}}
          ref: ${{env.CWA_GITHUB_TEST_REPO_BRANCH}}

      - name: Configure AWS Credentials
        uses: aws-actions/configure-aws-credentials@v2
        with:
          role-to-assume: ${{ env.TERRAFORM_AWS_ASSUME_ROLE }}
          aws-region: us-west-2

      - name: Verify Terraform version
        run: terraform --version

      - name: Terraform init
        run: terraform init

      - name: Terraform apply
        id: localstack
        run: >
          echo run terraform and execute test code &&
          terraform apply --auto-approve
          -var="ssh_key_value=${PRIVATE_KEY}"
          -var="github_test_repo=${{env.CWA_GITHUB_TEST_REPO_URL}}"
          -var="cwa_github_sha=${GITHUB_SHA}"
          -var="s3_bucket=${S3_INTEGRATION_BUCKET}"
          -var="ssh_key_name=${KEY_NAME}" &&
          LOCAL_STACK_HOST_NAME=$(terraform output -raw public_dns) &&
          echo $LOCAL_STACK_HOST_NAME &&
          echo "::set-output name=local_stack_host_name::$LOCAL_STACK_HOST_NAME" &&
          aws s3 cp terraform.tfstate s3://${S3_INTEGRATION_BUCKET}/integration-test/local-stack-terraform-state/${GITHUB_SHA}/terraform.tfstate
  
  EC2NvidiaGPUIntegrationTest:
    needs: [ MakeBinary, BuildMSI, StartLocalStack, GenerateTestMatrix ]
    name: 'EC2NVIDIAGPUIntegrationTest'
    runs-on: ubuntu-latest
    strategy:
      fail-fast: false
      matrix:
        arrays: ${{ fromJson(needs.GenerateTestMatrix.outputs.ec2_gpu_matrix) }}
    permissions:
      id-token: write
      contents: read
    steps:
      - uses: actions/checkout@v3
        with:
          repository: ${{env.CWA_GITHUB_TEST_REPO_NAME}}
          ref: ${{env.CWA_GITHUB_TEST_REPO_BRANCH}}

      - name: Configure AWS Credentials
        uses: aws-actions/configure-aws-credentials@v2
        with:
          role-to-assume: ${{ env.TERRAFORM_AWS_ASSUME_ROLE }}
          aws-region: us-west-2

      - name: Cache if success
        id: ec2-linux-integration-test
        uses: actions/cache@v3
        with:
          path: go.mod
          key: ec2-nvidia-integration-test-${{ github.sha }}-${{ matrix.arrays.os }}-${{ matrix.arrays.arc }}-${{ matrix.arrays.test_dir }}

      - name: Echo Test Info
        run: echo run on ec2 instance os ${{ matrix.arrays.os }} arc ${{ matrix.arrays.arc }} test dir ${{ matrix.arrays.test_dir }}

      - name: Verify Terraform version
        run: terraform --version

      # nick-fields/retry@v2 starts at base dir
      - name: Terraform apply
        if: ${{ matrix.arrays.family == 'linux' && steps.ec2-nvidia-integration-test.outputs.cache-hit != 'true' }}
        uses: nick-fields/retry@v2
        with:
          max_attempts: 3
          timeout_minutes: 30
          retry_wait_seconds: 5
          command: |
            cd terraform/ec2/linux
            terraform init
            if terraform apply --auto-approve \
              -var="ssh_key_value=${PRIVATE_KEY}" -var="github_test_repo=${{env.CWA_GITHUB_TEST_REPO_URL}}" \
              -var="cwa_github_sha=${GITHUB_SHA}" -var="install_agent=${{ matrix.arrays.installAgentCommand }}" \
              -var="github_test_repo_branch=${{env.CWA_GITHUB_TEST_REPO_BRANCH}}" \
              -var="ec2_instance_type=${{ matrix.arrays.instanceType }}" \
              -var="user=${{ matrix.arrays.username }}" \
              -var="ami=${{ matrix.arrays.ami }}" \
              -var="ca_cert_path=${{ matrix.arrays.caCertPath }}" \
              -var="arc=${{ matrix.arrays.arc }}" \
              -var="binary_name=${{ matrix.arrays.binaryName }}" \
              -var="local_stack_host_name=${{ needs.StartLocalStack.outputs.local_stack_host_name }}" \
              -var="s3_bucket=${S3_INTEGRATION_BUCKET}" \
              -var="ssh_key_name=${KEY_NAME}" \
              -var="test_dir=${{ matrix.arrays.test_dir }}" ; then terraform destroy -auto-approve
            else
              terraform destroy -auto-approve && exit 1
            fi
      - name: Terraform apply
        if: ${{ matrix.arrays.family == 'window' && steps.ec2-nvidia-integration-test.outputs.cache-hit != 'true' }}
        uses: nick-fields/retry@v2
        with:
          max_attempts: 3
          timeout_minutes: 30
          retry_wait_seconds: 5
          command: |
            cd terraform/ec2/win
            terraform init
            if terraform apply --auto-approve \
              -var="ssh_key_value=${PRIVATE_KEY}" -var="ssh_key_name=${KEY_NAME}" \
              -var="github_repo=${{env.CWA_GITHUB_TEST_REPO_URL}}" \
              -var="cwa_github_sha=${GITHUB_SHA}" -var="ami=${{ matrix.arrays.ami }}" \
              -var="test_dir=${{ matrix.arrays.test_dir }}" \
              -var="ec2_instance_type=${{ matrix.arrays.instanceType }}" \
              -var="s3_bucket=${S3_INTEGRATION_BUCKET}" ; then terraform destroy -auto-approve
            else
              terraform destroy -auto-approve && exit 1
            fi
      #This is here just in case workflow cancel
      - name: Terraform destroy
        if: ${{ cancelled() && steps.ec2-nvidia-integration-test.outputs.cache-hit != 'true' }}
        uses: nick-fields/retry@v2
        with:
          max_attempts: 3
          timeout_minutes: 8
          retry_wait_seconds: 5
          command: |
            if "${{ matrix.arrays.os }}" == window
              cd terraform/ec2/win
            else
              cd terraform/ec2/linux
            fi
            terraform destroy --auto-approve

  EC2LinuxIntegrationTest:
    needs: [MakeBinary, StartLocalStack, GenerateTestMatrix]
    name: 'Test'
    runs-on: ubuntu-latest
    strategy:
      fail-fast: false
      matrix:
        arrays: ${{ fromJson(needs.GenerateTestMatrix.outputs.ec2_linux_matrix) }}
    permissions:
      id-token: write
      contents: read
    steps:
      - uses: actions/checkout@v3
        with:
          repository: ${{env.CWA_GITHUB_TEST_REPO_NAME}}
          ref: ${{env.CWA_GITHUB_TEST_REPO_BRANCH}}

      - name: Configure AWS Credentials
        uses: aws-actions/configure-aws-credentials@v1
        with:
          role-to-assume: ${{ env.TERRAFORM_AWS_ASSUME_ROLE }}
          aws-region: us-west-2

      - name: Cache if success
        id: ec2-linux-integration-test
        uses: actions/cache@v3
        with:
          path: go.mod
          key: ec2-linux-integration-test-${{ github.sha }}-${{ matrix.arrays.os }}-${{ matrix.arrays.arc }}-${{ matrix.arrays.test_dir }}

      - name: Echo Test Info
        run: echo run on ec2 instance os ${{ matrix.arrays.os }} arc ${{ matrix.arrays.arc }} test dir ${{ matrix.arrays.test_dir }}

      - name: Verify Terraform version
        run: terraform --version

      # nick-fields/retry@v2 starts at base dir
      - name: Terraform apply
        if: steps.ec2-linux-integration-test.outputs.cache-hit != 'true'
        uses: nick-fields/retry@v2
        with:
          max_attempts: 3
          timeout_minutes: 60
          retry_wait_seconds: 5
          command: |
            cd terraform/ec2/linux
            terraform init
            if terraform apply --auto-approve \
              -var="ssh_key_value=${PRIVATE_KEY}" -var="github_test_repo=${{env.CWA_GITHUB_TEST_REPO_URL}}" \
              -var="cwa_github_sha=${GITHUB_SHA}" -var="install_agent=${{ matrix.arrays.installAgentCommand }}" \
              -var="github_test_repo_branch=${{env.CWA_GITHUB_TEST_REPO_BRANCH}}" \
              -var="ec2_instance_type=${{ matrix.arrays.instanceType }}" \
              -var="user=${{ matrix.arrays.username }}" \
              -var="ami=${{ matrix.arrays.ami }}" \
              -var="ca_cert_path=${{ matrix.arrays.caCertPath }}" \
              -var="arc=${{ matrix.arrays.arc }}" \
              -var="binary_name=${{ matrix.arrays.binaryName }}" \
              -var="local_stack_host_name=${{ needs.StartLocalStack.outputs.local_stack_host_name }}" \
              -var="s3_bucket=${S3_INTEGRATION_BUCKET}" \
              -var="plugin_tests='${{ github.event.inputs.plugins }}'" \
              -var="ssh_key_name=${KEY_NAME}" \
              -var="test_dir=${{ matrix.arrays.test_dir }}" ; then terraform destroy -auto-approve
            else
              terraform destroy -auto-approve && exit 1
            fi
      #This is here just in case workflow cancel
      - name: Terraform destroy
        if: ${{ cancelled() && steps.ec2-linux-integration-test.outputs.cache-hit != 'true' }}
        uses: nick-fields/retry@v2
        with:
          max_attempts: 3
          timeout_minutes: 8
          retry_wait_seconds: 5
          command: cd terraform/ec2/linux && terraform destroy --auto-approve

<<<<<<< HEAD
 
  EC2WinIntegrationTest:
    needs: [BuildMSI, GenerateTestMatrix]
    name: 'EC2WinIntegrationTest'
    runs-on: ubuntu-latest
    strategy:
      fail-fast: false
      matrix:
        arrays: ${{ fromJson(needs.GenerateTestMatrix.outputs.ec2_windows_matrix) }}
    permissions:
      id-token: write
      contents: read
    steps:
      - uses: actions/checkout@v2
        with:
          repository: ${{env.CWA_GITHUB_TEST_REPO_NAME}}
          ref: ${{env.CWA_GITHUB_TEST_REPO_BRANCH}}

      - name: Configure AWS Credentials
        uses: aws-actions/configure-aws-credentials@v1
        with:
          role-to-assume: ${{ env.TERRAFORM_AWS_ASSUME_ROLE }}
          aws-region: us-west-2

      - name: Cache if success
        id: ec2-win-integration-test
        uses: actions/cache@v2
        with:
          path: go.mod
          key: ec2-win-integration-test-${{ github.sha }}-${{ matrix.arrays.os }}-${{ matrix.arrays.arc }}-${{ matrix.arrays.test_dir }}

      - name: Echo OS
        run: echo run on ec2 instance os ${{ matrix.arrays.os }}

      - name: Verify Terraform version
        run: terraform --version

        # nick-fields/retry@v2 starts at base dir
      - name: Terraform apply
        if: steps.ec2-win-integration-test.outputs.cache-hit != 'true'
        uses: nick-fields/retry@v2
        with:
          max_attempts: 3
          timeout_minutes: 30
          retry_wait_seconds: 5
          command: |
            cd terraform/ec2/win
            terraform init
            if terraform apply --auto-approve \
            -var="ec2_instance_type=${{ matrix.arrays.instanceType }}" \
            -var="ssh_key_value=${PRIVATE_KEY}" -var="ssh_key_name=${KEY_NAME}"  \
            -var="cwa_github_sha=${GITHUB_SHA}"  \
            -var="test_dir=${{ matrix.arrays.test_dir }}" \
            -var="s3_bucket=${S3_INTEGRATION_BUCKET}" ; then
              terraform destroy -auto-approve
            else
              terraform destroy -auto-approve && exit 1
            fi

      #This is here just in case workflow cancel
      - name: Terraform destroy
        if: ${{ cancelled() && steps.ec2-win-integration-test.outputs.cache-hit != 'true' }}
        uses: nick-fields/retry@v2
        with:
          max_attempts: 3
          timeout_minutes: 8
          retry_wait_seconds: 5
          command: cd terraform/ec2/win && terraform destroy --auto-approve 
    
  EC2DarwinIntegrationTest:
    needs: [MakeMacPkg, EC2LinuxIntegrationTest, GenerateTestMatrix]
    name: 'EC2DarwinIntegrationTest'
    runs-on: ubuntu-latest
    strategy:
      fail-fast: false
      matrix:
        arrays: ${{ fromJson(needs.GenerateTestMatrix.outputs.ec2_mac_matrix) }}
    permissions:
      id-token: write
      contents: read
    steps:
      - uses: actions/checkout@v2
        with:
          repository: ${{env.CWA_GITHUB_TEST_REPO_NAME}}
          ref: ${{env.CWA_GITHUB_TEST_REPO_BRANCH}}

      - name: Configure AWS Credentials
        uses: aws-actions/configure-aws-credentials@v1
        with:
          role-to-assume: ${{ env.TERRAFORM_AWS_ASSUME_ROLE }}
          aws-region: us-west-2

      - name: Cache if success
        id: ec2-mac-integration-test
        uses: actions/cache@v2
        with:
          path: go.mod
          key: ec2-mac-integration-test-${{ github.sha }}-${{ matrix.arrays.os }}-${{ matrix.arrays.arc }}-${{ matrix.arrays.test_dir }}

      - name: Echo OS
        run: echo run on ec2 instance os ${{ matrix.arrays.os }}

      - name: Verify Terraform version
        run: terraform --version

        # nick-fields/retry@v2 starts at base dir
      - name: Terraform apply
        if: steps.ec2-mac-integration-test.outputs.cache-hit != 'true'
        uses: nick-fields/retry@v2
        with:
          max_attempts: 3
          timeout_minutes: 30
          retry_wait_seconds: 5
          command: |
            cd terraform/ec2/mac
            terraform init
            if terraform apply --auto-approve \
            -var="ssh_key_value=${PRIVATE_KEY}" -var="ssh_key_name=${KEY_NAME}"  \
            -var="arc=${{ matrix.arrays.arc }}" \
            -var="ec2_instance_type=${{ matrix.arrays.instanceType }}" \
            -var="cwa_github_sha=${GITHUB_SHA}" -var="ami=${{ matrix.arrays.ami }}" \
            -var="test_dir=${{ matrix.arrays.test_dir }}" \
            -var="s3_bucket=${S3_INTEGRATION_BUCKET}" ; then
              terraform destroy -auto-approve
            else
              terraform destroy -auto-approve && exit 1
            fi

      #This is here just in case workflow cancel
      - name: Terraform destroy
        if: ${{ cancelled() && steps.ec2-mac-integration-test.outputs.cache-hit != 'true' }}
        uses: nick-fields/retry@v2
        with:
          max_attempts: 3
          timeout_minutes: 8
          retry_wait_seconds: 5
          command: cd terraform/ec2/mac && terraform destroy --auto-approve 
=======
#  @TODO add back when we add back windows tests
#  EC2WinIntegrationTest:
#    needs: [BuildMSI, GenerateTestMatrix]
#    name: 'EC2WinIntegrationTest'
#    runs-on: ubuntu-latest
#    strategy:
#      fail-fast: false
#      matrix:
#        arrays: ${{ fromJson(needs.GenerateTestMatrix.outputs.ec2_windows_matrix) }}
#    permissions:
#      id-token: write
#      contents: read
#    steps:
#      - uses: actions/checkout@v2
#
#      - name: Configure AWS Credentials
#        uses: aws-actions/configure-aws-credentials@v1
#        with:
#          role-to-assume: ${{ env.TERRAFORM_AWS_ASSUME_ROLE }}
#          aws-region: us-west-2
#
#      - name: Cache if success
#        id: ec2-win-integration-test
#        uses: actions/cache@v3
#        with:
#          path: go.mod
#          key: ec2-win-integration-test-${{ github.sha }}-${{ matrix.arrays.os }}
#
#      - name: Echo OS
#        run: echo run on ec2 instance os ${{ matrix.arrays.os }}
#
#      - name: Verify Terraform version
#        run: terraform --version
#
#        # nick-fields/retry@v2 starts at base dir
#      - name: Terraform apply
#        if: steps.ec2-win-integration-test.outputs.cache-hit != 'true'
#        uses: nick-fields/retry@v2
#        with:
#          max_attempts: 3
#          timeout_minutes: 15
#          retry_wait_seconds: 5
#          command: |
#            cd integration/terraform/ec2/win
#            terraform init
#            if terraform apply --auto-approve \
#            -var="ssh_key_value=${PRIVATE_KEY}" -var="ssh_key_name=${KEY_NAME}" \
#            -var="github_repo=${GITHUB_SERVER_URL}/${GITHUB_REPOSITORY}.git" \
#            -var="cwa_github_sha=${GITHUB_SHA}" -var="ami=${{ matrix.arrays.ami }}" \
#            -var="test_dir=${{ matrix.arrays.test_dir }}" \
#            -var="s3_bucket=${S3_INTEGRATION_BUCKET}" ; then
#              terraform destroy -auto-approve
#            else
#              terraform destroy -auto-approve && exit 1
#            fi
#
#      #This is here just in case workflow cancel
#      - name: Terraform destroy
#        if: ${{ cancelled() && steps.ec2-win-integration-test.outputs.cache-hit != 'true' }}
#        uses: nick-fields/retry@v2
#        with:
#          max_attempts: 3
#          timeout_minutes: 8
#          retry_wait_seconds: 5
#          command: cd integration/terraform/ec2/win && terraform destroy --auto-approve -var="ami=${{ matrix.arrays.ami }}"
>>>>>>> 98c12ac2

  StopLocalStack:
    name: 'StopLocalStack'
    runs-on: ubuntu-latest
    if: ${{ always() }}
    needs: [ StartLocalStack, EC2LinuxIntegrationTest ]
    defaults:
      run:
        working-directory: terraform/ec2/localstack
    permissions:
      id-token: write
      contents: read
    steps:
      - uses: actions/checkout@v3
        with:
          repository: ${{env.CWA_GITHUB_TEST_REPO_NAME}}
          ref: ${{env.CWA_GITHUB_TEST_REPO_BRANCH}}

      - name: Configure AWS Credentials
        uses: aws-actions/configure-aws-credentials@v2
        with:
          role-to-assume: ${{ env.TERRAFORM_AWS_ASSUME_ROLE }}
          aws-region: us-west-2

      - name: Copy state
        run: aws s3 cp s3://${S3_INTEGRATION_BUCKET}/integration-test/local-stack-terraform-state/${GITHUB_SHA}/terraform.tfstate .

      - name: Verify Terraform version
        run: terraform --version

      - name: Terraform init
        run: terraform init

      - name: Terraform destroy
        run: terraform destroy --auto-approve

  ECSEC2IntegrationTest:
    name: 'ECSEC2IntegrationTest'
    runs-on: ubuntu-latest
    needs: [ MakeBinary, GenerateTestMatrix ]
    strategy:
      fail-fast: false
      matrix:
        arrays: ${{ fromJson(needs.GenerateTestMatrix.outputs.ecs_ec2_launch_daemon_matrix) }}
    permissions:
      id-token: write
      contents: read
    steps:
      - uses: actions/checkout@v3
        with:
          repository: ${{env.CWA_GITHUB_TEST_REPO_NAME}}
          ref: ${{env.CWA_GITHUB_TEST_REPO_BRANCH}}

      - name: Configure AWS Credentials
        uses: aws-actions/configure-aws-credentials@v2
        with:
          role-to-assume: ${{ env.TERRAFORM_AWS_ASSUME_ROLE }}
          aws-region: us-west-2

      - name: Cache if success
        id: ecs-ec2-integration-test
        uses: actions/cache@v2
        with:
          path: go.mod
          key: ecs-ec2-integration-test-${{ github.sha }}-${{ matrix.arrays.os }}-${{ matrix.arrays.test_dir }}

      - name: Login ECR
        id: login-ecr
        if: steps.ecs-ec2-integration-test.outputs.cache-hit != 'true'
        uses: aws-actions/amazon-ecr-login@v1

      - name: Verify Terraform version
        if: steps.ecs-ec2-integration-test.outputs.cache-hit != 'true'
        run: terraform --version

      - name: Terraform apply
        if: steps.ecs-ec2-integration-test.outputs.cache-hit != 'true'
        uses: nick-fields/retry@v2
        with:
          max_attempts: 3
          timeout_minutes: 15
          retry_wait_seconds: 5
          command: |
            cd terraform/ecs_ec2/daemon
            terraform init
            if terraform apply --auto-approve\
              -var="test_dir=${{ matrix.arrays.test_dir }}"\
              -var="ec2_instance_type=${{ matrix.arrays.instanceType }}" \
              -var="cwagent_image_repo=${{ steps.login-ecr.outputs.registry }}/${{ env.ECR_INTEGRATION_TEST_REPO }}"\
              -var="cwagent_image_tag=${{ github.sha }}"\
              -var="ec2_instance_type=${{ matrix.arrays.instanceType }}" \
              -var="ami=${{ matrix.arrays.ami }}" ; then 
              terraform destroy -auto-approve
            else
              terraform destroy -auto-approve && exit 1
            fi

      - name: Terraform destroy
        if: ${{ cancelled() && steps.ecs-ec2-integration-test.outputs.cache-hit != 'true' }}
        uses: nick-fields/retry@v2
        with:
          max_attempts: 3
          timeout_minutes: 8
          retry_wait_seconds: 5
          command: cd terraform/ecs_ec2/daemon && terraform destroy --auto-approve

  ECSFargateIntegrationTest:
    name: 'ECSFargateIntegrationTest'
    runs-on: ubuntu-latest
    needs: [MakeBinary, GenerateTestMatrix]
    strategy:
      fail-fast: false
      matrix:
        arrays: ${{ fromJson(needs.GenerateTestMatrix.outputs.ecs_fargate_matrix) }}
    permissions:
      id-token: write
      contents: read
    steps:
      - uses: actions/checkout@v3
        with:
          repository: ${{env.CWA_GITHUB_TEST_REPO_NAME}}
          ref: ${{env.CWA_GITHUB_TEST_REPO_BRANCH}}

      - name: Configure AWS Credentials
        uses: aws-actions/configure-aws-credentials@v2
        with:
          role-to-assume: ${{ env.TERRAFORM_AWS_ASSUME_ROLE }}
          aws-region: us-west-2

      - name: Cache if success
        id: ecs-fargate-integration-test
        uses: actions/cache@v3
        with:
          path: go.mod
          key: ecs-fargate-integration-test-${{ github.sha }}-${{ matrix.arrays.os }}-${{ matrix.arrays.test_dir }}

      - name: Login ECR
        id: login-ecr
        if: steps.ecs-fargate-integration-test.outputs.cache-hit != 'true'
        uses: aws-actions/amazon-ecr-login@v1

      - name: Verify Terraform version
        if: steps.ecs-fargate-integration-test.outputs.cache-hit != 'true'
        run: terraform --version

      - name: Terraform apply
        if: steps.ecs-fargate-integration-test.outputs.cache-hit != 'true'
        uses: nick-fields/retry@v2
        with:
          max_attempts: 3
          timeout_minutes: 15
          retry_wait_seconds: 5
          command: |
            cd terraform/ecs_fargate/linux
            terraform init
            if terraform apply --auto-approve\
              -var="test_dir=${{ matrix.arrays.test_dir }}"\
              -var="cwagent_image_repo=${{ steps.login-ecr.outputs.registry }}/${{ env.ECR_INTEGRATION_TEST_REPO }}"\
              -var="cwagent_image_tag=${{ github.sha }}"; then 
              terraform destroy -auto-approve
            else
              terraform destroy -auto-approve && exit 1
            fi
      - name: Terraform destroy
        if: ${{ cancelled() && steps.ecs-fargate-integration-test.outputs.cache-hit != 'true' }}
        uses: nick-fields/retry@v2
        with:
          max_attempts: 3
          timeout_minutes: 8
          retry_wait_seconds: 5
          command: cd terraform/ecs_fargate/linux && terraform destroy --auto-approve

  StressTrackingTest:
    name: "StressTrackingTest"
    needs: [MakeBinary, EC2LinuxIntegrationTest, ECSEC2IntegrationTest, ECSFargateIntegrationTest, GenerateTestMatrix]
    runs-on: ubuntu-latest
    strategy:
      fail-fast: false
      matrix:
        arrays: ${{ fromJson(needs.GenerateTestMatrix.outputs.ec2_stress_matrix) }}
    permissions:
      id-token: write
      contents: read
    steps:
      - uses: actions/checkout@v3
        with:
          repository: ${{env.CWA_GITHUB_TEST_REPO_NAME}}
          ref: ${{env.CWA_GITHUB_TEST_REPO_BRANCH}}

      - name: Configure AWS Credentials
        uses: aws-actions/configure-aws-credentials@v2
        with:
          role-to-assume: ${{ env.TERRAFORM_AWS_ASSUME_ROLE }}
          aws-region: us-west-2

      - name: Cache if success
        id: stress-tracking
        uses: actions/cache@v3
        with:
          path: go.mod
          key: stress-tracking-test-${{ github.sha }}-${{ matrix.arrays.os }}-${{ matrix.arrays.arc }}-${{ matrix.arrays.test_dir }}
      
      - name: Verify Terraform version
        if: steps.stress-tracking.outputs.cache-hit != 'true'
        run: terraform --version

      - name: Terraform apply
        if: steps.stress-tracking.outputs.cache-hit != 'true'
        uses: nick-fields/retry@v2
        with:
          max_attempts: 1
          timeout_minutes: 30
          retry_wait_seconds: 5
          command: |
            cd terraform/performance
            terraform init
            if terraform apply --auto-approve \
              -var="ssh_key_value=${PRIVATE_KEY}"  \
              -var="cwa_github_sha=${GITHUB_SHA}" \
              -var="user=${{ matrix.arrays.username }}" \
              -var="ami=${{ matrix.arrays.ami }}" \
              -var="arc=${{ matrix.arrays.arc }}" \
              -var="s3_bucket=${S3_INTEGRATION_BUCKET}" \
              -var="ssh_key_name=${KEY_NAME}" \
              -var="values_per_minute=${{ matrix.arrays.values_per_minute}}"\
              -var="test_dir=${{ matrix.arrays.test_dir }}" ; then terraform destroy -auto-approve
            else
              terraform destroy -auto-approve && exit 1
            fi

      - name: Terraform destroy
        if: ${{ cancelled() && steps.stress-tracking.outputs.cache-hit != 'true' }}
        uses: nick-fields/retry@v2
        with:
          max_attempts: 3
          timeout_minutes: 8
          retry_wait_seconds: 5
          command: cd terraform/performance && terraform destroy --auto-approve
  
  #  PerformanceTrackingTest:
#    name: "PerformanceTrackingTest"
#    needs: [MakeBinary, StartLocalStack, GenerateTestMatrix]
#    runs-on: ubuntu-latest
#    strategy:
#      fail-fast: false
#      matrix:
#        arrays: ${{ fromJson(needs.GenerateTestMatrix.outputs.ec2_performance_matrix) }}
#    permissions:
#      id-token: write
#      contents: read
#    steps:
#      - uses: actions/checkout@v2
#        with:
#          repository: ${{env.CWA_GITHUB_TEST_REPO_NAME}}
#
#      - name: Configure AWS Credentials
#        uses: aws-actions/configure-aws-credentials@v1
#        with:
#          role-to-assume: ${{ env.TERRAFORM_AWS_ASSUME_ROLE }}
#          aws-region: us-west-2
#
#      - name: Cache if success
#        id: performance-tracking
#        uses: actions/cache@v3
#        with:
#          path: go.mod
#          key: performance-tracking-test-${{ github.sha }}
#
#      - name: Echo Test Info
#        run: echo run performance-tracking
#      - name: Get SHA
#        id: sha
#        run: echo "::set-output name=sha_short::$(git rev-parse --short HEAD)"
#      - name: Get git date
#        id: sha_date
#        run: echo "::set-output name=sha_date::$(git show -s --format=%ct ${{ steps.sha.outputs.sha_short }} )"
#      - name: Check env
#        run: echo "SHA ${{ steps.sha.outputs.sha_short }} | Date ${{ steps.sha_date.outputs.sha_date }} "
#      - name: Verify Terraform version
#        run: terraform --version
#      - name: Terraform apply
#        if: steps.performance-tracking.outputs.cache-hit != 'true'
#        uses: nick-fields/retry@v2
#        with:
#          max_attempts: 1
#          timeout_minutes: 30
#          retry_wait_seconds: 5
#          command: |
#            cd terraform/ec2/linux
#            terraform init
#            if terraform apply --auto-approve \
#              -var="ssh_key_value=${PRIVATE_KEY}" -var="github_test_repo=${{env.CWA_GITHUB_TEST_REPO_URL}}" \
#              -var="cwa_github_sha=${GITHUB_SHA}" \
#              -var="user=${{ matrix.arrays.username }}" \
#              -var="ami=${{ matrix.arrays.ami }}" \
#              -var="arc=${{ matrix.arrays.arc }}" \
#              -var="s3_bucket=${S3_INTEGRATION_BUCKET}" \
#              -var="ssh_key_name=${KEY_NAME}" \
#              -var="cwa_github_sha_date=${{ steps.sha_date.outputs.sha_date }}" \
#              -var="performance_number_of_logs=${{ matrix.arrays.performance_number_of_logs}}"\
#              -var="test_dir=${{ matrix.arrays.test_dir }}" ; then terraform destroy -auto-approve
#            else
#              terraform destroy -auto-approve && exit 1
#            fi
#
      #This is here just in case workflow cancel
#      - name: Terraform destroy
#        if: ${{ cancelled() && steps.ec2-linux-integration-test.outputs.cache-hit != 'true' }}
#        uses: nick-fields/retry@v2
#        with:
#          max_attempts: 3
#          timeout_minutes: 8
#          retry_wait_seconds: 5
#          command: cd terraform/ec2/linux && terraform destroy --auto-approve<|MERGE_RESOLUTION|>--- conflicted
+++ resolved
@@ -50,12 +50,8 @@
       - name: Set up Go 1.x
         uses: actions/setup-go@v4
         with:
-<<<<<<< HEAD
           go-version: ~1.19.6
-=======
-          go-version: ~1.19.2
           cache: false
->>>>>>> 98c12ac2
 
       - name: Install rpm
         run: sudo apt install rpm
@@ -68,35 +64,20 @@
 
       - name: Cache binaries
         id: cached_binaries
+        uses: actions/cache@v3
+        with:
+          key: "cached_binaries_${{ github.sha }}"
+          path: go.mod
+
+      - name: Cache go
+        if: steps.cached_binaries.outputs.cache-hit != 'true'
         uses: actions/cache@v2
-        with:
-          key: "cached_binaries_${{ github.sha }}"
-          path: go.mod
-
-      - name: Cache go
-<<<<<<< HEAD
-        if: steps.cached_binaries.outputs.cache-hit != 'true'
-        uses: actions/cache@v2
-=======
-        id: cached_go
-        uses: actions/cache@v3
->>>>>>> 98c12ac2
         with:
           path: |
             ~/go/pkg/mod
             ~/.cache/go-build
           key: v1-go-pkg-mod-${{ runner.os }}-${{ hashFiles('**/go.sum') }}
 
-<<<<<<< HEAD
-=======
-      - name: Cache binaries
-        id: cached_binaries
-        uses: actions/cache@v3
-        with:
-          key: "cached_binaries_${{ github.sha }}"
-          path: go.mod
-
->>>>>>> 98c12ac2
       - name: Import GPG Key
         if: steps.cached_binaries.outputs.cache-hit != 'true'
         uses: crazy-max/ghaction-import-gpg@v5
@@ -285,15 +266,9 @@
           role-to-assume: ${{ env.TERRAFORM_AWS_ASSUME_ROLE }}
           aws-region: us-west-2
 
-<<<<<<< HEAD
       - name: Cache binaries
         id: cached_binaries
-        uses: actions/cache@v2
-=======
-      - name: Cache pkg
-        id: cached_pkg
         uses: actions/cache@v3
->>>>>>> 98c12ac2
         with:
           key: "cached-binaries-${{ runner.os }}-${{ github.sha }}"
           path: go.mod
@@ -644,8 +619,6 @@
           retry_wait_seconds: 5
           command: cd terraform/ec2/linux && terraform destroy --auto-approve
 
-<<<<<<< HEAD
- 
   EC2WinIntegrationTest:
     needs: [BuildMSI, GenerateTestMatrix]
     name: 'EC2WinIntegrationTest'
@@ -782,73 +755,6 @@
           timeout_minutes: 8
           retry_wait_seconds: 5
           command: cd terraform/ec2/mac && terraform destroy --auto-approve 
-=======
-#  @TODO add back when we add back windows tests
-#  EC2WinIntegrationTest:
-#    needs: [BuildMSI, GenerateTestMatrix]
-#    name: 'EC2WinIntegrationTest'
-#    runs-on: ubuntu-latest
-#    strategy:
-#      fail-fast: false
-#      matrix:
-#        arrays: ${{ fromJson(needs.GenerateTestMatrix.outputs.ec2_windows_matrix) }}
-#    permissions:
-#      id-token: write
-#      contents: read
-#    steps:
-#      - uses: actions/checkout@v2
-#
-#      - name: Configure AWS Credentials
-#        uses: aws-actions/configure-aws-credentials@v1
-#        with:
-#          role-to-assume: ${{ env.TERRAFORM_AWS_ASSUME_ROLE }}
-#          aws-region: us-west-2
-#
-#      - name: Cache if success
-#        id: ec2-win-integration-test
-#        uses: actions/cache@v3
-#        with:
-#          path: go.mod
-#          key: ec2-win-integration-test-${{ github.sha }}-${{ matrix.arrays.os }}
-#
-#      - name: Echo OS
-#        run: echo run on ec2 instance os ${{ matrix.arrays.os }}
-#
-#      - name: Verify Terraform version
-#        run: terraform --version
-#
-#        # nick-fields/retry@v2 starts at base dir
-#      - name: Terraform apply
-#        if: steps.ec2-win-integration-test.outputs.cache-hit != 'true'
-#        uses: nick-fields/retry@v2
-#        with:
-#          max_attempts: 3
-#          timeout_minutes: 15
-#          retry_wait_seconds: 5
-#          command: |
-#            cd integration/terraform/ec2/win
-#            terraform init
-#            if terraform apply --auto-approve \
-#            -var="ssh_key_value=${PRIVATE_KEY}" -var="ssh_key_name=${KEY_NAME}" \
-#            -var="github_repo=${GITHUB_SERVER_URL}/${GITHUB_REPOSITORY}.git" \
-#            -var="cwa_github_sha=${GITHUB_SHA}" -var="ami=${{ matrix.arrays.ami }}" \
-#            -var="test_dir=${{ matrix.arrays.test_dir }}" \
-#            -var="s3_bucket=${S3_INTEGRATION_BUCKET}" ; then
-#              terraform destroy -auto-approve
-#            else
-#              terraform destroy -auto-approve && exit 1
-#            fi
-#
-#      #This is here just in case workflow cancel
-#      - name: Terraform destroy
-#        if: ${{ cancelled() && steps.ec2-win-integration-test.outputs.cache-hit != 'true' }}
-#        uses: nick-fields/retry@v2
-#        with:
-#          max_attempts: 3
-#          timeout_minutes: 8
-#          retry_wait_seconds: 5
-#          command: cd integration/terraform/ec2/win && terraform destroy --auto-approve -var="ami=${{ matrix.arrays.ami }}"
->>>>>>> 98c12ac2
 
   StopLocalStack:
     name: 'StopLocalStack'
