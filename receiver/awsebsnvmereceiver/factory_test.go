--- conflicted
+++ resolved
@@ -61,31 +61,11 @@
 func TestCreateDefaultConfig(t *testing.T) {
 	config := createDefaultConfig().(*Config)
 	assert.NotNil(t, config)
-<<<<<<< HEAD
-	assert.Empty(t, config.Resources)
-=======
 	assert.Empty(t, config.Devices)
->>>>>>> 9d4a053d
 }
 
 func TestCreateMetricsReceiver(t *testing.T) {
 	testCases := []struct {
-<<<<<<< HEAD
-		name      string
-		resources []string
-	}{
-		{
-			name:      "no resources",
-			resources: []string{},
-		},
-		{
-			name:      "with resources",
-			resources: []string{"nvme0n1", "nvme1n1"},
-		},
-		{
-			name:      "with wildcard",
-			resources: []string{"*"},
-=======
 		name    string
 		devices []string
 	}{
@@ -100,18 +80,13 @@
 		{
 			name:    "with wildcard",
 			devices: []string{"*"},
->>>>>>> 9d4a053d
 		},
 	}
 
 	for _, tc := range testCases {
 		t.Run(tc.name, func(t *testing.T) {
 			cfg := createDefaultConfig().(*Config)
-<<<<<<< HEAD
-			cfg.Resources = tc.resources
-=======
 			cfg.Devices = tc.devices
->>>>>>> 9d4a053d
 
 			receiver, err := createMetricsReceiver(
 				context.Background(),
