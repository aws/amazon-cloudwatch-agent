--- conflicted
+++ resolved
@@ -2,21 +2,12 @@
 ARG CERT_IMAGE=ubuntu:latest
 
 # Install cert and binaries
-<<<<<<< HEAD
-FROM amazoncorretto:latest
-=======
 FROM $CERT_IMAGE as cert
->>>>>>> b805c684
 
 # Need to repeat the ARG after each FROM
 ARG TARGETARCH
 RUN mkdir -p /opt/aws/amazon-cloudwatch-agent/etc
 RUN mkdir -p /opt/aws/amazon-cloudwatch-agent/var
-<<<<<<< HEAD
-RUN mkdir -p /opt/aws/amazon-cloudwatch-agent/bin
-COPY tmp/${TARGETARCH} /opt/aws/amazon-cloudwatch-agent/bin
-RUN yum update -y && yum install -y ca-certificates java
-=======
 RUN apt-get update &&  \
     apt-get install -y ca-certificates && \
     rm -rf /var/lib/apt/lists/*
@@ -27,7 +18,6 @@
 COPY --from=cert /tmp /tmp
 COPY --from=cert /etc/ssl/certs/ca-certificates.crt /etc/ssl/certs/ca-certificates.crt
 COPY --from=cert /opt/aws/amazon-cloudwatch-agent /opt/aws/amazon-cloudwatch-agent
->>>>>>> b805c684
 
 ENV RUN_IN_CONTAINER="True"
 ENTRYPOINT ["/opt/aws/amazon-cloudwatch-agent/bin/start-amazon-cloudwatch-agent"]