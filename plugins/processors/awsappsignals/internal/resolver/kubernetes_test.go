// Copyright Amazon.com, Inc. or its affiliates. All Rights Reserved.
// SPDX-License-Identifier: MIT

package resolver

import (
	"context"
	"strings"
	"sync"
	"testing"
	"time"

	mapset "github.com/deckarep/golang-set/v2"
	"github.com/stretchr/testify/assert"
	"go.opentelemetry.io/collector/pdata/pcommon"
	semconv "go.opentelemetry.io/collector/semconv/v1.17.0"
	"go.uber.org/zap"
	corev1 "k8s.io/api/core/v1"
	metav1 "k8s.io/apimachinery/pkg/apis/meta/v1"

	attr "github.com/aws/amazon-cloudwatch-agent/plugins/processors/awsappsignals/internal/attributes"
	"github.com/aws/amazon-cloudwatch-agent/translator/util/eksdetector"
)

// MockDeleter deletes a key immediately, useful for testing.
type MockDeleter struct{}

func (md *MockDeleter) DeleteWithDelay(m *sync.Map, key interface{}) {
	m.Delete(key)
}

var mockDeleter = &MockDeleter{}

// TestAttachNamespace function
func TestAttachNamespace(t *testing.T) {
	result := attachNamespace("testResource", "testNamespace")
	if result != "testResource@testNamespace" {
		t.Errorf("attachNamespace was incorrect, got: %s, want: %s.", result, "testResource@testNamespace")
	}
}

// TestGetServiceAndNamespace function
func TestGetServiceAndNamespace(t *testing.T) {
	service := &corev1.Service{
		ObjectMeta: metav1.ObjectMeta{
			Name:      "testService",
			Namespace: "testNamespace",
		},
	}
	result := getServiceAndNamespace(service)
	if result != "testService@testNamespace" {
		t.Errorf("getServiceAndNamespace was incorrect, got: %s, want: %s.", result, "testService@testNamespace")
	}
}

// TestExtractResourceAndNamespace function
func TestExtractResourceAndNamespace(t *testing.T) {
	// Test normal case
	name, namespace := extractResourceAndNamespace("testService@testNamespace")
	if name != "testService" || namespace != "testNamespace" {
		t.Errorf("extractResourceAndNamespace was incorrect, got: %s and %s, want: %s and %s.", name, namespace, "testService", "testNamespace")
	}

	// Test invalid case
	name, namespace = extractResourceAndNamespace("invalid")
	if name != "" || namespace != "" {
		t.Errorf("extractResourceAndNamespace was incorrect, got: %s and %s, want: %s and %s.", name, namespace, "", "")
	}
}

func TestExtractWorkloadNameFromRS(t *testing.T) {
	testCases := []struct {
		name           string
		replicaSetName string
		want           string
		shouldErr      bool
	}{
		{
			name:           "Valid ReplicaSet Name",
			replicaSetName: "my-deployment-5859ffc7ff",
			want:           "my-deployment",
			shouldErr:      false,
		},
		{
			name:           "Invalid ReplicaSet Name - No Hyphen",
			replicaSetName: "mydeployment5859ffc7ff",
			want:           "",
			shouldErr:      true,
		},
		{
			name:           "Invalid ReplicaSet Name - Less Than 10 Suffix Characters",
			replicaSetName: "my-deployment-bc2",
			want:           "",
			shouldErr:      true,
		},
		{
			name:           "Invalid ReplicaSet Name - More Than 10 Suffix Characters",
			replicaSetName: "my-deployment-5859ffc7ffx",
			want:           "",
			shouldErr:      true,
		},
		{
			name:           "Invalid ReplicaSet Name - Invalid Characters in Suffix",
			replicaSetName: "my-deployment-aeiou12345",
			want:           "",
			shouldErr:      true,
		},
		{
			name:           "Invalid ReplicaSet Name - Empty String",
			replicaSetName: "",
			want:           "",
			shouldErr:      true,
		},
	}

	for _, tc := range testCases {
		t.Run(tc.name, func(t *testing.T) {
			got, err := extractWorkloadNameFromRS(tc.replicaSetName)

			if (err != nil) != tc.shouldErr {
				t.Errorf("extractWorkloadNameFromRS() error = %v, wantErr %v", err, tc.shouldErr)
				return
			}

			if got != tc.want {
				t.Errorf("extractWorkloadNameFromRS() = %v, want %v", got, tc.want)
			}
		})
	}
}

func TestExtractWorkloadNameFromPodName(t *testing.T) {
	testCases := []struct {
		name      string
		podName   string
		want      string
		shouldErr bool
	}{
		{
			name:      "Valid Pod Name",
			podName:   "my-replicaset-bc24f",
			want:      "my-replicaset",
			shouldErr: false,
		},
		{
			name:      "Invalid Pod Name - No Hyphen",
			podName:   "myreplicasetbc24f",
			want:      "",
			shouldErr: true,
		},
		{
			name:      "Invalid Pod Name - Less Than 5 Suffix Characters",
			podName:   "my-replicaset-bc2",
			want:      "",
			shouldErr: true,
		},
		{
			name:      "Invalid Pod Name - More Than 5 Suffix Characters",
			podName:   "my-replicaset-bc24f5",
			want:      "",
			shouldErr: true,
		},
		{
			name:      "Invalid Pod Name - Empty String",
			podName:   "",
			want:      "",
			shouldErr: true,
		},
	}

	for _, tc := range testCases {
		t.Run(tc.name, func(t *testing.T) {
			got, err := extractWorkloadNameFromPodName(tc.podName)

			if (err != nil) != tc.shouldErr {
				t.Errorf("extractWorkloadNameFromPodName() error = %v, wantErr %v", err, tc.shouldErr)
				return
			}

			if got != tc.want {
				t.Errorf("extractWorkloadNameFromPodName() = %v, want %v", got, tc.want)
			}
		})
	}
}

// TestGetWorkloadAndNamespace function
func TestGetWorkloadAndNamespace(t *testing.T) {
	// Test ReplicaSet case
	pod := &corev1.Pod{
		ObjectMeta: metav1.ObjectMeta{
			Name:      "testPod",
			Namespace: "testNamespace",
			OwnerReferences: []metav1.OwnerReference{
				{
					Kind: "ReplicaSet",
					Name: "testDeployment-5d68bc5f49",
				},
			},
		},
	}
	result := getWorkloadAndNamespace(pod)
	if result != "testDeployment@testNamespace" {
		t.Errorf("getDeploymentAndNamespace was incorrect, got: %s, want: %s.", result, "testDeployment@testNamespace")
	}

	// Test StatefulSet case
	pod.ObjectMeta.OwnerReferences[0].Kind = "StatefulSet"
	pod.ObjectMeta.OwnerReferences[0].Name = "testStatefulSet"
	result = getWorkloadAndNamespace(pod)
	if result != "testStatefulSet@testNamespace" {
		t.Errorf("getWorkloadAndNamespace was incorrect, got: %s, want: %s.", result, "testStatefulSet@testNamespace")
	}

	// Test Other case
	pod.ObjectMeta.OwnerReferences[0].Kind = "Other"
	pod.ObjectMeta.OwnerReferences[0].Name = "testOther"
	result = getWorkloadAndNamespace(pod)
	if result != "" {
		t.Errorf("getWorkloadAndNamespace was incorrect, got: %s, want: %s.", result, "")
	}

	// Test no OwnerReferences case
	pod.ObjectMeta.OwnerReferences = nil
	result = getWorkloadAndNamespace(pod)
	if result != "" {
		t.Errorf("getWorkloadAndNamespace was incorrect, got: %s, want: %s.", result, "")
	}
}

func TestServiceToWorkloadMapper_MapServiceToWorkload(t *testing.T) {
	logger, _ := zap.NewDevelopment()

	serviceAndNamespaceToSelectors := &sync.Map{}
	workloadAndNamespaceToLabels := &sync.Map{}
	serviceToWorkload := &sync.Map{}

	serviceAndNamespaceToSelectors.Store("service1@namespace1", mapset.NewSet("label1=value1", "label2=value2"))
	workloadAndNamespaceToLabels.Store("deployment1@namespace1", mapset.NewSet("label1=value1", "label2=value2", "label3=value3"))

	mapper := NewServiceToWorkloadMapper(serviceAndNamespaceToSelectors, workloadAndNamespaceToLabels, serviceToWorkload, logger, mockDeleter)
	mapper.MapServiceToWorkload()

	if _, ok := serviceToWorkload.Load("service1@namespace1"); !ok {
		t.Errorf("Expected service1@namespace1 to be mapped to a workload, but it was not")
	}
}

func TestServiceToWorkloadMapper_MapServiceToWorkload_NoWorkload(t *testing.T) {
	logger, _ := zap.NewDevelopment()

	serviceAndNamespaceToSelectors := &sync.Map{}
	workloadAndNamespaceToLabels := &sync.Map{}
	serviceToWorkload := &sync.Map{}

	// Add a service with no matching workload
	serviceAndNamespace := "service@namespace"
	serviceAndNamespaceToSelectors.Store(serviceAndNamespace, mapset.NewSet("label1=value1"))
	serviceToWorkload.Store(serviceAndNamespace, "workload@namespace")

	mapper := NewServiceToWorkloadMapper(serviceAndNamespaceToSelectors, workloadAndNamespaceToLabels, serviceToWorkload, logger, mockDeleter)
	mapper.MapServiceToWorkload()

	// Check that the service was deleted from serviceToWorkload
	if _, ok := serviceToWorkload.Load(serviceAndNamespace); ok {
		t.Errorf("Service was not deleted from serviceToWorkload")
	}
}

func TestServiceToWorkloadMapper_MapServiceToWorkload_MultipleWorkloads(t *testing.T) {
	logger, _ := zap.NewDevelopment()

	serviceAndNamespaceToSelectors := &sync.Map{}
	workloadAndNamespaceToLabels := &sync.Map{}
	serviceToWorkload := &sync.Map{}

	serviceAndNamespace := "service@namespace"
	serviceAndNamespaceToSelectors.Store(serviceAndNamespace, mapset.NewSet("label1=value1", "label2=value2"))

	// Add two workloads with matching labels to the service
	workloadAndNamespaceToLabels.Store("workload1@namespace", mapset.NewSet("label1=value1", "label2=value2", "label3=value3"))
	workloadAndNamespaceToLabels.Store("workload2@namespace", mapset.NewSet("label1=value1", "label2=value2", "label4=value4"))

	mapper := NewServiceToWorkloadMapper(serviceAndNamespaceToSelectors, workloadAndNamespaceToLabels, serviceToWorkload, logger, mockDeleter)
	mapper.MapServiceToWorkload()

	// Check that the service does not map to any workload
	if _, ok := serviceToWorkload.Load(serviceAndNamespace); ok {
		t.Errorf("Unexpected mapping of service to multiple workloads")
	}
}

func TestMapServiceToWorkload_StopsWhenSignaled(t *testing.T) {
	logger, _ := zap.NewDevelopment()

	serviceAndNamespaceToSelectors := &sync.Map{}
	workloadAndNamespaceToLabels := &sync.Map{}
	serviceToWorkload := &sync.Map{}

	stopchan := make(chan struct{})

	// Signal the stopchan to stop after 100 milliseconds
	time.AfterFunc(100*time.Millisecond, func() {
		close(stopchan)
	})

	mapper := NewServiceToWorkloadMapper(serviceAndNamespaceToSelectors, workloadAndNamespaceToLabels, serviceToWorkload, logger, mockDeleter)

	start := time.Now()
	mapper.Start(stopchan)
	duration := time.Since(start)

	// Check that the function stopped in a reasonable time after the stop signal
	if duration > 200*time.Millisecond {
		t.Errorf("mapServiceToWorkload did not stop in a reasonable time after the stop signal, duration: %v", duration)
	}
}

func TestOnAddOrUpdateService(t *testing.T) {
	// Create a fake service
	service := &corev1.Service{
		ObjectMeta: metav1.ObjectMeta{
			Name:      "myservice",
			Namespace: "mynamespace",
		},
		Spec: corev1.ServiceSpec{
			ClusterIP: "1.2.3.4",
			Selector: map[string]string{
				"app": "myapp",
			},
		},
	}

	// Create the maps
	ipToServiceAndNamespace := &sync.Map{}
	serviceAndNamespaceToSelectors := &sync.Map{}

	// Call the function
	onAddOrUpdateService(service, ipToServiceAndNamespace, serviceAndNamespaceToSelectors)

	// Check that the maps contain the expected entries
	if _, ok := ipToServiceAndNamespace.Load("1.2.3.4"); !ok {
		t.Errorf("ipToServiceAndNamespace does not contain the service IP")
	}
	if _, ok := serviceAndNamespaceToSelectors.Load("myservice@mynamespace"); !ok {
		t.Errorf("serviceAndNamespaceToSelectors does not contain the service")
	}
}

func TestOnDeleteService(t *testing.T) {
	// Create a fake service
	service := &corev1.Service{
		ObjectMeta: metav1.ObjectMeta{
			Name:      "myservice",
			Namespace: "mynamespace",
		},
		Spec: corev1.ServiceSpec{
			ClusterIP: "1.2.3.4",
			Selector: map[string]string{
				"app": "myapp",
			},
		},
	}

	// Create the maps and add the service to them
	ipToServiceAndNamespace := &sync.Map{}
	ipToServiceAndNamespace.Store("1.2.3.4", "myservice@mynamespace")
	serviceAndNamespaceToSelectors := &sync.Map{}
	serviceAndNamespaceToSelectors.Store("myservice@mynamespace", mapset.NewSet("app=myapp"))

	// Call the function
	onDeleteService(service, ipToServiceAndNamespace, serviceAndNamespaceToSelectors, mockDeleter)

	// Check that the maps do not contain the service
	if _, ok := ipToServiceAndNamespace.Load("1.2.3.4"); ok {
		t.Errorf("ipToServiceAndNamespace still contains the service IP")
	}
	if _, ok := serviceAndNamespaceToSelectors.Load("myservice@mynamespace"); ok {
		t.Errorf("serviceAndNamespaceToSelectors still contains the service")
	}
}

func TestOnAddOrUpdatePod(t *testing.T) {
	logger, _ := zap.NewProduction()

	t.Run("pod with both PodIP and HostIP", func(t *testing.T) {
		ipToPod := &sync.Map{}
		podToWorkloadAndNamespace := &sync.Map{}
		workloadAndNamespaceToLabels := &sync.Map{}
		workloadPodCount := map[string]int{}

		pod := &corev1.Pod{
			ObjectMeta: metav1.ObjectMeta{
				Name:      "testPod",
				Namespace: "testNamespace",
				OwnerReferences: []metav1.OwnerReference{
					{
						Kind: "ReplicaSet",
						Name: "testDeployment-598b89cd8d",
					},
				},
			},
			Status: corev1.PodStatus{
				PodIP:  "1.2.3.4",
				HostIP: "5.6.7.8",
			},
		}

		onAddOrUpdatePod(pod, nil, ipToPod, podToWorkloadAndNamespace, workloadAndNamespaceToLabels, workloadPodCount, true, logger, mockDeleter)

		// Test the mappings in ipToPod
		if podName, _ := ipToPod.Load("1.2.3.4"); podName != "testPod" {
			t.Errorf("ipToPod was incorrect, got: %s, want: %s.", podName, "testPod")
		}

		// Test the mapping in podToWorkloadAndNamespace
		if depAndNamespace, _ := podToWorkloadAndNamespace.Load("testPod"); depAndNamespace != "testDeployment@testNamespace" {
			t.Errorf("podToWorkloadAndNamespace was incorrect, got: %s, want: %s.", depAndNamespace, "testDeployment@testNamespace")
		}

		// Test the count in workloadPodCount
		if count := workloadPodCount["testDeployment@testNamespace"]; count != 1 {
			t.Errorf("workloadPodCount was incorrect, got: %d, want: %d.", count, 1)
		}
	})

	t.Run("pod with only HostIP", func(t *testing.T) {
		ipToPod := &sync.Map{}
		podToWorkloadAndNamespace := &sync.Map{}
		workloadAndNamespaceToLabels := &sync.Map{}
		workloadPodCount := map[string]int{}

		pod := &corev1.Pod{
			ObjectMeta: metav1.ObjectMeta{
				Name:      "testPod",
				Namespace: "testNamespace",
				OwnerReferences: []metav1.OwnerReference{
					{
						Kind: "ReplicaSet",
						Name: "testDeployment-7b74958fb8",
					},
				},
			},
			Status: corev1.PodStatus{
				HostIP: "5.6.7.8",
			},
			Spec: corev1.PodSpec{
				HostNetwork: true,
				Containers: []corev1.Container{
					{
						Ports: []corev1.ContainerPort{
							{
								HostPort: int32(8080),
							},
						},
					},
				},
			},
		}

		onAddOrUpdatePod(pod, nil, ipToPod, podToWorkloadAndNamespace, workloadAndNamespaceToLabels, workloadPodCount, true, logger, mockDeleter)

		// Test the mappings in ipToPod
		if podName, _ := ipToPod.Load("5.6.7.8:8080"); podName != "testPod" {
			t.Errorf("ipToPod was incorrect, got: %s, want: %s.", podName, "testPod")
		}

		// Test the mapping in podToWorkloadAndNamespace
		if depAndNamespace, _ := podToWorkloadAndNamespace.Load("testPod"); depAndNamespace != "testDeployment@testNamespace" {
			t.Errorf("podToWorkloadAndNamespace was incorrect, got: %s, want: %s.", depAndNamespace, "testDeployment@testNamespace")
		}

		// Test the count in workloadPodCount
		if count := workloadPodCount["testDeployment@testNamespace"]; count != 1 {
			t.Errorf("workloadPodCount was incorrect, got: %d, want: %d.", count, 1)
		}
	})

	t.Run("pod updated with different set of labels", func(t *testing.T) {
		ipToPod := &sync.Map{}
		podToWorkloadAndNamespace := &sync.Map{}
		workloadAndNamespaceToLabels := &sync.Map{}
		workloadPodCount := map[string]int{}

		pod := &corev1.Pod{
			ObjectMeta: metav1.ObjectMeta{
				Name:      "testPod",
				Namespace: "testNamespace",
				Labels: map[string]string{
					"label1": "value1",
					"label2": "value2",
				},
				OwnerReferences: []metav1.OwnerReference{
					{
						Kind: "ReplicaSet",
						Name: "testDeployment-5d68bc5f49",
					},
				},
			},
			Status: corev1.PodStatus{
				HostIP: "5.6.7.8",
			},
			Spec: corev1.PodSpec{
				HostNetwork: true,
				Containers: []corev1.Container{
					{
						Ports: []corev1.ContainerPort{
							{HostPort: 8080},
						},
					},
				},
			},
		}

		// add the pod
		onAddOrUpdatePod(pod, nil, ipToPod, podToWorkloadAndNamespace, workloadAndNamespaceToLabels, workloadPodCount, true, logger, mockDeleter)

		// Test the mappings in ipToPod
		if podName, ok := ipToPod.Load("5.6.7.8:8080"); !ok && podName != "testPod" {
			t.Errorf("ipToPod[%s] was incorrect, got: %s, want: %s.", "5.6.7.8:8080", podName, "testPod")
		}

		// Test the mapping in workloadAndNamespaceToLabels
		labels, _ := workloadAndNamespaceToLabels.Load("testDeployment@testNamespace")
		expectedLabels := []string{"label1=value1", "label2=value2"}
		for _, label := range expectedLabels {
			if !labels.(mapset.Set[string]).Contains(label) {
				t.Errorf("deploymentAndNamespaceToLabels was incorrect, got: %v, want: %s.", labels, label)
			}
		}

		pod2 := &corev1.Pod{
			ObjectMeta: metav1.ObjectMeta{
				Name:      "testPod",
				Namespace: "testNamespace",
				Labels: map[string]string{
					"label1": "value1",
					"label2": "value2",
					"label3": "value3",
				},
				OwnerReferences: []metav1.OwnerReference{
					{
						Kind: "ReplicaSet",
						Name: "testDeployment-5d68bc5f49",
					},
				},
			},
			Status: corev1.PodStatus{
				PodIP:  "1.2.3.4",
				HostIP: "5.6.7.8",
			},
		}

		// add the pod
		onAddOrUpdatePod(pod2, pod, ipToPod, podToWorkloadAndNamespace, workloadAndNamespaceToLabels, workloadPodCount, false, logger, mockDeleter)

		// Test the mappings in ipToPod
		if _, ok := ipToPod.Load("5.6.7.8:8080"); ok {
			t.Errorf("ipToPod[%s] should be deleted", "5.6.7.8:8080")
		}

		if podName, ok := ipToPod.Load("1.2.3.4"); !ok && podName != "testPod" {
			t.Errorf("ipToPod[%s] was incorrect, got: %s, want: %s.", "1.2.3.4", podName, "testPod")
		}
		// Test the mapping in workloadAndNamespaceToLabels
		labels, _ = workloadAndNamespaceToLabels.Load("testDeployment@testNamespace")
		expectedLabels = []string{"label1=value1", "label2=value2", "label3=value3"}
		for _, label := range expectedLabels {
			if !labels.(mapset.Set[string]).Contains(label) {
				t.Errorf("workloadAndNamespaceToLabels was incorrect, got: %v, want: %s.", labels, label)
			}
		}
	})
}

func TestOnDeletePod(t *testing.T) {
	logger, _ := zap.NewProduction()

	t.Run("pod with both PodIP and HostIP", func(t *testing.T) {
		ipToPod := &sync.Map{}
		podToWorkloadAndNamespace := &sync.Map{}
		workloadAndNamespaceToLabels := &sync.Map{}
		workloadPodCount := map[string]int{}

		pod := &corev1.Pod{
			ObjectMeta: metav1.ObjectMeta{
				Name:      "testPod",
				Namespace: "testNamespace",
				OwnerReferences: []metav1.OwnerReference{
					{
						Kind: "ReplicaSet",
						Name: "testDeployment-xyz",
					},
				},
			},
			Status: corev1.PodStatus{
				PodIP:  "1.2.3.4",
				HostIP: "5.6.7.8",
			},
		}

		// Assume the pod has already been added
		ipToPod.Store(pod.Status.PodIP, pod.Name)
		ipToPod.Store(pod.Status.HostIP, pod.Name)
		podToWorkloadAndNamespace.Store(pod.Name, "testDeployment@testNamespace")
		workloadAndNamespaceToLabels.Store("testDeployment@testNamespace", "testLabels")
		workloadPodCount["testDeployment@testNamespace"] = 1

		onDeletePod(pod, ipToPod, podToWorkloadAndNamespace, workloadAndNamespaceToLabels, workloadPodCount, logger, mockDeleter)

		// Test if the entries in ipToPod and podToWorkloadAndNamespace have been deleted
		if _, ok := ipToPod.Load("1.2.3.4"); ok {
			t.Errorf("ipToPod deletion was incorrect, key: %s still exists", "1.2.3.4")
		}

		if _, ok := podToWorkloadAndNamespace.Load("testPod"); ok {
			t.Errorf("podToWorkloadAndNamespace deletion was incorrect, key: %s still exists", "testPod")
		}

		// Test if the count in workloadPodCount has been decremented and the entry in workloadAndNamespaceToLabels has been deleted
		if count := workloadPodCount["testDeployment@testNamespace"]; count != 0 {
			t.Errorf("workloadPodCount was incorrect, got: %d, want: %d.", count, 0)
		}

		if _, ok := workloadAndNamespaceToLabels.Load("testDeployment@testNamespace"); ok {
			t.Errorf("workloadAndNamespaceToLabels deletion was incorrect, key: %s still exists", "testDeployment@testNamespace")
		}
	})

	t.Run("pod with only HostIP and some network ports", func(t *testing.T) {
		ipToPod := &sync.Map{}
		podToWorkloadAndNamespace := &sync.Map{}
		workloadAndNamespaceToLabels := &sync.Map{}
		workloadPodCount := map[string]int{}

		pod := &corev1.Pod{
			ObjectMeta: metav1.ObjectMeta{
				Name:      "testPod",
				Namespace: "testNamespace",
				OwnerReferences: []metav1.OwnerReference{
					{
						Kind: "ReplicaSet",
						Name: "testDeployment-xyz",
					},
				},
			},
			Status: corev1.PodStatus{
				HostIP: "5.6.7.8",
			},
			Spec: corev1.PodSpec{
				HostNetwork: true,
				Containers: []corev1.Container{
					{
						Ports: []corev1.ContainerPort{
							{
								HostPort: int32(8080),
							},
						},
					},
				},
			},
		}

		// Assume the pod has already been added
		ipToPod.Store(pod.Status.HostIP, pod.Name)
		ipToPod.Store(pod.Status.HostIP+":8080", pod.Name)
		podToWorkloadAndNamespace.Store(pod.Name, "testDeployment@testNamespace")
		workloadAndNamespaceToLabels.Store("testDeployment@testNamespace", "testLabels")
		workloadPodCount["testDeployment@testNamespace"] = 1

		onDeletePod(pod, ipToPod, podToWorkloadAndNamespace, workloadAndNamespaceToLabels, workloadPodCount, logger, mockDeleter)

		// Test if the entries in ipToPod and podToWorkloadAndNamespace have been deleted
		if _, ok := ipToPod.Load("5.6.7.8:8080"); ok {
			t.Errorf("ipToPod deletion was incorrect, key: %s still exists", "5.6.7.8:8080")
		}

		if _, ok := podToWorkloadAndNamespace.Load("testPod"); ok {
			t.Errorf("podToDeploymentAndNamespace deletion was incorrect, key: %s still exists", "testPod")
		}

		// Test if the count in workloadPodCount has been decremented and the entry in workloadAndNamespaceToLabels has been deleted
		if count := workloadPodCount["testDeployment@testNamespace"]; count != 0 {
			t.Errorf("workloadPodCount was incorrect, got: %d, want: %d.", count, 0)
		}

		if _, ok := workloadAndNamespaceToLabels.Load("testDeployment@testNamespace"); ok {
			t.Errorf("workloadAndNamespaceToLabels deletion was incorrect, key: %s still exists", "testDeployment@testNamespace")
		}
	})
}

func TestEksResolver(t *testing.T) {
	logger, _ := zap.NewProduction()
	ctx := context.Background()

	t.Run("Test GetWorkloadAndNamespaceByIP", func(t *testing.T) {
		resolver := &kubernetesResolver{
			logger:                    logger,
			ipToPod:                   &sync.Map{},
			podToWorkloadAndNamespace: &sync.Map{},
			ipToServiceAndNamespace:   &sync.Map{},
			serviceToWorkload:         &sync.Map{},
		}

		ip := "1.2.3.4"
		pod := "testPod"
		workloadAndNamespace := "testDeployment@testNamespace"

		// Pre-fill the resolver maps
		resolver.ipToPod.Store(ip, pod)
		resolver.podToWorkloadAndNamespace.Store(pod, workloadAndNamespace)

		// Test existing IP
		workload, namespace, err := resolver.GetWorkloadAndNamespaceByIP(ip)
		if err != nil || workload != "testDeployment" || namespace != "testNamespace" {
			t.Errorf("Expected testDeployment@testNamespace, got %s@%s, error: %v", workload, namespace, err)
		}

		// Test non-existing IP
		_, _, err = resolver.GetWorkloadAndNamespaceByIP("5.6.7.8")
		if err == nil || !strings.Contains(err.Error(), "no kubernetes workload found for ip: 5.6.7.8") {
			t.Errorf("Expected error, got %v", err)
		}

		// Test ip in ipToServiceAndNamespace but not in ipToPod
		newIP := "2.3.4.5"
		serviceAndNamespace := "testService@testNamespace"
		resolver.ipToServiceAndNamespace.Store(newIP, serviceAndNamespace)
		resolver.serviceToWorkload.Store(serviceAndNamespace, workloadAndNamespace)
		workload, namespace, err = resolver.GetWorkloadAndNamespaceByIP(newIP)
		if err != nil || workload != "testDeployment" || namespace != "testNamespace" {
			t.Errorf("Expected testDeployment@testNamespace, got %s@%s, error: %v", workload, namespace, err)
		}
	})

	t.Run("Test Stop", func(t *testing.T) {
		resolver := &kubernetesResolver{
			logger:     logger,
			safeStopCh: &safeChannel{ch: make(chan struct{}), closed: false},
		}

		err := resolver.Stop(ctx)
		if err != nil {
			t.Errorf("Expected no error, got %v", err)
		}

		if !resolver.safeStopCh.closed {
			t.Errorf("Expected channel to be closed")
		}

		// Test closing again
		err = resolver.Stop(ctx)
		if err != nil {
			t.Errorf("Expected no error, got %v", err)
		}
	})

	t.Run("Test Process", func(t *testing.T) {
		// helper function to get string values from the attributes
		getStrAttr := func(attributes pcommon.Map, key string, t *testing.T) string {
			if value, ok := attributes.Get(key); ok {
				return value.AsString()
			} else {
				t.Errorf("Failed to get value for key: %s", key)
				return ""
			}
		}

		logger, _ := zap.NewProduction()
		resolver := &kubernetesResolver{
			logger:                    logger,
			ipToPod:                   &sync.Map{},
			podToWorkloadAndNamespace: &sync.Map{},
			ipToServiceAndNamespace:   &sync.Map{},
			serviceToWorkload:         &sync.Map{},
		}

		// Test case 1: "aws.remote.service" contains IP:Port
		attributes := pcommon.NewMap()
		attributes.PutStr(attr.AWSRemoteService, "192.0.2.1:8080")
		resourceAttributes := pcommon.NewMap()
		resolver.ipToPod.Store("192.0.2.1:8080", "test-pod")
		resolver.podToWorkloadAndNamespace.Store("test-pod", "test-deployment@test-namespace")
		err := resolver.Process(attributes, resourceAttributes)
		assert.NoError(t, err)
		assert.Equal(t, "test-deployment", getStrAttr(attributes, attr.AWSRemoteService, t))
		assert.Equal(t, "test-namespace", getStrAttr(attributes, attr.K8SRemoteNamespace, t))

		// Test case 2: "aws.remote.service" contains only IP
		attributes = pcommon.NewMap()
		attributes.PutStr(attr.AWSRemoteService, "192.0.2.2")
		resourceAttributes = pcommon.NewMap()
		resolver.ipToPod.Store("192.0.2.2", "test-pod-2")
		resolver.podToWorkloadAndNamespace.Store("test-pod-2", "test-deployment-2@test-namespace-2")
		err = resolver.Process(attributes, resourceAttributes)
		assert.NoError(t, err)
		assert.Equal(t, "test-deployment-2", getStrAttr(attributes, attr.AWSRemoteService, t))
		assert.Equal(t, "test-namespace-2", getStrAttr(attributes, attr.K8SRemoteNamespace, t))

		// Test case 3: "aws.remote.service" contains non-ip string
		attributes = pcommon.NewMap()
		attributes.PutStr(attr.AWSRemoteService, "not-an-ip")
		resourceAttributes = pcommon.NewMap()
		err = resolver.Process(attributes, resourceAttributes)
		assert.NoError(t, err)
		assert.Equal(t, "not-an-ip", getStrAttr(attributes, attr.AWSRemoteService, t))

		// Test case 4: Process with valid IP but GetWorkloadAndNamespaceByIP returns error
		attributes = pcommon.NewMap()
		attributes.PutStr(attr.AWSRemoteService, "192.168.1.2")
		resourceAttributes = pcommon.NewMap()
		err = resolver.Process(attributes, resourceAttributes)
		assert.NoError(t, err)
		assert.Equal(t, "UnknownRemoteService", getStrAttr(attributes, attr.AWSRemoteService, t))
	})
}

func TestHostedInEksResolver(t *testing.T) {
<<<<<<< HEAD
	eksdetector.NewDetector = eksdetector.TestEKSDetector
=======
	common.NewDetector = common.TestEKSDetector
	common.IsEKS = common.TestIsEKSCacheEKS
>>>>>>> 78f3f9e3
	// helper function to get string values from the attributes
	getStrAttr := func(attributes pcommon.Map, key string, t *testing.T) string {
		if value, ok := attributes.Get(key); ok {
			return value.AsString()
		} else {
			t.Errorf("Failed to get value for key: %s", key)
			return ""
		}
	}

	resolver := newKubernetesHostedInAttributeResolver("test-cluster")

	// Test case 1 and 2: resourceAttributes contains "k8s.namespace.name" and EKS cluster name
	attributes := pcommon.NewMap()
	resourceAttributes := pcommon.NewMap()
	resourceAttributes.PutStr("cloud.provider", "aws")
	resourceAttributes.PutStr("k8s.namespace.name", "test-namespace-3")
	resourceAttributes.PutStr("host.id", "instance-id")
	resourceAttributes.PutStr("host.name", "hostname")
	resourceAttributes.PutStr("ec2.tag.aws:autoscaling:groupName", "asg")
	err := resolver.Process(attributes, resourceAttributes)
	assert.NoError(t, err)
	assert.Equal(t, "test-namespace-3", getStrAttr(attributes, attr.HostedInK8SNamespace, t))
	assert.Equal(t, "test-cluster", getStrAttr(attributes, attr.HostedInClusterNameEKS, t))
	assert.Equal(t, "instance-id", getStrAttr(attributes, attr.EC2InstanceId, t))
	assert.Equal(t, "hostname", getStrAttr(attributes, attr.ResourceDetectionHostName, t))
	assert.Equal(t, "asg", getStrAttr(attributes, attr.EC2AutoScalingGroupName, t))
	assert.Equal(t, "/aws/containerinsights/test-cluster/application", getStrAttr(resourceAttributes, semconv.AttributeAWSLogGroupNames, t))
}

func TestHostedInNativeK8sEC2Resolver(t *testing.T) {
	common.NewDetector = common.TestK8sDetector
	common.IsEKS = common.TestIsEKSCacheK8s
	// helper function to get string values from the attributes
	getStrAttr := func(attributes pcommon.Map, key string, t *testing.T) string {
		if value, ok := attributes.Get(key); ok {
			return value.AsString()
		} else {
			t.Errorf("Failed to get value for key: %s", key)
			return ""
		}
	}

	resolver := newKubernetesHostedInAttributeResolver("test-cluster")

	// Test case 1 and 2: resourceAttributes contains "k8s.namespace.name" and EKS cluster name
	attributes := pcommon.NewMap()
	resourceAttributes := pcommon.NewMap()
	resourceAttributes.PutStr("cloud.provider", "aws")
	resourceAttributes.PutStr("k8s.namespace.name", "test-namespace-3")
	resourceAttributes.PutStr("host.id", "instance-id")
	resourceAttributes.PutStr("host.name", "hostname")
	resourceAttributes.PutStr("ec2.tag.aws:autoscaling:groupName", "asg")
	err := resolver.Process(attributes, resourceAttributes)
	assert.NoError(t, err)
	assert.Equal(t, "test-namespace-3", getStrAttr(attributes, attr.HostedInK8SNamespace, t))
	assert.Equal(t, "test-cluster", getStrAttr(attributes, attr.HostedInClusterNameK8s, t))
	assert.Equal(t, "instance-id", getStrAttr(attributes, attr.EC2InstanceId, t))
	assert.Equal(t, "hostname", getStrAttr(attributes, attr.ResourceDetectionHostName, t))
	assert.Equal(t, "asg", getStrAttr(attributes, attr.EC2AutoScalingGroupName, t))
	assert.Equal(t, "/aws/containerinsights/test-cluster/application", getStrAttr(resourceAttributes, semconv.AttributeAWSLogGroupNames, t))
}

func TestHostedInNativeK8sOnPremResolver(t *testing.T) {
	common.NewDetector = common.TestK8sDetector
	// helper function to get string values from the attributes
	getStrAttr := func(attributes pcommon.Map, key string, t *testing.T) string {
		if value, ok := attributes.Get(key); ok {
			return value.AsString()
		} else {
			t.Errorf("Failed to get value for key: %s", key)
			return ""
		}
	}

	resolver := newKubernetesHostedInAttributeResolver("test-cluster")

	// Test case 1 and 2: resourceAttributes contains "k8s.namespace.name" and EKS cluster name
	attributes := pcommon.NewMap()
	resourceAttributes := pcommon.NewMap()
	resourceAttributes.PutStr("cloud.provider", "aws")
	resourceAttributes.PutStr("k8s.namespace.name", "test-namespace-3")
	resourceAttributes.PutStr("host.name", "hostname")
	err := resolver.Process(attributes, resourceAttributes)
	assert.NoError(t, err)
	assert.Equal(t, "test-namespace-3", getStrAttr(attributes, attr.HostedInK8SNamespace, t))
	assert.Equal(t, "test-cluster", getStrAttr(attributes, attr.HostedInClusterNameK8s, t))
	assert.Equal(t, "hostname", getStrAttr(attributes, attr.ResourceDetectionHostName, t))
	assert.Equal(t, "/aws/containerinsights/test-cluster/application", getStrAttr(resourceAttributes, semconv.AttributeAWSLogGroupNames, t))

	// EC2 related fields that should not exist for on-prem
	_, exists := attributes.Get(attr.EC2AutoScalingGroupName)
	assert.False(t, exists)

	_, exists = attributes.Get(attr.EC2InstanceId)
	assert.False(t, exists)
}

func TestExtractIPPort(t *testing.T) {
	// Test valid IP:Port
	ip, port, ok := extractIPPort("192.0.2.0:8080")
	assert.Equal(t, "192.0.2.0", ip)
	assert.Equal(t, "8080", port)
	assert.True(t, ok)

	// Test invalid IP:Port
	ip, port, ok = extractIPPort("192.0.2:8080")
	assert.Equal(t, "", ip)
	assert.Equal(t, "", port)
	assert.False(t, ok)

	// Test IP only
	ip, port, ok = extractIPPort("192.0.2.0")
	assert.Equal(t, "", ip)
	assert.Equal(t, "", port)
	assert.False(t, ok)
}

func TestGetHostNetworkPorts(t *testing.T) {
	// Test Pod with no ports
	pod := &corev1.Pod{
		Spec: corev1.PodSpec{
			Containers: []corev1.Container{
				{},
			},
		},
	}
	assert.Empty(t, getHostNetworkPorts(pod))

	// Test Pod with one port
	pod = &corev1.Pod{
		Spec: corev1.PodSpec{
			HostNetwork: true,
			Containers: []corev1.Container{
				{
					Ports: []corev1.ContainerPort{
						{HostPort: 8080},
					},
				},
			},
		},
	}
	assert.Equal(t, []string{"8080"}, getHostNetworkPorts(pod))

	// Test Pod with multiple ports
	pod = &corev1.Pod{
		Spec: corev1.PodSpec{
			HostNetwork: true,
			Containers: []corev1.Container{
				{
					Ports: []corev1.ContainerPort{
						{HostPort: 8080},
						{HostPort: 8081},
					},
				},
			},
		},
	}
	assert.Equal(t, []string{"8080", "8081"}, getHostNetworkPorts(pod))
}

func TestHandlePodUpdate(t *testing.T) {
	testCases := []struct {
		name            string
		oldPod          *corev1.Pod
		newPod          *corev1.Pod
		initialIPToPod  map[string]string
		expectedIPToPod map[string]string
	}{
		{
			name: "Old and New Pod Use Host Network, Different Ports",
			oldPod: &corev1.Pod{
				ObjectMeta: metav1.ObjectMeta{
					Name: "mypod",
				},
				Status: corev1.PodStatus{
					HostIP: "192.168.1.1",
				},
				Spec: corev1.PodSpec{
					HostNetwork: true,
					Containers: []corev1.Container{
						{
							Ports: []corev1.ContainerPort{
								{
									HostPort: 8000,
								},
							},
						},
					},
				},
			},
			newPod: &corev1.Pod{
				ObjectMeta: metav1.ObjectMeta{
					Name: "mypod",
				},
				Status: corev1.PodStatus{
					HostIP: "192.168.1.1",
				},
				Spec: corev1.PodSpec{
					HostNetwork: true,
					Containers: []corev1.Container{
						{
							Ports: []corev1.ContainerPort{
								{
									HostPort: 8080,
								},
							},
						},
					},
				},
			},
			initialIPToPod: map[string]string{
				"192.168.1.1:8000": "mypod",
			},
			expectedIPToPod: map[string]string{
				"192.168.1.1:8080": "mypod",
			},
		},
		// ...other test cases...
		{
			name: "Old Pod Uses Host Network, New Pod Does Not",
			oldPod: &corev1.Pod{
				ObjectMeta: metav1.ObjectMeta{
					Name: "mypod",
				},
				Status: corev1.PodStatus{
					HostIP: "192.168.1.2",
				},
				Spec: corev1.PodSpec{
					HostNetwork: true,
					Containers: []corev1.Container{
						{
							Ports: []corev1.ContainerPort{
								{
									HostPort: 8001,
								},
							},
						},
					},
				},
			},
			newPod: &corev1.Pod{
				ObjectMeta: metav1.ObjectMeta{
					Name: "mypod",
				},
				Status: corev1.PodStatus{
					PodIP: "10.0.0.1",
				},
				Spec: corev1.PodSpec{
					HostNetwork: false,
				},
			},
			initialIPToPod: map[string]string{
				"192.168.1.2:8001": "mypod",
			},
			expectedIPToPod: map[string]string{
				"10.0.0.1": "mypod",
			},
		},
		{
			name: "Old Pod Does Not Use Host Network, New Pod Does",
			oldPod: &corev1.Pod{
				ObjectMeta: metav1.ObjectMeta{
					Name: "mypod",
				},
				Status: corev1.PodStatus{
					PodIP: "10.0.0.2",
				},
				Spec: corev1.PodSpec{
					HostNetwork: false,
				},
			},
			newPod: &corev1.Pod{
				ObjectMeta: metav1.ObjectMeta{
					Name: "mypod",
				},
				Status: corev1.PodStatus{
					HostIP: "192.168.1.3",
				},
				Spec: corev1.PodSpec{
					HostNetwork: true,
					Containers: []corev1.Container{
						{
							Ports: []corev1.ContainerPort{
								{
									HostPort: 8002,
								},
							},
						},
					},
				},
			},
			initialIPToPod: map[string]string{
				"10.0.0.2": "mypod",
			},
			expectedIPToPod: map[string]string{
				"192.168.1.3:8002": "mypod",
			},
		},
		{
			name: "Old and New Pod Do Not Use Host Network, Different Pod IPs",
			oldPod: &corev1.Pod{
				ObjectMeta: metav1.ObjectMeta{
					Name: "mypod",
				},
				Status: corev1.PodStatus{
					PodIP: "10.0.0.3",
				},
				Spec: corev1.PodSpec{
					HostNetwork: false,
				},
			},
			newPod: &corev1.Pod{
				ObjectMeta: metav1.ObjectMeta{
					Name: "mypod",
				},
				Status: corev1.PodStatus{
					PodIP: "10.0.0.4",
				},
				Spec: corev1.PodSpec{
					HostNetwork: false,
				},
			},
			initialIPToPod: map[string]string{
				"10.0.0.3": "mypod",
			},
			expectedIPToPod: map[string]string{
				"10.0.0.4": "mypod",
			},
		},
		{
			name: "Old Pod Has Empty PodIP, New Pod Does Not Use Host Network, Non-Empty Pod IP",
			oldPod: &corev1.Pod{
				ObjectMeta: metav1.ObjectMeta{
					Name: "mypod",
				},
				Status: corev1.PodStatus{
					PodIP: "",
				},
				Spec: corev1.PodSpec{
					HostNetwork: false,
				},
			},
			newPod: &corev1.Pod{
				ObjectMeta: metav1.ObjectMeta{
					Name: "mypod",
				},
				Status: corev1.PodStatus{
					PodIP: "10.0.0.5",
				},
				Spec: corev1.PodSpec{
					HostNetwork: false,
				},
			},
			initialIPToPod: map[string]string{},
			expectedIPToPod: map[string]string{
				"10.0.0.5": "mypod",
			},
		},
	}

	for _, tc := range testCases {
		t.Run(tc.name, func(t *testing.T) {
			ipToPod := &sync.Map{}
			// Initialize ipToPod map
			for k, v := range tc.initialIPToPod {
				ipToPod.Store(k, v)
			}
			handlePodUpdate(tc.newPod, tc.oldPod, ipToPod, mockDeleter)

			// Now validate that ipToPod map has been updated correctly
			for key, expectedValue := range tc.expectedIPToPod {
				val, ok := ipToPod.Load(key)
				if !ok || val.(string) != expectedValue {
					t.Errorf("Expected record for %v to be %v, got %v", key, expectedValue, val)
				}
			}
			// Validate that old keys have been removed
			for key := range tc.initialIPToPod {
				if _, ok := tc.expectedIPToPod[key]; !ok {
					if _, ok := ipToPod.Load(key); ok {
						t.Errorf("Expected record for %v to be removed, but it was not", key)
					}
				}
			}
		})
	}
}<|MERGE_RESOLUTION|>--- conflicted
+++ resolved
@@ -817,12 +817,8 @@
 }
 
 func TestHostedInEksResolver(t *testing.T) {
-<<<<<<< HEAD
 	eksdetector.NewDetector = eksdetector.TestEKSDetector
-=======
-	common.NewDetector = common.TestEKSDetector
-	common.IsEKS = common.TestIsEKSCacheEKS
->>>>>>> 78f3f9e3
+	eksdetector.IsEKS = eksdetector.TestIsEKSCacheEKS
 	// helper function to get string values from the attributes
 	getStrAttr := func(attributes pcommon.Map, key string, t *testing.T) string {
 		if value, ok := attributes.Get(key); ok {
@@ -854,8 +850,8 @@
 }
 
 func TestHostedInNativeK8sEC2Resolver(t *testing.T) {
-	common.NewDetector = common.TestK8sDetector
-	common.IsEKS = common.TestIsEKSCacheK8s
+	eksdetector.NewDetector = eksdetector.TestK8sDetector
+	eksdetector.IsEKS = eksdetector.TestIsEKSCacheK8s
 	// helper function to get string values from the attributes
 	getStrAttr := func(attributes pcommon.Map, key string, t *testing.T) string {
 		if value, ok := attributes.Get(key); ok {
