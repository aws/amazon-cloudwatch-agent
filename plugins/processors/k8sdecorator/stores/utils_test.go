// Copyright Amazon.com, Inc. or its affiliates. All Rights Reserved.
// SPDX-License-Identifier: MIT

package stores

import (
<<<<<<< HEAD
	"testing"
=======
	"strconv"
	"testing"
	"time"
>>>>>>> eb790174

	"github.com/docker/docker/pkg/testutil/assert"
)

func TestUtils_parseDeploymentFromReplicaSet(t *testing.T) {
	testcases := []struct {
		name        string
		inputString string
		expected    string
	}{
		{
			name:        "Get ReplicaSet Name with unallowed characters",
			inputString: "cloudwatch-ag",
			expected:    "",
		},
		{
			name:        "Get ReplicaSet Name with allowed characters smaller than 3 characters",
			inputString: "cloudwatch-agent-bj",
			expected:    "",
		},
		{
			name:        "Get ReplicaSet Name with allowed characters",
			inputString: "cloudwatch-agent-42kcz",
			expected:    "cloudwatch-agent",
		},
		{
			name:        "Get ReplicaSet Name with string smaller than 3 characters",
			inputString: "cloudwatch-agent-sd",
			expected:    "",
		},
	}

	for _, tc := range testcases {
		t.Run(tc.name, func(t *testing.T) {
			assert.Equal(t, parseDeploymentFromReplicaSet(tc.inputString), tc.expected)
		})
	}
}

func TestUtils_parseCronJobFromJob(t *testing.T) {
	unixTime := time.Now().Unix()
	unixTimeString := strconv.FormatInt(unixTime, 10)
	unixTimeMinutesString := strconv.FormatInt(unixTime/60, 10)

	testcases := []struct {
		name        string
		inputString string
		expected    string
	}{
		{
			name:        "Get CronJobControllerV2 or CronJob's Name with alphabet characters",
			inputString: "hello-name",
			expected:    "",
		},
		{
			name:        "Get CronJobControllerV2 or CronJob's Name with special characters and exact 10 characters",
			inputString: "hello-1678995&64",
			expected:    "",
		},
		{
			name:        "Get CronJobControllerV2 or CronJob's Name with Unix Time not equal to 10 letters",
			inputString: "hello-238",
			expected:    "",
		},
		{
			name:        "Get CronJobControllerV2's Name after k8s v1.21 with correct Unix Time",
			inputString: "hello-" + unixTimeMinutesString,
			expected:    "hello",
		},
		{
			name:        "Get CronJobControllerV2's Name after k8s v1.21 with alphabet Unix Time",
			inputString: "hello-" + unixTimeMinutesString + "a28bc",
			expected:    "",
		},

		{
			name:        "Get CronJobControllerV2's Name after k8s v1.21 with Unix Time not equal to 10 letters",
			inputString: "hello" + unixTimeMinutesString + "523",
			expected:    "",
		},
		{
			name:        "Get CronJob's Name before k8s v1.21 with correct Unix Time",
			inputString: "hello-" + unixTimeString,
			expected:    "hello",
		},
		{
			name:        "Get CronJob's Name before k8s v1.21 with special characters",
			inputString: "hello-" + unixTimeString + "&#64",
			expected:    "",
		},
	}

	for _, tc := range testcases {
		t.Run(tc.name, func(t *testing.T) {
			assert.Equal(t, parseCronJobFromJob(tc.inputString), tc.expected)
		})
	}
}<|MERGE_RESOLUTION|>--- conflicted
+++ resolved
@@ -4,13 +4,9 @@
 package stores
 
 import (
-<<<<<<< HEAD
-	"testing"
-=======
 	"strconv"
 	"testing"
 	"time"
->>>>>>> eb790174
 
 	"github.com/docker/docker/pkg/testutil/assert"
 )
