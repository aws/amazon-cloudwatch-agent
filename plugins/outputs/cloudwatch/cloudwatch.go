--- conflicted
+++ resolved
@@ -217,7 +217,7 @@
 			   added on an individual metric level when entity data is present (depends on how the sdk protocol changes)—something like:
 			   c.metricDatumBatch.Size += payload(datums[i], entityPresent=true)
 
-					   File diff that could be useful: https://github.com/aws/amazon-cloudwatch-agent/compare/af960d7...459ef7c
+			   File diff that could be useful: https://github.com/aws/amazon-cloudwatch-agent/compare/af960d7...459ef7c
 			*/
 			for i := 0; i < numberOfPartitions; i++ {
 				entityStr := entityToString(entity)
@@ -451,7 +451,6 @@
 // Or it might expand it into many datums due to dimension aggregation.
 // There may also be more datums due to resize() on a distribution.
 func (c *CloudWatch) BuildMetricDatum(metric *aggregationDatum) (cloudwatch.Entity, []*cloudwatch.MetricDatum) {
-<<<<<<< HEAD
 	if metric.MetricName != nil {
 		name := *metric.MetricName
 		c.mu.Lock()
@@ -474,8 +473,6 @@
 		}
 		c.mu.Unlock()
 	}
-=======
->>>>>>> e35d2d36
 
 	var datums []*cloudwatch.MetricDatum
 	dimensionsList := c.ProcessRollup(metric.Dimensions)
