--- conflicted
+++ resolved
@@ -32,10 +32,7 @@
 	// 2 is ERROR
 	LEVELS          = []string{"2"}
 	EVENTIDS        = []int{777}
-<<<<<<< HEAD
 	FILTERS         = []*EventFilter{}
-=======
->>>>>>> d705a030
 	GROUP_NAME      = "fake"
 	STREAM_NAME     = "fake"
 	RENDER_FMT      = FormatPlainText
@@ -336,8 +333,6 @@
 	assert.Equal(t, count, found, "expected %v, %v, actual %v", substring, count, found)
 }
 
-<<<<<<< HEAD
-=======
 func marshalRangeList(rl state.RangeList) string {
 	var marshalledRanges []string
 	for _, r := range rl {
@@ -403,7 +398,6 @@
 		manager, BATCH_SIZE, RETENTION, LOG_GROUP_CLASS), file.Name()
 }
 
->>>>>>> d705a030
 func newTestEventLog(t *testing.T, name string, levels []string, eventids []int) *windowsEventLog {
 	t.Helper()
 	manager := state.NewFileRangeManager(state.ManagerConfig{
@@ -411,11 +405,7 @@
 		StateFilePrefix: logscommon.WindowsEventLogPrefix,
 		Name:            GROUP_NAME + "_" + STREAM_NAME + "_" + name,
 	})
-<<<<<<< HEAD
 	return NewEventLog(name, levels, eventids, FILTERS, GROUP_NAME, STREAM_NAME, RENDER_FMT, DEST,
-=======
-	return NewEventLog(name, levels, eventids, GROUP_NAME, STREAM_NAME, RENDER_FMT, DEST,
->>>>>>> d705a030
 		manager, BATCH_SIZE, RETENTION, LOG_GROUP_CLASS)
 }
 
