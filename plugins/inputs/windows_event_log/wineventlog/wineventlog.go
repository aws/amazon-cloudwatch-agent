// Copyright Amazon.com, Inc. or its affiliates. All Rights Reserved.
// SPDX-License-Identifier: MIT

//go:build windows
// +build windows

package wineventlog

import (
	"encoding/xml"
	"fmt"
	"log"
	"strconv"
	"sync"
	"syscall"
	"time"

	"golang.org/x/sys/windows"

	"github.com/aws/amazon-cloudwatch-agent/internal/state"
	"github.com/aws/amazon-cloudwatch-agent/logs"
	"github.com/aws/amazon-cloudwatch-agent/sdk/service/cloudwatchlogs"
)

// https://msdn.microsoft.com/en-us/library/windows/desktop/aa385588(v=vs.85).aspx
// https://msdn.microsoft.com/en-us/library/windows/desktop/ms681382(v=vs.85).aspx
// https://msdn.microsoft.com/en-us/library/windows/desktop/aa385525(v=vs.85).aspx
const (
	RPC_S_INVALID_BOUND syscall.Errno = 1734

	collectionInterval  = time.Second
	saveStateInterval   = 100 * time.Millisecond
	subscribeMaxRetries = 3

	apiEvtSubscribe = "EvtSubscribe"
	apiEvtClose     = "EvtClose"
)

type wevtAPIError struct {
	api  string
	name string
	err  error
}

func (e *wevtAPIError) Error() string {
	return fmt.Sprintf("%s(), name %s, err %v", e.api, e.name, e.err)
}

type windowsEventLog struct {
	name          string
	levels        []string
	eventID       []int
	logGroupName  string
	logStreamName string
	logGroupClass string
	renderFormat  string
	maxToRead     int // Maximum number returned in one read.
	destination   string
	stateManager  state.FileRangeManager

	eventHandle   EvtHandle
	eventOffset   uint64
	retention     int
	outputFn      func(logs.LogEvent)
	done          chan struct{}
	startOnce     sync.Once
	resubscribeCh chan struct{}
}

<<<<<<< HEAD
func NewEventLog(name string, levels []string, eventID []int, logGroupName, logStreamName, renderFormat, destination, stateFilePath string, maximumToRead int, retention int, logGroupClass string) *windowsEventLog {
=======
func NewEventLog(name string, levels []string, logGroupName, logStreamName, renderFormat, destination string, stateManager state.FileRangeManager, maximumToRead int, retention int, logGroupClass string) *windowsEventLog {
>>>>>>> 4b3a2000
	eventLog := &windowsEventLog{
		name:          name,
		levels:        levels,
		eventID:       eventID,
		logGroupName:  logGroupName,
		logStreamName: logStreamName,
		logGroupClass: logGroupClass,
		renderFormat:  renderFormat,
		maxToRead:     maximumToRead,
		destination:   destination,
		stateManager:  stateManager,
		retention:     retention,

		done:          make(chan struct{}),
		resubscribeCh: make(chan struct{}),
	}
	return eventLog
}

func (w *windowsEventLog) Init() error {
	go w.stateManager.Run(state.Notification{Done: w.done})
	restored, _ := w.stateManager.Restore()
	w.eventOffset = restored.Last().EndOffset()
	return w.Open()
}

func (w *windowsEventLog) SetOutput(fn func(logs.LogEvent)) {
	if fn == nil {
		return
	}
	w.outputFn = fn
	w.startOnce.Do(func() { go w.run() })
}

func (w *windowsEventLog) Group() string {
	return w.logGroupName
}

func (w *windowsEventLog) Stream() string {
	return w.logStreamName
}

func (w *windowsEventLog) Description() string {
	return fmt.Sprintf("%v%v", w.name, w.levels)
}

func (w *windowsEventLog) Destination() string {
	return w.destination
}

func (w *windowsEventLog) Retention() int {
	return w.retention
}

func (w *windowsEventLog) Class() string {
	return w.logGroupClass
}

func (w *windowsEventLog) Stop() {
	close(w.done)
}

func (w *windowsEventLog) Entity() *cloudwatchlogs.Entity {
	return nil
}

func (w *windowsEventLog) run() {
	ticker := time.NewTicker(collectionInterval)
	defer ticker.Stop()

	r := state.Range{}
	retryCount := 0
	var shouldResubscribe bool
	for {
		select {
		case <-w.resubscribeCh:
			shouldResubscribe = true
		case <-ticker.C:
			if shouldResubscribe {
				restored, _ := w.stateManager.Restore()
				w.eventOffset = restored.Last().EndOffset()
				if err := w.resubscribe(); err != nil {
					log.Printf("E! [wineventlog] Unable to re-subscribe: %v", err)
					retryCount++
					if retryCount >= subscribeMaxRetries {
						log.Printf("D! [wineventlog] Max subscribe retries reached: %d", subscribeMaxRetries)
						shouldResubscribe = false
						retryCount = 0
					}
				} else {
					log.Printf("D! [wineventlog] Re-subscribed to %s", w.name)
					shouldResubscribe = false
				}
			}
			records := w.read()
			for _, record := range records {
				value, err := record.Value()
				if err != nil {
					log.Printf("E! [wineventlog] Error happened when collecting windows events: %v", err)
					continue
				}
				recordNumber, _ := strconv.ParseUint(record.System.EventRecordID, 10, 64)
				r.Shift(recordNumber)
				evt := &LogEvent{
					msg:    value,
					t:      record.System.TimeCreated.SystemTime,
					offset: r,
					src:    w,
				}
				w.outputFn(evt)
			}
		case <-w.done:
			return
		}
	}
}

// Open subscription for events. Instead of failing the subscription if the eventlog name has not been registered,
// log the error.
func (w *windowsEventLog) Open() error {
	err := w.open()
	if werr, ok := err.(*wevtAPIError); ok && werr.api == apiEvtSubscribe {
		log.Printf("W! [wineventlog] %v", err)
		return nil
	}
	return err
}

func (w *windowsEventLog) open() error {
	bookmark, err := CreateBookmark(w.name, w.eventOffset)
	if err != nil {
		return err
	}
	defer EvtClose(bookmark)
	// Using a pull subscription to receive events. See:
	// https://msdn.microsoft.com/en-us/library/windows/desktop/aa385771(v=vs.85).aspx#pull
	signalEvent, err := windows.CreateEvent(nil, 0, 0, nil)
	if err != nil {
		return nil
	}
	channelPath, err := syscall.UTF16PtrFromString(w.name)
	if err != nil {
		return err
	}
	query, err := CreateQuery(w.name, w.levels, w.eventID)
	if err != nil {
		return err
	}
	eventHandle, err := EvtSubscribe(0, uintptr(signalEvent), channelPath, query, bookmark, 0, 0, EvtSubscribeStartAfterBookmark)
	if err != nil {
		return &wevtAPIError{api: apiEvtSubscribe, name: w.name, err: err}
	}
	w.eventHandle = eventHandle
	return nil
}

func (w *windowsEventLog) Close() error {
	return EvtClose(w.eventHandle)
}

// resubscribe closes the event subscription based on the event handle and resets the handle to the
// same state as an EvtSubscribe failure (0) before attempting to open another event subscription.
func (w *windowsEventLog) resubscribe() error {
	if w.eventHandle != 0 {
		if err := w.Close(); err != nil {
			return &wevtAPIError{api: apiEvtClose, name: w.name, err: err}
		}
	}
	w.eventHandle = EvtHandle(0)
	return w.open()
}

func (w *windowsEventLog) LogGroupName() string {
	return w.logGroupName
}

func (w *windowsEventLog) LogStreamName() string {
	return w.logStreamName
}

func (w *windowsEventLog) EventOffset() uint64 {
	return w.eventOffset
}

func (w *windowsEventLog) SetEventOffset(eventOffset uint64) {
	w.eventOffset = eventOffset
}

func (w *windowsEventLog) Done(offset state.Range) {
	w.stateManager.Enqueue(offset)
}

func (w *windowsEventLog) ResubscribeCh() chan struct{} {
	return w.resubscribeCh
}

func (w *windowsEventLog) read() []*windowsEventLogRecord {
	maxToRead := w.maxToRead
	var eventHandles []EvtHandle
	defer func() {
		for _, h := range eventHandles {
			EvtClose(h)
		}
	}()

	var numRead uint32
	for {
		eventHandles = make([]EvtHandle, maxToRead)
		err := EvtNext(w.eventHandle, uint32(len(eventHandles)),
			&eventHandles[0], 0, 0, &numRead)
		// Handle special case when events size is too large - retry with smaller size
		if err == RPC_S_INVALID_BOUND {
			if maxToRead == 1 {
				log.Printf("E! [wineventlog] Out of bounds error due to large events size. Will skip the event as we cannot process it. Details: %v\n", err)
				return nil
			}
			log.Printf("W! [wineventlog] Out of bounds error due to large events size. Retrying with half of the read batch size (%d). Details: %v\n", maxToRead/2, err)
			maxToRead /= 2
			for _, h := range eventHandles {
				EvtClose(h)
			}
			continue
		}
		break
	}
	// Decode the events into objects
	return w.getRecords(eventHandles[:numRead])
}

type LogEvent struct {
	msg    string
	t      time.Time
	offset state.Range
	src    *windowsEventLog
}

var _ logs.StatefulLogEvent = (*LogEvent)(nil)

func (le LogEvent) Message() string {
	return le.msg
}

func (le LogEvent) Time() time.Time {
	return le.t
}

func (le LogEvent) Done() {
}

func (le LogEvent) Range() state.Range {
	return le.offset
}

func (le LogEvent) RangeQueue() state.FileRangeQueue {
	return le.src.stateManager
}

// getRecords attempts to render and format each of the given EvtHandles.
// If one handle has an error, continue on because something is better than nothing.
func (w *windowsEventLog) getRecords(handles []EvtHandle) (records []*windowsEventLogRecord) {
	for _, evtHandle := range handles {
		r, err := w.getRecord(evtHandle)
		if err == nil {
			records = append(records, r)
		} else {
			log.Printf("I! [wineventlog] %v", err)
		}
	}
	return records
}

// getRecord attemps to render and format the message for the given EvtHandle.
func (w *windowsEventLog) getRecord(evtHandle EvtHandle) (*windowsEventLogRecord, error) {
	// Notes on the process:
	// - We first call RenderEventXML to get the publisher details. This piece of information is then used
	// for rendering the event and getting a readable XML format that contains the log message.
	// - We can later do more research on comparing other methods to get the publisher details such as EvtCreateRenderContext

	// Windows event message supports 31839 characters. https://msdn.microsoft.com/EN-US/library/windows/desktop/aa363679.aspx
	bufferSize := 1 << 17
	renderBuf := make([]byte, bufferSize)
	outputBuf, err := RenderEventXML(evtHandle, renderBuf)
	if err != nil {
		return nil, fmt.Errorf("RenderEventXML() err %v", err)
	}
	newRecord := newEventLogRecord(w)
	//we need the "System.TimeCreated.SystemTime"
	xml.Unmarshal(outputBuf, newRecord)
	publisher, _ := syscall.UTF16PtrFromString(newRecord.System.Provider.Name)
	publisherMetadataEvtHandle, err := EvtOpenPublisherMetadata(0, publisher, nil, 0, 0)
	if err != nil {
		return nil, fmt.Errorf("EvtOpenPublisherMetadata() publisher %v, err %v", newRecord.System.Provider.Name, err)
	}
	var bufferUsed uint32
	err = EvtFormatMessage(publisherMetadataEvtHandle, evtHandle, 0, 0, 0, EvtFormatMessageXml, uint32(bufferSize), &renderBuf[0], &bufferUsed)
	EvtClose(publisherMetadataEvtHandle)
	if err != nil && bufferUsed == 0 {
		return nil, fmt.Errorf("EvtFormatMessage() publisher %v, err %v", newRecord.System.Provider.Name, err)
	}
	descriptionBytes, err := UTF16ToUTF8BytesForWindowsEventBuffer(renderBuf, bufferUsed)
	if err != nil {
		return nil, fmt.Errorf("utf16ToUTF8Bytes() err %v", err)
	}

	// The insertion strings could be in either EventData or UserData
	// Notes on the insertion strings:
	// - The EvtFormatMessage has the valueCount and values parameters, yet it does not work when we tried passing
	//   EventData/UserData into those parameters. We can later do more research on making EvtFormatMessage with
	//   valueCount and values parameters works and compare if there is any benefit.
	dataValues := newRecord.EventData.Data
	// The UserData section is used if EventData is empty
	if len(dataValues) == 0 {
		dataValues = newRecord.UserData.Data
	}
	switch w.renderFormat {
	case FormatXml, FormatDefault:
		//XML format
		newRecord.XmlFormatContent = insertPlaceholderValues(string(descriptionBytes), dataValues)
	case FormatPlainText:
		//old SSM agent Windows format
		var recordMessage eventMessage
		err = xml.Unmarshal(descriptionBytes, &recordMessage)
		if err != nil {
			return nil, fmt.Errorf("Unmarshal() err %v", err)
		}
		newRecord.System.Description = insertPlaceholderValues(recordMessage.Message, dataValues)
	default:
		return nil, fmt.Errorf("renderFormat is not recognized, %s", w.renderFormat)
	}
	return newRecord, nil
}<|MERGE_RESOLUTION|>--- conflicted
+++ resolved
@@ -67,11 +67,7 @@
 	resubscribeCh chan struct{}
 }
 
-<<<<<<< HEAD
-func NewEventLog(name string, levels []string, eventID []int, logGroupName, logStreamName, renderFormat, destination, stateFilePath string, maximumToRead int, retention int, logGroupClass string) *windowsEventLog {
-=======
-func NewEventLog(name string, levels []string, logGroupName, logStreamName, renderFormat, destination string, stateManager state.FileRangeManager, maximumToRead int, retention int, logGroupClass string) *windowsEventLog {
->>>>>>> 4b3a2000
+func NewEventLog(name string, levels []string, eventID []int, logGroupName, logStreamName, renderFormat, destination string, stateManager state.FileRangeManager, maximumToRead int, retention int, logGroupClass string) *windowsEventLog {
 	eventLog := &windowsEventLog{
 		name:          name,
 		levels:        levels,
