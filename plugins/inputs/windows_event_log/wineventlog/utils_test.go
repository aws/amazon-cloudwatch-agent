// Copyright Amazon.com, Inc. or its affiliates. All Rights Reserved.
// SPDX-License-Identifier: MIT

package wineventlog

import (
<<<<<<< HEAD
=======
	"encoding/hex"
	"syscall"
>>>>>>> 6fc3a583
	"testing"
	"unsafe"

	"github.com/stretchr/testify/assert"

	"github.com/aws/amazon-cloudwatch-agent/internal/state"
)

func TestCreateFilterQuery(t *testing.T) {
	tests := []struct {
		name     string
		levels   []string
		eventIDs []int
		want     string
	}{
		{
			name:     "levels_Test",
			levels:   []string{"Error", "Critical"},
			eventIDs: []int{},
			want:     "*[System[(Level='Error' or Level='Critical') and TimeCreated[timediff(@SystemTime) &lt;= 1209600000]]]",
		},
		{
			name:     "EventID_Test",
			levels:   []string{},
			eventIDs: []int{1001, 1002},
			want:     "*[System[(EventID='1001' or EventID='1002') and TimeCreated[timediff(@SystemTime) &lt;= 1209600000]]]",
		},
		{
			name:     "levels_EventID_Test",
			levels:   []string{"Error", "Critical"},
			eventIDs: []int{4625, 4624},
			want:     "*[System[(Level='Error' or Level='Critical') and (EventID='4625' or EventID='4624') and TimeCreated[timediff(@SystemTime) &lt;= 1209600000]]]",
		},
		{
			name:     "no_Input",
			levels:   []string{},
			eventIDs: []int{},
			want:     "*[System[TimeCreated[timediff(@SystemTime) &lt;= 1209600000]]]",
		},
	}
	for _, tt := range tests {
		t.Run(tt.name, func(t *testing.T) {
			got := createFilterQuery(tt.levels, tt.eventIDs)
			assert.Equal(t, tt.want, got)

		})
	}
<<<<<<< HEAD
=======
}

func TestCreateQuery(t *testing.T) {
	tests := []struct {
		name     string
		path     string
		levels   []string
		expected string
	}{
		{
			name:     "Single level filter",
			path:     "Application",
			levels:   []string{"2"},
			expected: `<QueryList><Query Id="0"><Select Path="Application">*[System[(Level='2') and TimeCreated[timediff(@SystemTime) &lt;= 1209600000]]]</Select></Query></QueryList>`,
		},
		{
			name:     "Multiple level filters",
			path:     "System",
			levels:   []string{"2", "3", "4"},
			expected: `<QueryList><Query Id="0"><Select Path="System">*[System[(Level='2' or Level='3' or Level='4') and TimeCreated[timediff(@SystemTime) &lt;= 1209600000]]]</Select></Query></QueryList>`,
		},
		{
			name:     "No level filters",
			path:     "Security",
			levels:   []string{},
			expected: `<QueryList><Query Id="0"><Select Path="Security">*[System[TimeCreated[timediff(@SystemTime) &lt;= 1209600000]]]</Select></Query></QueryList>`,
		},
		{
			name:     "Empty level filters",
			path:     "Application",
			levels:   nil,
			expected: `<QueryList><Query Id="0"><Select Path="Application">*[System[TimeCreated[timediff(@SystemTime) &lt;= 1209600000]]]</Select></Query></QueryList>`,
		},
		{
			name:     "Path with special characters",
			path:     "Microsoft-Windows-Security-Auditing",
			levels:   []string{"2"},
			expected: `<QueryList><Query Id="0"><Select Path="Microsoft-Windows-Security-Auditing">*[System[(Level='2') and TimeCreated[timediff(@SystemTime) &lt;= 1209600000]]]</Select></Query></QueryList>`,
		},
	}

	for _, tc := range tests {
		t.Run(tc.name, func(t *testing.T) {
			ptr, err := CreateQuery(tc.path, tc.levels)
			assert.NoError(t, err)
			assert.NotNil(t, ptr)
			assert.Equal(t, tc.expected, utf16PtrToString(ptr))
		})
	}
}

func TestCreateRangeQuery(t *testing.T) {
	tests := []struct {
		name     string
		path     string
		levels   []string
		r        state.Range
		expected string
	}{
		{
			name:     "Single level with range",
			path:     "Application",
			levels:   []string{"2"},
			r:        state.NewRange(100, 200),
			expected: `<QueryList><Query Id="0"><Select Path="Application">*[System[(Level='2') and TimeCreated[timediff(@SystemTime) &lt;= 1209600000] and EventRecordID &gt; 100 and EventRecordID &lt;= 200]]</Select></Query></QueryList>`,
		},
		{
			name:     "Multiple levels with range",
			path:     "System",
			levels:   []string{"2", "3"},
			r:        state.NewRange(1000, 2000),
			expected: `<QueryList><Query Id="0"><Select Path="System">*[System[(Level='2' or Level='3') and TimeCreated[timediff(@SystemTime) &lt;= 1209600000] and EventRecordID &gt; 1000 and EventRecordID &lt;= 2000]]</Select></Query></QueryList>`,
		},
		{
			name:     "No levels with range",
			path:     "Security",
			levels:   []string{},
			r:        state.NewRange(50, 150),
			expected: `<QueryList><Query Id="0"><Select Path="Security">*[System[TimeCreated[timediff(@SystemTime) &lt;= 1209600000] and EventRecordID &gt; 50 and EventRecordID &lt;= 150]]</Select></Query></QueryList>`,
		},
		{
			name:     "Empty levels with range",
			path:     "Application",
			levels:   nil,
			r:        state.NewRange(0, 100),
			expected: `<QueryList><Query Id="0"><Select Path="Application">*[System[TimeCreated[timediff(@SystemTime) &lt;= 1209600000] and EventRecordID &gt; 0 and EventRecordID &lt;= 100]]</Select></Query></QueryList>`,
		},
		{
			name:     "Large range values",
			path:     "System",
			levels:   []string{"2", "3", "4"},
			r:        state.NewRange(999999, 1000000),
			expected: `<QueryList><Query Id="0"><Select Path="System">*[System[(Level='2' or Level='3' or Level='4') and TimeCreated[timediff(@SystemTime) &lt;= 1209600000] and EventRecordID &gt; 999999 and EventRecordID &lt;= 1000000]]</Select></Query></QueryList>`,
		},
		{
			name:     "Zero start range",
			path:     "Test",
			levels:   []string{"2"},
			r:        state.NewRange(0, 1),
			expected: `<QueryList><Query Id="0"><Select Path="Test">*[System[(Level='2') and TimeCreated[timediff(@SystemTime) &lt;= 1209600000] and EventRecordID &gt; 0 and EventRecordID &lt;= 1]]</Select></Query></QueryList>`,
		},
		{
			name:     "Path with special characters and range",
			path:     "Microsoft-Windows-Kernel-General",
			levels:   []string{"2"},
			r:        state.NewRange(12345, 67890),
			expected: `<QueryList><Query Id="0"><Select Path="Microsoft-Windows-Kernel-General">*[System[(Level='2') and TimeCreated[timediff(@SystemTime) &lt;= 1209600000] and EventRecordID &gt; 12345 and EventRecordID &lt;= 67890]]</Select></Query></QueryList>`,
		},
	}

	for _, tc := range tests {
		t.Run(tc.name, func(t *testing.T) {
			ptr, err := CreateRangeQuery(tc.path, tc.levels, tc.r)
			assert.NoError(t, err)
			assert.NotNil(t, ptr)
			assert.Equal(t, tc.expected, utf16PtrToString(ptr))
		})
	}
}

func resetState() {
	NumberOfBytesPerCharacter = 0
}

func utf16PtrToString(ptr *uint16) string {
	utf16Slice := make([]uint16, 0, 1024)
	for i := 0; ; i++ {
		// Get the value at memory address ptr + (i * sizeof(uint16))
		element := *(*uint16)(unsafe.Pointer(uintptr(unsafe.Pointer(ptr)) + uintptr(i)*unsafe.Sizeof(uint16(0))))

		if element == 0 {
			break // Null terminator found
		}
		utf16Slice = append(utf16Slice, element)
	}
	return syscall.UTF16ToString(utf16Slice)
>>>>>>> 6fc3a583
}<|MERGE_RESOLUTION|>--- conflicted
+++ resolved
@@ -4,11 +4,8 @@
 package wineventlog
 
 import (
-<<<<<<< HEAD
-=======
 	"encoding/hex"
 	"syscall"
->>>>>>> 6fc3a583
 	"testing"
 	"unsafe"
 
@@ -56,8 +53,6 @@
 
 		})
 	}
-<<<<<<< HEAD
-=======
 }
 
 func TestCreateQuery(t *testing.T) {
@@ -194,5 +189,4 @@
 		utf16Slice = append(utf16Slice, element)
 	}
 	return syscall.UTF16ToString(utf16Slice)
->>>>>>> 6fc3a583
 }