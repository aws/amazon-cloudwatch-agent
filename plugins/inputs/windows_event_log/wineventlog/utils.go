--- conflicted
+++ resolved
@@ -1,19 +1,25 @@
 // Copyright Amazon.com, Inc. or its affiliates. All Rights Reserved.
 // SPDX-License-Identifier: MIT
 
+//go:build windows
+// +build windows
+
 package wineventlog
 
 import (
+	"bytes"
 	"fmt"
+	"io"
+	"log"
+	"strconv"
+	"strings"
+	"syscall"
 	"time"
-<<<<<<< HEAD
-=======
 
 	"golang.org/x/text/encoding/unicode"
 	"golang.org/x/text/transform"
 
 	"github.com/aws/amazon-cloudwatch-agent/internal/state"
->>>>>>> 4300f516
 )
 
 const (
@@ -35,23 +41,6 @@
 	UNKNOWN     = "UNKNOWN"
 )
 
-<<<<<<< HEAD
-func createFilterQuery(levels []string, eventIDs []int) string {
-	var filterLevels string
-	for _, level := range levels {
-		if filterLevels == "" {
-			filterLevels = fmt.Sprintf(eventLogLevelFilter, level)
-		} else {
-			filterLevels = filterLevels + " or " + fmt.Sprintf(eventLogLevelFilter, level)
-		}
-	}
-
-	//EventID filtering
-	var filterEventIDs string
-	for i, eventID := range eventIDs {
-		if i == 0 {
-			filterEventIDs = fmt.Sprintf(eventLogeventIDFilter, eventID)
-=======
 var NumberOfBytesPerCharacter = UnknownBytesPerCharacter
 
 func RenderEventXML(w WindowsEventAPI, eventHandle EvtHandle, renderBuf []byte) ([]byte, error) {
@@ -79,16 +68,16 @@
 	return h, nil
 }
 
-func CreateQuery(path string, levels []string) (*uint16, error) {
-	return createWindowsEventFilter(path, levels)
-}
-
-func CreateRangeQuery(path string, levels []string, r state.Range) (*uint16, error) {
+func CreateQuery(path string, levels []string, eventIDs []int) (*uint16, error) {
+	return createWindowsEventFilter(path, levels, eventIDs)
+}
+
+func CreateRangeQuery(path string, levels []string, eventIDs []int, r state.Range) (*uint16, error) {
 	rangeFilter := fmt.Sprintf(eventRangeFilter, r.StartOffset(), r.EndOffset())
-	return createWindowsEventFilter(path, levels, rangeFilter)
-}
-
-func createWindowsEventFilter(path string, levels []string, additionalFilters ...string) (*uint16, error) {
+	return createWindowsEventFilter(path, levels, eventIDs, rangeFilter)
+}
+
+func createWindowsEventFilter(path string, levels []string, eventIDs []int, additionalFilters ...string) (*uint16, error) {
 	// Add log levels
 	var levelsFilter string
 	formattedLevels := make([]string, len(levels))
@@ -99,6 +88,16 @@
 		levelsFilter = fmt.Sprintf("(%s)", strings.Join(formattedLevels, " or "))
 	}
 
+	// Add eventIDs
+	var eventIDFilter string
+	formattedeventIDs := make([]string, len(eventIDs))
+	for i, eventIDs := range eventIDs {
+		formattedeventIDs[i] = fmt.Sprintf(eventLogeventIDFilter, eventIDs)
+	}
+	if len(formattedeventIDs) > 0 {
+		eventIDFilter = fmt.Sprintf("(%s)", strings.Join(formattedeventIDs, " or "))
+	}
+
 	// Ignore events older than 2 weeks
 	cutOffPeriod := (time.Hour * 24 * 14).Nanoseconds()
 	ignoreOlderThanTwoWeeksFilter := fmt.Sprintf(eventIgnoreOldFilter, cutOffPeriod/int64(time.Millisecond))
@@ -106,6 +105,9 @@
 	var filters []string
 	if levelsFilter != "" {
 		filters = append(filters, levelsFilter)
+	}
+	if eventIDFilter != "" {
+		filters = append(filters, eventIDFilter)
 	}
 	filters = append(filters, ignoreOlderThanTwoWeeksFilter)
 	// Add any additional filters (e.g. record IDs)
@@ -148,29 +150,105 @@
 		if isTheEndOfContent(in, length) {
 			log.Printf("I! Buffer used: %d is returning as single byte character count", length)
 			NumberOfBytesPerCharacter = 1
->>>>>>> 4300f516
 		} else {
-			filterEventIDs = filterEventIDs + " or " + fmt.Sprintf(eventLogeventIDFilter, eventID)
-		}
-	}
-
-	//query results
-	var query string
-	if filterLevels != "" && filterEventIDs != "" {
-		query = "(" + filterLevels + ") and (" + filterEventIDs + ")"
-	} else if filterLevels != "" && filterEventIDs == "" {
-		query = "(" + filterLevels + ")"
-	} else if filterLevels == "" && filterEventIDs != "" {
-		query = "(" + filterEventIDs + ")"
-	}
-
-	//Ignore events older than 2 weeks
-	ignoreOlderThanTwoWeeksFilter := fmt.Sprintf(eventIgnoreOldFilter, cutOffPeriod.Milliseconds())
-	if query != "" {
-		query = "*[System[" + query + " and " + ignoreOlderThanTwoWeeksFilter + "]]"
+			log.Printf("I! Buffer used: %d is returning as double byte character count, doubling it to get the whole buffer content.", length)
+			NumberOfBytesPerCharacter = 2
+		}
+	}
+
+	i := int(length) * NumberOfBytesPerCharacter
+
+	if i > cap(in) {
+		i = cap(in)
+	}
+
+	return utf16ToUTF8Bytes(in, uint32(i))
+}
+
+func isTheEndOfContent(in []byte, length uint32) bool {
+	// scan next (emptySpaceScanLength) bytes, if any of them is none '0', return false
+	i := int(length)
+
+	if i%2 != 0 {
+		i -= 1
+	}
+	max := len(in)
+	if i+emptySpaceScanLength < max {
+		max = i + emptySpaceScanLength
+	}
+
+	for ; i < max-2; i += 2 {
+		v1 := uint16(in[i+2]) | uint16(in[i+1])<<8
+		// Stop at non-null char.
+		if v1 != 0 {
+			return false
+		}
+	}
+	return true
+}
+
+func WindowsEventLogLevelName(levelId int32) string {
+	switch levelId {
+	case 1:
+		return CRITICAL
+	case 2:
+		return ERROR
+	case 3:
+		return WARNING
+	case 0, 4:
+		return INFORMATION
+	case 5:
+		return VERBOSE
+	default:
+		return UNKNOWN
+	}
+}
+
+// insertPlaceholderValues formats the message with the correct values if we see those data
+// in evtDataValues.
+//
+// In some cases wevtapi does not insert values when formatting the message. The message
+// will contain insertion string placeholders, of the form %n, where %1 indicates the first
+// insertion string, and so on. Noted that wevtapi start the index with 1.
+// https://learn.microsoft.com/en-us/windows/win32/eventlog/event-identifiers#insertion-strings
+func insertPlaceholderValues(rawMessage string, evtDataValues []Datum) string {
+	if len(evtDataValues) == 0 || len(rawMessage) == 0 {
+		return rawMessage
+	}
+	var sb strings.Builder
+	prevIndex := 0
+	searchingIndex := false
+	for i, c := range rawMessage {
+		// found `%` previously. Determine the index number from the following character(s)
+		if searchingIndex && (c > '9' || c < '0') {
+			// Convert the Slice since the last `%` and see if it's a valid number.
+			ind, err := strconv.Atoi(rawMessage[prevIndex+1 : i])
+			// If the index is in [1 - len(evtDataValues)], get it from evtDataValues.
+			if err == nil && ind <= len(evtDataValues) && ind > 0 {
+				sb.WriteString(evtDataValues[ind-1].Value)
+			} else {
+				sb.WriteString(rawMessage[prevIndex:i])
+			}
+			prevIndex = i
+			// In case of consecutive `%`, continue searching for the next index
+			if c != '%' {
+				searchingIndex = false
+			}
+		} else {
+			if c == '%' {
+				sb.WriteString(rawMessage[prevIndex:i])
+				searchingIndex = true
+				prevIndex = i
+			}
+
+		}
+	}
+	// handle the slice since the last `%` to the end of rawMessage
+	ind, err := strconv.Atoi(rawMessage[prevIndex+1:])
+	if searchingIndex && err == nil && ind <= len(evtDataValues) && ind > 0 {
+		sb.WriteString(evtDataValues[ind-1].Value)
 	} else {
-		query = "*[System[" + ignoreOlderThanTwoWeeksFilter + "]]"
-	}
-
-	return query
+		sb.WriteString(rawMessage[prevIndex:])
+	}
+	return sb.String()
 }