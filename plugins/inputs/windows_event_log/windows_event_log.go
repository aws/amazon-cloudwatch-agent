--- conflicted
+++ resolved
@@ -29,7 +29,6 @@
 var startOnlyOnce sync.Once
 
 type EventConfig struct {
-<<<<<<< HEAD
 	Name          string                     `toml:"event_name"`
 	Levels        []string                   `toml:"event_levels"`
 	EventIDs      []int                      `toml:"event_ids"`
@@ -41,18 +40,7 @@
 	LogGroupClass string                     `toml:"log_group_class"`
 	Destination   string                     `toml:"destination"`
 	Retention     int                        `toml:"retention_in_days"`
-=======
-	Name          string   `toml:"event_name"`
-	Levels        []string `toml:"event_levels"`
-	EventIDs      []int    `toml:"event_ids"`
-	RenderFormat  string   `toml:"event_format"`
-	BatchReadSize int      `toml:"batch_read_size"`
-	LogGroupName  string   `toml:"log_group_name"`
-	LogStreamName string   `toml:"log_stream_name"`
-	LogGroupClass string   `toml:"log_group_class"`
-	Destination   string   `toml:"destination"`
-	Retention     int      `toml:"retention_in_days"`
->>>>>>> d705a030
+  
 }
 type Plugin struct {
 	FileStateFolder string          `toml:"file_state_folder"`
@@ -122,10 +110,7 @@
 			eventConfig.Name,
 			eventConfig.Levels,
 			eventConfig.EventIDs,
-<<<<<<< HEAD
 			eventConfig.Filters,
-=======
->>>>>>> d705a030
 			eventConfig.LogGroupName,
 			eventConfig.LogStreamName,
 			eventConfig.RenderFormat,
