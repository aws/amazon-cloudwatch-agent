--- conflicted
+++ resolved
@@ -148,13 +148,7 @@
 test:
 	CGO_ENABLED=0 go test -coverprofile coverage.txt -failfast ./awscsm/... ./cfg/... ./cmd/... ./handlers/... ./internal/... ./logger/... ./logs/... ./metric/... ./plugins/... ./profiler/... ./tool/... ./translator/...
 
-<<<<<<< HEAD
-integration-cleaner:
-	go run ./integration/clean/clean_aws_resource.go --tags=clean
-
-=======
->>>>>>> 11f1c751
-clean::
+clean:
 	rm -rf release/ build/
 	rm -f CWAGENT_VERSION
 
