--- conflicted
+++ resolved
@@ -17,11 +17,7 @@
 import KeyboardArrowLeft from "@mui/icons-material/KeyboardArrowLeft";
 import KeyboardArrowRight from "@mui/icons-material/KeyboardArrowRight";
 import LastPageIcon from "@mui/icons-material/LastPage";
-<<<<<<< HEAD
-import {FaLink} from "react-icons/fa"
-=======
 import { FaLink } from "react-icons/fa";
->>>>>>> 4fbe9444
 import "./table.css";
 import { IGNORE_ATTRIBUTES, UNITS, TEST_VARIABLES } from "../config";
 
@@ -121,11 +117,7 @@
     <TableCell class="cell_text">
       <a href={currEntry["Link"]} target="_blank" rel="noreferrer">
         {currEntry["Hash"]}
-<<<<<<< HEAD
-        <FaLink/>
-=======
         <FaLink />
->>>>>>> 4fbe9444
       </a>
     </TableCell>
   );
