import Navbar from "../helpers/navbar";
import Page, { ErrorHandler } from "./page";
import { UPDATE_FREQUENCY } from "../config";
import "./wiki.css";
import {
  ScrollingProvider,
  useScrollSections,
  Section,
} from "react-scroll-section";

export const DynamicMenu = () => {
  const Sections = useScrollSections();

  return (
    <ul>
      {Sections.map(({ id, onClick, selected }) => (
        <li key={id} onClick={onClick} selected={selected}>
          {id.toUpperCase()}
        </li>
      ))}
    </ul>
  );
};
export default class WikiPage extends Page {
  render() {
    super.render();
    return (
      <div class="wiki_page">
        <Navbar synced={this.state.synced} page={this} />
        <h2>WikiPage</h2>
        <ScrollingProvider>
          <div class="container">
            <div class="index static">
              <div class="static">
                <h3>Index</h3>
                <DynamicMenu />
              </div>
            </div>
            <div class="content">
              <Section id="Webpages Explained">
                <h3>Webpages Explained</h3>
                <h4>Home/Landing Page</h4>
                <p>
                  As the entry point to the website, this page gives an overview
                  of the information the website provides. It also contains some
                  troubleshooting and a way to contact our team should there be
                  a problem with the website.
                </p>
                <h4>Table</h4>
                <p>
                  The table webpage contains statistics on the data gathered
                  during the performance test. Tables are produced for every
                  metric collected on the agent during the benchmark. Rows are
                  sorted by commit date, meaning that the most recent agent
                  commits are at the top. Full agent releases are highlighted
                  for convenience. The table also has options to change the test
                  load so all available data can be explored.
                </p>
                <p>
                  Settings: <br />
                  <ul>
                    <li>
                      Significant Figure: change the number of significant
                      digits shown to the specified number
                    </li>
                    <li>
                      Text Font Size: change the font size of all the non-table
                      text elements on the webpage
                    </li>
                    <li>
                      Table Font Size: change the font size of all the table
                      text elements
                    </li>
                  </ul>
                </p>
                <h4>Graph</h4>
                <p>
                  The graph webage provides visualizations of the collected data
                  on the CloudWatch Agent benchmark. Graphs are produced for
                  every metric collected on the agent during the benchmark. The
                  x-axis shows commit hashes, and the hashes are sorted by time
                  so the most recent hash is furthest right.
                </p>
                <p>
                  Settings: <br />
                  <ul>
                    <li>
                      Significant Figure: change the number of significant
                      digits shown to the specified number
                    </li>
                    <li>
                      Text Font Size: change the font size of all the non-graph
                      text elements on the webpage
                    </li>
                    <li>
                      Graph Font Size: change the font size of all the graph
                      text elements
                    </li>
                    <li>
                      Number of Last Commits: change the number of (most recent)
                      commits shown on the graph
                    </li>
                    <div>
                      <br></br>
                    </div>
                    <li>
                      Metric Settings: change the value of the threshold bar on
                      each graph
                    </li>
                  </ul>
                </p>
              </Section>
              <Section id="Data Addition">
                <h3>How to add data</h3>
                <p>
                  Data is automatically generated for a commit when the commit
                  is merged into the CloudWatch Agent Github repository. The
                  repository has an integration test that runs on any merge to
                  master that handles benchmarking the agent. When the test is
                  ran, an EC2 instance is started and the CloudWatch Agent is
                  installed to that host. Different config files are generated
                  with different amounts of log files monitored for the agent to
                  use during tests. The agent is run with several different
                  loads, and the metrics collected on it are pushed to a
                  database. This website fetches that data and displays it via
                  tables and graphs.
                </p>
                <ul></ul>
                <p></p>
              </Section>
              <Section id="Test Environment">
                <h3>Test Environment</h3>
                <p>
                  The performance test is run on a t3a.xlarge AL2 EC2 instance
                  and the agent resources are monitored via the procstat plugin
                  for CloudWatch Agent. When the agent is installed on the EC2
                  instance, a config file is generated for the agent to use. The
                  config file contains an entry for procstat that the agent uses
                  to gather metrics on itself. The config also contains a
                  dynamically generated number of log files that the agent will
                  monitor. When the agent starts, lines are written to each log
                  file at the rate specified for the given test (TPS).
                  <br></br>
                  The resource usage data is automatically uploaded to
                  CloudWatch by the agent where it is pulled via an API request
                  from the integration test. The integration test processes the
                  data and then stores it in the database.
                </p>
              </Section>
              <Section id="Troubleshooting">
                <h3>Troubleshooting</h3>
                <p>
                  Q: Graphs or Table are not updated when I refresh?
                  <br />
                  A: Hit this button{" "}
                  <button
                    title="Click"
                    style={{ width: "15%", height: "24px" }}
                    onClick={() => {
<<<<<<< HEAD
=======
                      let timeSinceLastUpdate =
                        (Date.now() - this.getLastUpdate()) / 1000;
                      if (timeSinceLastUpdate < UPDATE_FREQUENCY) {
                        return;
                      }
>>>>>>> 988afd6b
                      this.state.Receiver.cacheClear();
                    }}
                  >
                    Troubleshoot
                  </button>
                </p>
                <p>
                  Q: How can I update table and graph data and recieve most
                  recent commits
                  <br />
                  A: Refresh the page, if it still doesn't work revert to
                  previous FAQ.
                </p>
              </Section>
            </div>
          </div>
        </ScrollingProvider>
        <ErrorHandler error={this.state.error} />
      </div>
    );
  }
}<|MERGE_RESOLUTION|>--- conflicted
+++ resolved
@@ -157,14 +157,6 @@
                     title="Click"
                     style={{ width: "15%", height: "24px" }}
                     onClick={() => {
-<<<<<<< HEAD
-=======
-                      let timeSinceLastUpdate =
-                        (Date.now() - this.getLastUpdate()) / 1000;
-                      if (timeSinceLastUpdate < UPDATE_FREQUENCY) {
-                        return;
-                      }
->>>>>>> 988afd6b
                       this.state.Receiver.cacheClear();
                     }}
                   >
