--- conflicted
+++ resolved
@@ -3,12 +3,8 @@
 # SPDX-License-Identifier: MIT
 
 if [ "$1" = "upgrade" ]; then
-<<<<<<< HEAD
-     /opt/aws/amazon-cloudwatch-agent/bin/amazon-cloudwatch-agent-ctl -a stop
-=======
     /opt/aws/amazon-cloudwatch-agent/bin/amazon-cloudwatch-agent-ctl -a prep-restart
     /opt/aws/amazon-cloudwatch-agent/bin/amazon-cloudwatch-agent-ctl -a stop
->>>>>>> 639e5133
 fi
 
 if ! grep "^cwagent:" /etc/group >/dev/null 2>&1; then
@@ -17,12 +13,8 @@
 fi
 
 if ! id cwagent >/dev/null 2>&1; then
-<<<<<<< HEAD
      useradd -r -M cwagent -d /home/cwagent -g cwagent -c "Cloudwatch Agent" -s $(test -x /sbin/nologin && echo /sbin/nologin || (test -x /usr/sbin/nologin && echo /usr/sbin/nologin || (test -x /bin/false && echo /bin/false || echo /bin/sh))) >/dev/null 2>&1
      echo "create user cwagent, result: $?"
-=======
-    useradd -r -M cwagent -d /home/cwagent -g cwagent -c "Cloudwatch Agent" -s $(test -x /sbin/nologin && echo /sbin/nologin || (test -x /usr/sbin/nologin && echo /usr/sbin/nologin || (test -x /bin/false && echo /bin/false || echo /bin/sh))) >/dev/null 2>&1
-    echo "create user cwagent, result: $?"
 fi
 
 if ! grep "^aoc:" /etc/group >/dev/null 2>&1; then
@@ -33,5 +25,4 @@
 if ! id aoc >/dev/null 2>&1; then
     useradd -r -M aoc -d /home/aoc -g aoc >/dev/null 2>&1
     echo "create user aoc, result: $?"
->>>>>>> 639e5133
 fi