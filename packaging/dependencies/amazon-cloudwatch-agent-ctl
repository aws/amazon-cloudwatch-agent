#!/bin/sh

# Copyright Amazon.com, Inc. or its affiliates. All Rights Reserved.
# SPDX-License-Identifier: MIT

set -e
set -u

readonly AGENTDIR="/opt/aws/amazon-cloudwatch-agent"
readonly CMDDIR="${AGENTDIR}/bin"
readonly CONFDIR="${AGENTDIR}/etc"
readonly CWA_RESTART_FILE="${CONFDIR}/restart"
readonly VERSION_FILE="${CMDDIR}/CWAGENT_VERSION"

# The systemd and upstart scripts assume exactly this .toml file name
readonly TOML="${CONFDIR}/amazon-cloudwatch-agent.toml"
<<<<<<< HEAD
readonly YAML="${CWOC_CONFDIR}/cwagent-otel-collector.yaml"
readonly OTEL_YAML="${CONFDIR}/amazon-cloudwatch-config.yaml"
=======
>>>>>>> 7c4cdbff
readonly JSON="${CONFDIR}/amazon-cloudwatch-agent.json"
readonly JSON_DIR="${CONFDIR}/amazon-cloudwatch-agent.d"
readonly CV_LOG_FILE="${AGENTDIR}/logs/configuration-validation.log"
readonly COMMON_CONIG="${CONFDIR}/common-config.toml"
readonly ENV_CONFIG="${CONFDIR}/env-config.json"

readonly CWA_NAME='amazon-cloudwatch-agent'
readonly ALL_CONFIG='all'

SYSTEMD='false'

UsageString="


        usage:  amazon-cloudwatch-agent-ctl -a
                stop|start|status|fetch-config|append-config|remove-config|set-log-level
                [-m ec2|onPremise|onPrem|auto]
                [-c default|all|ssm:<parameter-store-name>|file:<file-path>]
                [-s]
                [-l INFO|DEBUG|WARN|ERROR|OFF]

        e.g.
        1. apply a SSM parameter store config on EC2 instance and restart the agent afterwards:
            amazon-cloudwatch-agent-ctl -a fetch-config -m ec2 -c ssm:AmazonCloudWatch-Config.json -s
        2. append a local json config file on onPremise host and restart the agent afterwards:
            amazon-cloudwatch-agent-ctl -a append-config -m onPremise -c file:/tmp/config.json -s
        3. query agent status:
            amazon-cloudwatch-agent-ctl -a status

        -a: action
            stop:                                   stop the agent process.
            start:                                  start the agent process.
            status:                                 get the status of the agent process.
            fetch-config:                           apply config for agent, followed by -c. Target config can be based on location (ssm parameter store name, file name), or 'default'.
            append-config:                          append json config with the existing json configs if any, followed by -c. Target config can be based on the location (ssm parameter store name, file name), or 'default'.
            remove-config:                          remove config for agent, followed by -c. Target config can be based on the location (ssm parameter store name, file name), or 'all'.
            set-log-level:                          sets the log level, followed by -l to provide the level in all caps.

        -m: mode
            ec2:                                    indicate this is on ec2 host.
            onPremise, onPrem:                      indicate this is on onPremise host.
            auto:                                   use ec2 metadata to determine the environment, may not be accurate if ec2 metadata is not available for some reason on EC2.

        -c: amazon-cloudwatch-agent configuration
            default:                                default configuration for quick trial.
            ssm:<parameter-store-name>:             ssm parameter store name.
            file:<file-path>:                       file path on the host.
            all:                                    all existing configs. Only apply to remove-config action.

        -s: optionally restart after configuring the agent configuration
            this parameter is used for 'fetch-config', 'append-config', 'remove-config' action only.

        -l: log level to set the agent to INFO, DEBUG, WARN, ERROR, or OFF
            this parameter is used for 'set-log-level' only.

"

start_all() {
     mode="${1:-}"

     echo ""
     echo "****** processing amazon-cloudwatch-agent ******"
     agent_start "${CWA_NAME}" "${mode}"
}

agent_start() {
     agent_name="${1:-}"
     mode="${2:-}"

     if [ "$(runstatus ${agent_name})" = 'running' ]; then
          echo "${agent_name} has already been started"
          return 0
     fi

     if [ "${agent_name}" = "${CWA_NAME}" ] && [ ! -f "${TOML}" ]; then
          echo "${CWA_NAME} is not configured. Applying amazon-cloudwatch-agent default configuration."
          cwa_config 'default' 'false' "${mode}" 'default'
     fi

     if [ "${SYSTEMD}" = 'true' ]; then
          systemctl daemon-reload || return
          systemctl enable "${agent_name}.service" || return
          service "${agent_name}" restart || return
     else
          start "${agent_name}" || return
          sleep 1
     fi
}

stop_all() {

     echo ""
     echo "****** processing amazon-cloudwatch-agent ******"
     agent_stop_and_disable "${CWA_NAME}"
}

agent_stop_and_disable() {
     agent_name="${1:-}"

     agent_stop "${agent_name}"
}

agent_stop() {
     agent_name="${1:-}"

     if [ "$(runstatus ${agent_name})" = 'stopped' ]; then
          echo "${agent_name} has already been stopped"
          return 0
     fi

     if [ "${SYSTEMD}" = 'true' ]; then
          systemctl stop "${agent_name}.service" || return
     else
          stop "${agent_name}" || return
     fi
}

# support for restart during upgrade via SSM packages
prep_restart_all() {
     agent_prep_restart "${CWA_NAME}" "${CWA_RESTART_FILE}"
}

agent_prep_restart() {
     agent_name="${1:-}"
     restart_file="${2:-}"
     if [ "$(runstatus ${agent_name})" = 'running' ]; then
          touch "${restart_file}"
     fi
}

# support for restart during upgrade via SSM packages
cond_restart_all() {
     agent_cond_restart "${CWA_NAME}" "${CWA_RESTART_FILE}"
}

agent_cond_restart() {
     agent_name="${1:-}"
     restart_file="${2:-}"
     if [ -f "${restart_file}" ]; then
          agent_start "${agent_name}"
          rm -f "${restart_file}"
     fi
}

preun_all() {
     agent_preun "${CWA_NAME}"
}

agent_preun() {
     agent_name="${1:-}"
     agent_stop "${agent_name}"
     if [ "${SYSTEMD}" = 'true' ]; then
          systemctl disable "${agent_name}.service" || return
          systemctl daemon-reload || return
          systemctl reset-failed || return
     fi
}

status_all() {
     cwa_config_status='configured'
     if [ ! -f "${TOML}" ]; then
          cwa_config_status='not configured'
     fi

     version="$(cat ${VERSION_FILE})"

     echo "{"
     echo "  \"status\": \"$(runstatus ${CWA_NAME})\","
     echo "  \"starttime\": \"$(get_starttime_fmt ${CWA_NAME})\","
     echo "  \"configstatus\": \"${cwa_config_status}\","
     echo "  \"version\": \"${version}\""
     echo "}"
}

get_starttime_fmt() {
     agent_name="${1:-}"

     agentPid=''
     if [ "${SYSTEMD}" = 'true' ]; then
          agentPid="$(systemctl show -p MainPID "${agent_name}.service" | sed s/MainPID=//)"
     else
          agentPid="$(initctl status "${agent_name}" | sed -n s/^.*process\ //p)"
     fi

     starttime_fmt=''
     if [ "${agentPid}" ] && [ "${agentPid}" -ne "0" ]; then
          starttime="$(TZ=UTC ps -o lstart= "${agentPid}")"
          starttime_fmt="$(TZ=UTC date -Isec -d "${starttime}")"
     fi

     echo "${starttime_fmt}"
}

runstatus() {
     agent_name="${1:-}"

     running=false
     if [ "${SYSTEMD}" = 'true' ]; then
          set +e
          if systemctl is-active "${agent_name}.service" 1>/dev/null; then
               running='true'
          fi
          set -e
     else
          if [ "$(initctl status "${agent_name}" | grep -c running)" = 1 ]; then
               running='true'
          fi
     fi

     if [ "${running}" = 'true' ]; then
          echo "running"
     else
          echo "stopped"
     fi
}

config_all() {
     cwa_config_location="${1:-}"
     restart="${2:-}"
     mode="${3:-}"
     multi_config="${4:-}"

     if [ -z "${cwa_config_location}" ]; then
          cwa_config_location='default'
     fi

     mkdir -p "${CONFDIR}"

     if [ -n "${cwa_config_location}" ]; then
          echo "****** processing amazon-cloudwatch-agent ******"
          cwa_config "${cwa_config_location}" "${restart}" "${mode}" "${multi_config}"
     fi
}

cwa_config() {
     cwa_config_location="${1:-}"
     restart="${2:-}"
     param_mode="${3:-}"
     multi_config="${4:-}"

     if [ "${cwa_config_location}" = "${ALL_CONFIG}" ] && [ "${multi_config}" != 'remove' ]; then
          echo "ignore cwa configuration \"${ALL_CONFIG}\" as it is only supported by action \"remove-config\""
          return
     fi

     if [ "${cwa_config_location}" = "${ALL_CONFIG}" ]; then
          rm -rf "${JSON_DIR}"/*
     else
          runDownloaderCommand=`"${CMDDIR}/config-downloader" --output-dir "${JSON_DIR}" --download-source "${cwa_config_location}" --mode ${param_mode} --config "${COMMON_CONIG}" --multi-config ${multi_config}`
          echo ${runDownloaderCommand} || return
     fi

     if [ ! "$(ls ${JSON_DIR})" ]; then
          echo "all amazon-cloudwatch-agent configurations have been removed"
          rm -f "${TOML}"
          rm -f "${OTEL_YAML}"
     else
          echo "Start configuration validation..."
          runTranslatorCommand=`"${CMDDIR}/config-translator" --input "${JSON}" --input-dir "${JSON_DIR}" --output "${TOML}" --mode ${param_mode} --config "${COMMON_CONIG}" --multi-config ${multi_config}`
          echo "${runTranslatorCommand}" || return

          runAgentSchemaTestCommand="${CMDDIR}/amazon-cloudwatch-agent -schematest -config ${TOML}"
          echo "${runAgentSchemaTestCommand}"
          # We will redirect the verbose error message out
          if ! ${runAgentSchemaTestCommand} >${CV_LOG_FILE} 2>&1; then
               echo "Configuration validation second phase failed"
               echo "======== Error Log ========"
               cat ${CV_LOG_FILE}
               exit 1
          fi
          echo "Configuration validation second phase succeeded"
          echo "Configuration validation succeeded"

          chmod ug+rw "${TOML}"
          chmod ug+rw "${OTEL_YAML}"

          # for translator:
          #       default:    only process .tmp files
          #       append:     process both existing files and .tmp files
          #       remove:     only process existing files
          # At this point, all json configs have been validated
          # multi_config:
          #       default:    delete non .tmp file, rename .tmp file
          #       append:     rename .tmp file
          #       remove:     no-op
          if [ "${multi_config}" = 'default' ]; then
               rm -f "${JSON}"
               for file in "${JSON_DIR}"/*; do
                    base="${JSON_DIR}/$(basename "${file}" .tmp)"
                    if [ "${file}" = "${base}" ]; then
                         rm -f "${file}"
                    else
                         mv -f "${file}" "${base}"
                    fi
               done
          elif [ "${multi_config}" = 'append' ]; then
               for file in "${JSON_DIR}"/*.tmp; do
                    mv -f "${file}" "${JSON_DIR}/$(basename "${file}" .tmp)"
               done
          fi
     fi

     if [ "${restart}" = 'true' ]; then
          agent_stop_and_disable "${CWA_NAME}"
          agent_start "${CWA_NAME}" "${param_mode}"
     fi
}

set_log_level_all() {
     log_level="${1:-}"
     case "${log_level}" in
     INFO) ;;

     DEBUG) ;;

     ERROR) ;;

     WARN) ;;

     OFF) ;;

     *)
          echo "Invalid log level: ${log_level} ${UsageString}" >&2
          exit 1
          ;;
     esac

     runEnvConfigCommand=`"${CMDDIR}/amazon-cloudwatch-agent" -setenv CWAGENT_LOG_LEVEL=${log_level} -envconfig "${ENV_CONFIG}"`
     echo "${runEnvConfigCommand}" || return
     echo "Set CWAGENT_LOG_LEVEL to ${log_level}"
}

main() {
     action=''
     cwa_config_location=''
     restart='false'
     mode='ec2'

     # detect which init system is in use
     if [ "$(/sbin/init --version 2>/dev/null | grep -c upstart)" = 1 ]; then
          SYSTEMD='false'
     elif [ "$(systemctl | grep -c -E '\-\.mount\s')" = 1 ]; then
          SYSTEMD='true'
     elif [ -f /etc/init.d/cron ] && [ ! -h /etc/init.d/cron ]; then
          echo "sysv-init is not supported" >&2
          exit 1
     else
          echo "unknown init system" >&2
          exit 1
     fi

     OPTIND=1
     while getopts ":hsa:c:m:l:" opt; do
          case "${opt}" in
          h)
               echo "${UsageString}"
               exit 0
               ;;
          s) restart='true' ;;
          a) action="${OPTARG}" ;;
          c) cwa_config_location="${OPTARG}" ;;
          m) mode="${OPTARG}" ;;
          l) log_level="${OPTARG}" ;;
          \?)
               echo "Invalid option: -${OPTARG} ${UsageString}" >&2
               ;;
          :)
               echo "Option -${OPTARG} requires an argument ${UsageString}" >&2
               exit 1
               ;;
          esac
     done
     shift "$((OPTIND - 1))"

     case "${mode}" in
     ec2) ;;
     onPremise) ;;
     onPrem) ;;
     auto) ;;
     *)
          echo "Invalid mode: ${mode} ${UsageString}" >&2
          exit 1
          ;;
     esac

     case "${action}" in
     stop) stop_all ;;
     start) start_all "${mode}" ;;
     fetch-config) config_all "${cwa_config_location}" "${restart}" "${mode}" 'default' ;;
     append-config) config_all "${cwa_config_location}" "${restart}" "${mode}" 'append' ;;
<<<<<<< HEAD
     remove-config) config_all "${cwa_config_location}" "${restart}" "${mode}" 'remove' ;;
=======
     remove-config) config_all "${cwa_config_location}"  "${restart}" "${mode}" 'remove' ;;
>>>>>>> 7c4cdbff
     status) status_all ;;
          # helpers for ssm package scripts to workaround fact that it can't determine if invocation is due to
          # upgrade or install
     prep-restart) prep_restart_all ;;
     cond-restart) cond_restart_all ;;
          # helper for rpm+deb uninstallation hooks, not expected to be called manually
     preun) preun_all ;;
     set-log-level) set_log_level_all "${log_level}" ;;
     *)
          echo "Invalid action: ${action} ${UsageString}" >&2
          exit 1
          ;;
     esac
}

main "$@"<|MERGE_RESOLUTION|>--- conflicted
+++ resolved
@@ -14,11 +14,8 @@
 
 # The systemd and upstart scripts assume exactly this .toml file name
 readonly TOML="${CONFDIR}/amazon-cloudwatch-agent.toml"
-<<<<<<< HEAD
 readonly YAML="${CWOC_CONFDIR}/cwagent-otel-collector.yaml"
 readonly OTEL_YAML="${CONFDIR}/amazon-cloudwatch-config.yaml"
-=======
->>>>>>> 7c4cdbff
 readonly JSON="${CONFDIR}/amazon-cloudwatch-agent.json"
 readonly JSON_DIR="${CONFDIR}/amazon-cloudwatch-agent.d"
 readonly CV_LOG_FILE="${AGENTDIR}/logs/configuration-validation.log"
@@ -409,11 +406,7 @@
      start) start_all "${mode}" ;;
      fetch-config) config_all "${cwa_config_location}" "${restart}" "${mode}" 'default' ;;
      append-config) config_all "${cwa_config_location}" "${restart}" "${mode}" 'append' ;;
-<<<<<<< HEAD
      remove-config) config_all "${cwa_config_location}" "${restart}" "${mode}" 'remove' ;;
-=======
-     remove-config) config_all "${cwa_config_location}"  "${restart}" "${mode}" 'remove' ;;
->>>>>>> 7c4cdbff
      status) status_all ;;
           # helpers for ssm package scripts to workaround fact that it can't determine if invocation is due to
           # upgrade or install
