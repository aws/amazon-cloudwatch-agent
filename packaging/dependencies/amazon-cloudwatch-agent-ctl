#!/bin/sh

# Copyright Amazon.com, Inc. or its affiliates. All Rights Reserved.
# SPDX-License-Identifier: MIT

set -e
set -u

readonly AGENTDIR="/opt/aws/amazon-cloudwatch-agent"
readonly CMDDIR="${AGENTDIR}/bin"
readonly CONFDIR="${AGENTDIR}/etc"
readonly CWA_RESTART_FILE="${CONFDIR}/restart"
readonly VERSION_FILE="${CMDDIR}/CWAGENT_VERSION"

# The systemd and upstart scripts assume exactly this .toml file name
readonly TOML="${CONFDIR}/amazon-cloudwatch-agent.toml"
readonly JSON="${CONFDIR}/amazon-cloudwatch-agent.json"
readonly JSON_DIR="${CONFDIR}/amazon-cloudwatch-agent.d"
readonly CV_LOG_FILE="${AGENTDIR}/logs/configuration-validation.log"
readonly COMMON_CONIG="${CONFDIR}/common-config.toml"
readonly ENV_CONFIG="${CONFDIR}/env-config.json"

readonly CWA_NAME='amazon-cloudwatch-agent'
readonly ALL_CONFIG='all'

SYSTEMD='false'

UsageString="


        usage:  amazon-cloudwatch-agent-ctl -a
                stop|start|status|fetch-config|append-config|remove-config|set-log-level
                [-m ec2|onPremise|auto]
                [-c default|all|ssm:<parameter-store-name>|file:<file-path>]
                [-o default|all|ssm:<parameter-store-name>|file:<file-path>]
                [-s]
                [-l INFO|DEBUG|WARN|ERROR|OFF]

        e.g.
        1. apply a SSM parameter store config on EC2 instance and restart the agent afterwards:
            amazon-cloudwatch-agent-ctl -a fetch-config -m ec2 -c ssm:AmazonCloudWatch-Config.json -s
        2. append a local json config file on onPremise host and restart the agent afterwards:
            amazon-cloudwatch-agent-ctl -a append-config -m onPremise -c file:/tmp/config.json -s
        3. query agent status:
            amazon-cloudwatch-agent-ctl -a status

        -a: action
            stop:                                   stop the agent process.
            start:                                  start the agent process.
            status:                                 get the status of the agent process.
            fetch-config:                           apply config for agent, followed by -c or -o or both. Target config can be based on location (ssm parameter store name, file name), or 'default'.
            append-config:                          append json config with the existing json configs if any, followed by -c. Target config can be based on the location (ssm parameter store name, file name), or 'default'.
            remove-config:                          remove config for agent, followed by -c or -o or both. Target config can be based on the location (ssm parameter store name, file name), or 'all'.
            set-log-level:                          sets the log level, followed by -l to provide the level in all caps.

        -m: mode
            ec2:                                    indicate this is on ec2 host.
            onPremise:                              indicate this is on onPremise host.
            auto:                                   use ec2 metadata to determine the environment, may not be accurate if ec2 metadata is not available for some reason on EC2.

        -c: amazon-cloudwatch-agent configuration
            default:                                default configuration for quick trial.
            ssm:<parameter-store-name>:             ssm parameter store name.
            file:<file-path>:                       file path on the host.
            all:                                    all existing configs. Only apply to remove-config action.

        -s: optionally restart after configuring the agent configuration
            this parameter is used for 'fetch-config', 'append-config', 'remove-config' action only.

        -l: log level to set the agent to INFO, DEBUG, WARN, ERROR, or OFF
            this parameter is used for 'set-log-level' only.

"

start_all() {
     mode="${1:-}"

     echo ""
     echo "****** processing amazon-cloudwatch-agent ******"
     agent_start "${CWA_NAME}" "${mode}"
}

agent_start() {
     agent_name="${1:-}"
     mode="${2:-}"

     if [ "$(runstatus ${agent_name})" = 'running' ]; then
          echo "${agent_name} has already been started"
          return 0
     fi

     if [ "${agent_name}" = "${CWA_NAME}" ] && [ ! -f "${TOML}" ]; then
          echo "${CWA_NAME} is not configured. Applying amazon-cloudwatch-agent default configuration."
          cwa_config 'default' 'false' "${mode}" 'default'
     fi

     if [ "${SYSTEMD}" = 'true' ]; then
          systemctl daemon-reload || return
          systemctl enable "${agent_name}.service" || return
          service "${agent_name}" restart || return
     else
          start "${agent_name}" || return
          sleep 1
     fi
}

stop_all() {

     echo ""
     echo "****** processing amazon-cloudwatch-agent ******"
     agent_stop_and_disable "${CWA_NAME}"
}

agent_stop_and_disable() {
     agent_name="${1:-}"

     agent_stop "${agent_name}"
}

agent_stop() {
     agent_name="${1:-}"

     if [ "$(runstatus ${agent_name})" = 'stopped' ]; then
          echo "${agent_name} has already been stopped"
          return 0
     fi

     if [ "${SYSTEMD}" = 'true' ]; then
          systemctl stop "${agent_name}.service" || return
     else
          stop "${agent_name}" || return
     fi
}

# support for restart during upgrade via SSM packages
prep_restart_all() {
     agent_prep_restart "${CWA_NAME}" "${CWA_RESTART_FILE}"
}

agent_prep_restart() {
     agent_name="${1:-}"
     restart_file="${2:-}"
     if [ "$(runstatus ${agent_name})" = 'running' ]; then
          touch "${restart_file}"
     fi
}

# support for restart during upgrade via SSM packages
cond_restart_all() {
     agent_cond_restart "${CWA_NAME}" "${CWA_RESTART_FILE}"
}

agent_cond_restart() {
     agent_name="${1:-}"
     restart_file="${2:-}"
     if [ -f "${restart_file}" ]; then
          agent_start "${agent_name}"
          rm -f "${restart_file}"
     fi
}

preun_all() {
     agent_preun "${CWA_NAME}"
}

agent_preun() {
     agent_name="${1:-}"
     agent_stop "${agent_name}"
     if [ "${SYSTEMD}" = 'true' ]; then
          systemctl disable "${agent_name}.service" || return
          systemctl daemon-reload || return
          systemctl reset-failed || return
     fi
}

status_all() {
     cwa_config_status='configured'
     if [ ! -f "${TOML}" ]; then
          cwa_config_status='not configured'
     fi

     version="$(cat ${VERSION_FILE})"

     echo "{"
     echo "  \"status\": \"$(runstatus ${CWA_NAME})\","
     echo "  \"starttime\": \"$(get_starttime_fmt ${CWA_NAME})\","
     echo "  \"configstatus\": \"${cwa_config_status}\","
     echo "  \"version\": \"${version}\""
     echo "}"
}

get_starttime_fmt() {
     agent_name="${1:-}"

     agentPid=''
     if [ "${SYSTEMD}" = 'true' ]; then
          agentPid="$(systemctl show -p MainPID "${agent_name}.service" | sed s/MainPID=//)"
     else
          agentPid="$(initctl status "${agent_name}" | sed -n s/^.*process\ //p)"
     fi

     starttime_fmt=''
     if [ "${agentPid}" ] && [ "${agentPid}" -ne "0" ]; then
          starttime="$(TZ=UTC ps -o lstart= "${agentPid}")"
          starttime_fmt="$(TZ=UTC date -Isec -d "${starttime}")"
     fi

     echo "${starttime_fmt}"
}

runstatus() {
     agent_name="${1:-}"

     running=false
     if [ "${SYSTEMD}" = 'true' ]; then
          set +e
          if systemctl is-active "${agent_name}.service" 1>/dev/null; then
               running='true'
          fi
          set -e
     else
          if [ "$(initctl status "${agent_name}" | grep -c running)" = 1 ]; then
               running='true'
          fi
     fi

     if [ "${running}" = 'true' ]; then
          echo "running"
     else
          echo "stopped"
     fi
}

config_all() {
     cwa_config_location="${1:-}"
     restart="${3:-}"
     mode="${4:-}"
     multi_config="${5:-}"

     if [ -z "${cwa_config_location}" ]; then
          cwa_config_location='default'
     fi

     mkdir -p "${CONFDIR}"

     if [ -n "${cwa_config_location}" ]; then
          echo "****** processing amazon-cloudwatch-agent ******"
          cwa_config "${cwa_config_location}" "${restart}" "${mode}" "${multi_config}"
     fi
}

cwa_config() {
     cwa_config_location="${1:-}"
     restart="${2:-}"
     param_mode="${3:-}"
     multi_config="${4:-}"

     if [ "${cwa_config_location}" = "${ALL_CONFIG}" ] && [ "${multi_config}" != 'remove' ]; then
          echo "ignore cwa configuration \"${ALL_CONFIG}\" as it is only supported by action \"remove-config\""
          return
     fi

     if [ "${cwa_config_location}" = "${ALL_CONFIG}" ]; then
          rm -rf "${JSON_DIR}"/*
     else
          runDownloaderCommand=`"${CMDDIR}/config-downloader" --output-dir "${JSON_DIR}" --download-source "${cwa_config_location}" --mode ${param_mode} --config "${COMMON_CONIG}" --multi-config ${multi_config}`
          echo ${runDownloaderCommand} || return
     fi

     if [ ! "$(ls ${JSON_DIR})" ]; then
          echo "all amazon-cloudwatch-agent configurations have been removed"
          rm -f "${TOML}"
     else
          echo "Start configuration validation..."
          runTranslatorCommand=`"${CMDDIR}/config-translator" --input "${JSON}" --input-dir "${JSON_DIR}" --output "${TOML}" --mode ${param_mode} --config "${COMMON_CONIG}" --multi-config ${multi_config}`
          echo "${runTranslatorCommand}" || return

          runAgentSchemaTestCommand="${CMDDIR}/amazon-cloudwatch-agent -schematest -config ${TOML}"
          echo "${runAgentSchemaTestCommand}"
          # We will redirect the verbose error message out
          if ! ${runAgentSchemaTestCommand} >${CV_LOG_FILE} 2>&1; then
               echo "Configuration validation second phase failed"
               echo "======== Error Log ========"
               cat ${CV_LOG_FILE}
               exit 1
          fi
          echo "Configuration validation second phase succeeded"
          echo "Configuration validation succeeded"

          chmod ug+rw "${TOML}"

          # for translator:
          #       default:    only process .tmp files
          #       append:     process both existing files and .tmp files
          #       remove:     only process existing files
          # At this point, all json configs have been validated
          # multi_config:
          #       default:    delete non .tmp file, rename .tmp file
          #       append:     rename .tmp file
          #       remove:     no-op
          if [ "${multi_config}" = 'default' ]; then
               rm -f "${JSON}"
               for file in "${JSON_DIR}"/*; do
                    base="${JSON_DIR}/$(basename "${file}" .tmp)"
                    if [ "${file}" = "${base}" ]; then
                         rm -f "${file}"
                    else
                         mv -f "${file}" "${base}"
                    fi
               done
          elif [ "${multi_config}" = 'append' ]; then
               for file in "${JSON_DIR}"/*.tmp; do
                    mv -f "${file}" "${JSON_DIR}/$(basename "${file}" .tmp)"
               done
          fi
     fi

     if [ "${restart}" = 'true' ]; then
          agent_stop_and_disable "${CWA_NAME}"
          agent_start "${CWA_NAME}" "${param_mode}"
     fi
}

<<<<<<< HEAD
=======
cwoc_config() {
     cwoc_config_location="${1:-}"
     restart="${2:-}"
     param_mode="${3:-}"
     multi_config="${4:-}"

     if [ -f /opt/aws/aws-otel-collector/bin/aws-otel-collector-ctl ]; then
          echo "REMINDER: you are configuring \"cwagent-otel-collector\" instead of \"aws-otel-collector\"."
     fi

     if [ "${multi_config}" = 'append' ]; then
          echo "ignore \"-o\" as cwagent-otel-collector doesn't support append-config"
          return 0
     fi

     if [ "${cwoc_config_location}" = "${ALL_CONFIG}" ] && [ "${multi_config}" != 'remove' ]; then
          echo "ignore cwoc configuration \"${ALL_CONFIG}\" as it is only supported by action \"remove-config\""
          return
     fi

     if [ "${cwoc_config_location}" = "${ALL_CONFIG}" ]; then
          rm -rf "${YAML_DIR}"/*
     elif [ "${multi_config}" = 'default' ] && [ "${cwoc_config_location}" = 'default' ]; then
          cp "${PREDEFINED_CONFIG_DATA}" "${YAML_DIR}/default.tmp"
          echo "Successfully fetched the config and saved in ${YAML_DIR}/default.tmp"
     else
          runDownloaderCommand=`"${CMDDIR}/config-downloader" --output-dir "${YAML_DIR}" --download-source "${cwoc_config_location}" --mode ${param_mode} --config "${COMMON_CONIG}" --multi-config ${multi_config}`
          echo "${runDownloaderCommand}" || return
     fi

     if [ ! "$(ls ${YAML_DIR})" ]; then
          echo "all cwagent-otel-collector configurations have been removed"
          rm -f "${YAML}"
     else
          for file in "${YAML_DIR}"/*; do
               base="${YAML_DIR}/$(basename "${file}" .tmp)"
               if [ "${file}" = "${base}" ]; then
                    rm -f "${file}"
               else
                    mv -f "${file}" "${base}"
                    cp -f "${base}" "${YAML}"
                    echo "cwagent-otel-collector config has been successfully fetched."
               fi
          done
     fi

     if [ "${restart}" = 'true' ]; then
          agent_stop_and_disable "${CWOC_NAME}"
          agent_start "${CWOC_NAME}" "${param_mode}"
     fi
}
>>>>>>> 1a95abe4

set_log_level_all() {
     log_level="${1:-}"
     case "${log_level}" in
     INFO) ;;

     DEBUG) ;;

     ERROR) ;;

     WARN) ;;

     OFF) ;;

     *)
          echo "Invalid log level: ${log_level} ${UsageString}" >&2
          exit 1
          ;;
     esac

     runEnvConfigCommand=`"${CMDDIR}/amazon-cloudwatch-agent" -setenv CWAGENT_LOG_LEVEL=${log_level} -envconfig "${ENV_CONFIG}"`
     echo "${runEnvConfigCommand}" || return
     echo "Set CWAGENT_LOG_LEVEL to ${log_level}"
}

main() {
     action=''
     cwa_config_location=''
     restart='false'
     mode='ec2'

     # detect which init system is in use
     if [ "$(/sbin/init --version 2>/dev/null | grep -c upstart)" = 1 ]; then
          SYSTEMD='false'
     elif [ "$(systemctl | grep -c -E '\-\.mount\s')" = 1 ]; then
          SYSTEMD='true'
     elif [ -f /etc/init.d/cron ] && [ ! -h /etc/init.d/cron ]; then
          echo "sysv-init is not supported" >&2
          exit 1
     else
          echo "unknown init system" >&2
          exit 1
     fi

     OPTIND=1
     while getopts ":hsa:c:o:m:l:" opt; do
          case "${opt}" in
          h)
               echo "${UsageString}"
               exit 0
               ;;
          s) restart='true' ;;
          a) action="${OPTARG}" ;;
          c) cwa_config_location="${OPTARG}" ;;
          m) mode="${OPTARG}" ;;
          l) log_level="${OPTARG}" ;;
          \?)
               echo "Invalid option: -${OPTARG} ${UsageString}" >&2
               ;;
          :)
               echo "Option -${OPTARG} requires an argument ${UsageString}" >&2
               exit 1
               ;;
          esac
     done
     shift "$((OPTIND - 1))"

     case "${mode}" in
     ec2) ;;
     onPremise) ;;
     auto) ;;
     *)
          echo "Invalid mode: ${mode} ${UsageString}" >&2
          exit 1
          ;;
     esac

     case "${action}" in
     stop) stop_all ;;
     start) start_all "${mode}" ;;
     fetch-config) config_all "${cwa_config_location}" "${restart}" "${mode}" 'default' ;;
     append-config) config_all "${cwa_config_location}" "${restart}" "${mode}" 'append' ;;
     remove-config) config_all "${cwa_config_location}"  "${restart}" "${mode}" 'remove' ;;
     status) status_all ;;
          # helpers for ssm package scripts to workaround fact that it can't determine if invocation is due to
          # upgrade or install
     prep-restart) prep_restart_all ;;
     cond-restart) cond_restart_all ;;
          # helper for rpm+deb uninstallation hooks, not expected to be called manually
     preun) preun_all ;;
     set-log-level) set_log_level_all "${log_level}" ;;
     *)
          echo "Invalid action: ${action} ${UsageString}" >&2
          exit 1
          ;;
     esac
}

main "$@"<|MERGE_RESOLUTION|>--- conflicted
+++ resolved
@@ -321,61 +321,6 @@
      fi
 }
 
-<<<<<<< HEAD
-=======
-cwoc_config() {
-     cwoc_config_location="${1:-}"
-     restart="${2:-}"
-     param_mode="${3:-}"
-     multi_config="${4:-}"
-
-     if [ -f /opt/aws/aws-otel-collector/bin/aws-otel-collector-ctl ]; then
-          echo "REMINDER: you are configuring \"cwagent-otel-collector\" instead of \"aws-otel-collector\"."
-     fi
-
-     if [ "${multi_config}" = 'append' ]; then
-          echo "ignore \"-o\" as cwagent-otel-collector doesn't support append-config"
-          return 0
-     fi
-
-     if [ "${cwoc_config_location}" = "${ALL_CONFIG}" ] && [ "${multi_config}" != 'remove' ]; then
-          echo "ignore cwoc configuration \"${ALL_CONFIG}\" as it is only supported by action \"remove-config\""
-          return
-     fi
-
-     if [ "${cwoc_config_location}" = "${ALL_CONFIG}" ]; then
-          rm -rf "${YAML_DIR}"/*
-     elif [ "${multi_config}" = 'default' ] && [ "${cwoc_config_location}" = 'default' ]; then
-          cp "${PREDEFINED_CONFIG_DATA}" "${YAML_DIR}/default.tmp"
-          echo "Successfully fetched the config and saved in ${YAML_DIR}/default.tmp"
-     else
-          runDownloaderCommand=`"${CMDDIR}/config-downloader" --output-dir "${YAML_DIR}" --download-source "${cwoc_config_location}" --mode ${param_mode} --config "${COMMON_CONIG}" --multi-config ${multi_config}`
-          echo "${runDownloaderCommand}" || return
-     fi
-
-     if [ ! "$(ls ${YAML_DIR})" ]; then
-          echo "all cwagent-otel-collector configurations have been removed"
-          rm -f "${YAML}"
-     else
-          for file in "${YAML_DIR}"/*; do
-               base="${YAML_DIR}/$(basename "${file}" .tmp)"
-               if [ "${file}" = "${base}" ]; then
-                    rm -f "${file}"
-               else
-                    mv -f "${file}" "${base}"
-                    cp -f "${base}" "${YAML}"
-                    echo "cwagent-otel-collector config has been successfully fetched."
-               fi
-          done
-     fi
-
-     if [ "${restart}" = 'true' ]; then
-          agent_stop_and_disable "${CWOC_NAME}"
-          agent_start "${CWOC_NAME}" "${param_mode}"
-     fi
-}
->>>>>>> 1a95abe4
-
 set_log_level_all() {
      log_level="${1:-}"
      case "${log_level}" in
