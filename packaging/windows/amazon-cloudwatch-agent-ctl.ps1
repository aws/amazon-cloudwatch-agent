# Copyright Amazon.com, Inc. or its affiliates. All Rights Reserved.
# SPDX-License-Identifier: MIT

Param (
    [Parameter(Mandatory = $false)]
    [string]$Action,
    [Parameter(Mandatory = $false)]
    [switch]$Help,
    [Parameter(Mandatory = $false)]
    [string]$ConfigLocation = '',
    [Parameter(Mandatory = $false)]
    [switch]$Start = $false,
    [Parameter(Mandatory = $false)]
    [string]$Mode = 'ec2',
    [Parameter(Mandatory = $false)]
    [string]$LogLevel = '',
    [parameter(ValueFromRemainingArguments=$true)]
    $unsupportedVars
)

Set-StrictMode -Version 2.0
$ErrorActionPreference = "Stop"

$UsageString = @"


        usage:  amazon-cloudwatch-agent-ctl.ps1 -a
                stop|start|status|fetch-config|append-config|remove-config|set-log-level
                [-m ec2|onPremise|auto]
                [-c default|all|ssm:<parameter-store-name>|file:<file-path>]
                [-o default|all|ssm:<parameter-store-name>|file:<file-path>]
                [-s]
                [-l INFO|DEBUG|WARN|ERROR|OFF]

        e.g.
        1. apply a SSM parameter store config on EC2 instance and restart the agent afterwards:
            amazon-cloudwatch-agent-ctl.ps1 -a fetch-config -m ec2 -c ssm:AmazonCloudWatch-Config.json -s
        2. append a local json config file on onPremise host and restart the agent afterwards:
            amazon-cloudwatch-agent-ctl.ps1 -a append-config -m onPremise -c file:c:\config.json -s
        3. query agent status:
            amazon-cloudwatch-agent-ctl.ps1 -a status

        -a: action
            stop:                                   stop amazon-cloudwatch-agent if running.
            start:                                  start amazon-cloudwatch-agent if configuration is available.
            status:                                 get the status of both agent processes.
            fetch-config:                           apply config for agent, followed by -c or -o or both. Target config can be based on location (ssm parameter store name, file name), or 'default'.
            append-config:                          append json config with the existing json configs if any, followed by -c. Target config can be based on the location (ssm parameter store name, file name), or 'default'.
            remove-config:                          remove config for agent, followed by -c or -o or both. Target config can be based on the location (ssm parameter store name, file name), or 'all'.
            set-log-level:                          sets the log level, followed by -l to provide the level in all caps.

        -m: mode
            ec2:                                    indicate this is on ec2 host.
            onPremise:                              indicate this is on onPremise host.
            auto:                                   use ec2 metadata to determine the environment, may not be accurate if ec2 metadata is not available for some reason on EC2.

        -c: amazon-cloudwatch-agent configuration
            default:                                default configuration for quick trial.
            ssm:<parameter-store-name>:             ssm parameter store name.
            file:<file-path>:                       file path on the host.
            all:                                    all existing configs. Only apply to remove-config action.

        -s: optionally restart after configuring the agent configuration
            this parameter is used for 'fetch-config', 'append-config', 'remove-config' action only.

        -l: log level to set the agent to INFO, DEBUG, WARN, ERROR, or OFF
            this parameter is used for 'set-log-level' only.

"@

$CWAServiceName = 'AmazonCloudWatchAgent'
$CWAServiceDisplayName = 'Amazon CloudWatch Agent'
$CWADirectory = 'Amazon\AmazonCloudWatchAgent'
$AllConfig = 'all'

$CWAProgramFiles = "${Env:ProgramFiles}\${CWADirectory}"
if ($Env:ProgramData) {
    $CWAProgramData = "${Env:ProgramData}\${CWADirectory}"
} else {
    # Windows 2003
    $CWAProgramData = "${Env:ALLUSERSPROFILE}\Application Data\${CWADirectory}"
}

$CWALogDirectory = "${CWAProgramData}\Logs"

$CWARestartFile ="${CWAProgramData}\restart"
$VersionFile ="${CWAProgramFiles}\CWAGENT_VERSION"
$CVLogFile="${CWALogDirectory}\configuration-validation.log"

# The windows service registration assumes exactly this .toml file path and name
$TOML="${CWAProgramData}\amazon-cloudwatch-agent.toml"
$JSON="${CWAProgramData}\amazon-cloudwatch-agent.json"
$JSON_DIR = "${CWAProgramData}\Configs"
$COMMON_CONIG="${CWAProgramData}\common-config.toml"
$ENV_CONFIG="${CWAProgramData}\env-config.json"

$EC2 = $false
# WMI is unavailable on Nano, CIM is unavailable on 2003
$CIM = $false

Function StartAll() {
    Write-Output "`r`n****** Processing amazon-cloudwatch-agent ******"
    AgentStart -service_name $CWAServiceName -service_display_name $CWAServiceDisplayName
}

Function AgentStart() {
    Param (
        [Parameter(Mandatory = $true)]
        [string]$service_name,
        [Parameter(Mandatory = $true)]
        [string]$service_display_name
    )

    if (${service_name} -eq $CWAServiceName -And !(Test-Path -LiteralPath "${TOML}")) {
        Write-Output "amazon-cloudwatch-agent is not configured. Applying amazon-cloudwatch-agent default configuration."
        $ConfigLocation = 'default'
        CWAConfig -multi_config 'default'
    }

    $svc = Get-Service -Name "${service_name}" -ErrorAction SilentlyContinue
    if (!$svc) {
        $startCommand = "`"${CWAProgramFiles}\start-amazon-cloudwatch-agent.exe`""

        New-Service -Name "${service_name}" -DisplayName "${service_display_name}" -Description "${service_display_name}" -DependsOn LanmanServer -BinaryPathName "${startCommand}" | Out-Null
        # object returned by New-Service gives errors so retrieve it again
        $svc = Get-Service -Name "${service_name}"
        # Configure the service to restart on crashes. It's unclear how to do this through WMI or CIM interface so using sc.exe
        # Restarts immediately on the first two crashes then gives a 2 second sleep after any subsequent crash.
        & sc.exe failure "${service_name}" reset= 86400 actions= restart/0/restart/0/restart/2000 | Out-Null
        if ($CIM) {
            & sc.exe failureflag "${service_name}" 1 | Out-Null
        }
    }

    $svc | Start-Service
    Write-Output "$service_name has been started"
}

Function StopAll() {
    Write-Output "`r`n****** Processing amazon-cloudwatch-agent ******"
    AgentStop -service_name $CWAServiceName
}

Function AgentStop() {
    Param (
        [Parameter(Mandatory = $true)]
        [string]$service_name
    )
    $svc = Get-Service -Name "${service_name}" -ErrorAction SilentlyContinue

    if ($svc) {
       $svc | Stop-Service
    }
    Write-Output "$service_name has been stopped"
}

Function PrepRestartAll() {
    AgentPrepRestart -service_name $CWAServiceName -restart_file $CWARestartFile
}

Function AgentPrepRestart() {
    Param (
        [Parameter(Mandatory = $true)]
        [string]$restart_file,
        [Parameter(Mandatory = $true)]
        [string]$service_name
    )
    if ((Runstatus -service_name $service_name) -eq 'running') {
        Write-Output $null > $restart_file
    }
}

Function CondRestartAll() {
    AgentCondRestart -service_name $CWAServiceName -service_display_name $CWAServiceDisplayName -restart_file $CWARestartFile
}

Function AgentCondRestart() {
    Param (
        [Parameter(Mandatory = $true)]
        [string]$restart_file,
        [Parameter(Mandatory = $true)]
        [string]$service_name,
        [Parameter(Mandatory = $true)]
        [string]$service_display_name
    )
    if (Test-Path -LiteralPath "${restart_file}") {
        AgentStart -service_name $service_name -service_display_name $service_display_name
        Remove-Item -LiteralPath "${restart_file}"
    }
}

Function PreunAll() {
    AgentPreun -service_name $CWAServiceName
}

Function AgentPreun() {
    Param (
        [Parameter(Mandatory = $true)]
        [string]$service_name
    )

    AgentStop -service_name $service_name
    if ($CIM) {
        $svc = Get-CimInstance -ClassName Win32_Service -Filter "name='${service_name}'"
        $svc | Invoke-CimMethod -MethodName 'delete' | Out-Null
    } else {
        $svc = Get-WmiObject -Class Win32_Service -Filter "name='${service_name}'"
        $svc.delete() | Out-Null
    }
}

Function StatusAll() {
    $cwa_status = Runstatus -service_name ${CWAServiceName}
    $cwa_starttime = GetStarttime -service_name ${CWAServiceName}
    $cwa_config_status = 'configured'
    if (!(Test-Path -LiteralPath "${TOML}")) {
        $cwa_config_status = 'not configured'
    }

    $version = ([IO.File]::ReadAllText("${VersionFile}")).Trim()

    Write-Output "{"
    Write-Output "  `"status`": `"${cwa_status}`","
    Write-Output "  `"starttime`": `"${cwa_starttime}`","
    Write-Output "  `"configstatus`": `"${cwa_config_status}`","
    Write-Output "  `"version`": `"${version}`""
    Write-Output "}"
}

Function GetStarttime() {
    Param (
        [Parameter(Mandatory = $true)]
        [string]$service_name
    )

    $timefmt=''

    if ($CIM) {
        $svc = Get-CimInstance -ClassName Win32_Service -Filter "name='${service_name}'"
    } else {
        $svc = Get-WmiObject -Class Win32_Service -Filter "name='${service_name}'"
    }

    if ($svc) {
        $agentPid = $svc.ProcessId
        $process = Get-Process -Id "${agentPid}"
        $processStart = $process.StartTime
        if ($processStart) {
            $timefmt = Get-Date -Date ${processStart} -Format "s"
        }
    }

    return $timefmt
}

# Translate platform status names to those used across all CWAgent's platforms
Function Runstatus() {
    Param (
        [Parameter(Mandatory = $true)]
        [string]$service_name
    )

    $running = $false
    $svc = Get-Service -Name "${service_name}" -ErrorAction SilentlyContinue
    if ($svc -and ($svc.Status -eq 'running')) {
        $running = $true
    }
    if ($running) {
        return 'running'
    } else {
        return 'stopped'
    }
}

Function ConfigAll() {
    Param (
        [Parameter(Mandatory = $false)]
        [string]$multi_config = 'default'
    )

    if ($ConfigLocation) {
        Write-Output "****** processing amazon-cloudwatch-agent ******"
        CWAConfig -multi_config ${multi_config}
    }
}

Function CWAConfig() {
    Param (
        [Parameter(Mandatory = $false)]
        [string]$multi_config = 'default'
    )

    $param_mode="ec2"
    if (!$EC2) {
        $param_mode="onPremise"
    }

    if ($ConfigLocation -eq $AllConfig -And $multi_config -ne 'remove') {
        Write-Output "Ignore amazon-cloudwatch-agent's configuration ${AllConfig} as it is only supported by action `"remove-config`""
        return
    }

    if ($ConfigLocation -eq $AllConfig) {
        Remove-Item -Path "${JSON_DIR}\*" -Force -ErrorAction SilentlyContinue
    } else {
        & $CWAProgramFiles\config-downloader.exe --output-dir "${JSON_DIR}" --download-source "${ConfigLocation}" --mode "${param_mode}" --config "${COMMON_CONIG}" --multi-config "${multi_config}"
        CheckCMDResult
    }

    $jsonDirContent = Get-ChildItem "${JSON_DIR}" | Measure-Object

    if ($jsonDirContent.count -eq 0) {
        Write-Output "All amazon-cloudwatch-agent configurations have been removed"
        Remove-Item "${TOML}" -Force -ErrorAction SilentlyContinue
    } else {
        Write-Output "Start configuration validation..."
        & cmd /c "`"$CWAProgramFiles\config-translator.exe`" --input ${JSON} --input-dir ${JSON_DIR} --output ${TOML} --mode ${param_mode} --config ${COMMON_CONIG} --multi-config ${multi_config} 2>&1"
        CheckCMDResult
        # Let command pass so we can check return code and give user-friendly error-message
        $ErrorActionPreference = "Continue"
        & cmd /c "`"${CWAProgramFiles}\amazon-cloudwatch-agent.exe`" --schematest --config ${TOML} 2>&1" | Out-File $CVLogFile
        if ($LASTEXITCODE -ne 0) {
            Write-Output "Configuration validation second phase failed"
            Write-Output "======== Error Log ========"
            cat $CVLogFile
            exit 1
        } else {
            Write-Output "Configuration validation second phase succeeded"
        }
        $ErrorActionPreference = "Stop"
        Write-Output "Configuration validation succeeded"

        # for translator:
        #       default:    only process .tmp files
        #       append:     process both existing files and .tmp files
        #       remove:     only process existing files
        # At this point, all json configs have been validated
        # multi_config:
        #       default:    delete non .tmp file, rename .tmp file
        #       append:     rename .tmp file
        #       remove:     no-op
        if ($multi_config -eq 'default') {
            Remove-Item "${JSON}" -Force -ErrorAction SilentlyContinue
            Remove-Item -Path "${JSON_DIR}\*" -Exclude "*.tmp" -Force -ErrorAction SilentlyContinue
            Get-ChildItem "${JSON_DIR}\*.tmp" | Rename-Item -NewName { $_.name -Replace '\.tmp$','' }
        } elseif ($multi_config -eq 'append') {
            Get-ChildItem "${JSON_DIR}\*.tmp" | ForEach-Object {
                $newName = $_.name -Replace  '\.tmp$',''
                $destination = Join-Path -Path $_.Directory.FullName -ChildPath "${newName}"
                Move-Item -Path $_.FullName -Destination "${destination}" -Force
            }
        }
    }

    if ($Start) {
        AgentStop -service_name $CWAServiceName
        AgentStart -service_name $CWAServiceName -service_display_name $CWAServiceDisplayName
    }
}

<<<<<<< HEAD
=======
Function CWOCConfig() {
    Param (
        [Parameter(Mandatory = $false)]
        [string]$multi_config = 'default'
    )

    if (Test-Path -LiteralPath "${Env:ProgramFiles}\Amazon\AWSOTelCollector\aws-otel-collector-ctl.ps1") {
        Write-Output "REMINDER: You are configuring `"cwagent-otel-collector`" instead of `"aws-otel-collector`"."
    }

    if ($multi_config -eq 'append') {
        Write-Output "Ignore `"-o`" as cwagent-otel-collector doesn't support append-config"
        return
    }

    $param_mode="ec2"
    if (!$EC2) {
        $param_mode="onPremise"
    }

    if ($OtelConfigLocation -eq $AllConfig -And $multi_config -ne 'remove') {
        Write-Output "Ignore cwagent-otel-collector's configuration `"$AllConfig`" as it is only supported by action `"remove-config`""
        return
    }

    if ($OtelConfigLocation -eq $AllConfig) {
        Remove-Item -Path "${YAML_DIR}\*" -Force -ErrorAction SilentlyContinue
    } elseif ($multi_config -eq 'default' -And $OtelConfigLocation -eq 'default') {
        Copy-Item "${PREDEFINED_CONFIG_DATA}" -Destination "${YAML_DIR}/default.tmp"
        Write-Output "Successfully fetched the config and saved in ${YAML_DIR}\default.tmp"
    } else {
        & $CWAProgramFiles\config-downloader.exe --output-dir "${YAML_DIR}" --download-source "${OtelConfigLocation}" --mode "${param_mode}" --config "${COMMON_CONIG}" --multi-config "${multi_config}"
        if ($LASTEXITCODE -ne 0) {
            return
        }
    }

    $yamlDirContent = Get-ChildItem "${YAML_DIR}" | Measure-Object
    if ($yamlDirContent.count -eq 0) {
        Write-Output "All cwagent-otel-collector configurations have been removed"
        Remove-Item "${YAML}" -Force -ErrorAction SilentlyContinue
    } else {
        # delete old file which are without .tmp suffix
        Remove-Item -Path "${YAML_DIR}\*" -Exclude "*.tmp" -Force -ErrorAction SilentlyContinue

        # trip the .tmp suffix from new file, and copy it to the YAML
        Get-ChildItem "${YAML_DIR}" | ForEach-Object {
            $newName = $_.name -Replace  '\.tmp$',''
            $destination = Join-Path -Path $_.Directory.FullName -ChildPath "${newName}"
            Move-Item $_.FullName -Destination "${destination}" -Force
            Copy-Item "${destination}" -Destination "${YAML}" -Force
            Write-Output "cwagent-otel-collector's configuration has been successfully fetched."
        }
    }

    if ($Start) {
        AgentStop -service_name $CWOCServiceName
        AgentStart -service_name $CWOCServiceName -service_display_name $CWOCServiceDisplayName
    }
}

>>>>>>> 1a95abe4
# For exes(non cmlet) the $ErrorActionPreference won't help if run cmd result failed,
# We have to check the $LASTEXITCODE everytime.
Function CheckCMDResult($ErrorMessage, $SuccessMessage) {
    if ($LASTEXITCODE -ne 0) {
        if (![string]::IsNullOrEmpty($ErrorMessage)) {
            Write-Output $ErrorMessage
        }
        exit 1
    } else {
        if (![string]::IsNullOrEmpty($SuccessMessage)) {
            Write-Output $SuccessMessage
        }
    }
}

# TODO Occasionally metadata service isn't available and this gives a false negative - might
# be a better way to probe
# http://docs.aws.amazon.com/AWSEC2/latest/WindowsGuide/identify_ec2_instances.html
# Ultimately though an optional 'ec2-override' flag seems necessary for easier testing
Function CWATestEC2() {
    $error.clear()
    $request = [System.Net.WebRequest]::Create('http://169.254.169.254/')
    $request.Timeout = 5
    try {
        $response = $request.GetResponse()
        $response.Close()
    } catch {
        return $false
    }
    return !$error
}

Function SetLogLevelAll() {
    switch -exact ($LogLevel) {
        INFO { }
        DEBUG { }
        ERROR { }
        WARN { }
        OFF { }
        default {
            Write-Output "Invalid log level: ${LogLevel}`n${UsageString}"
            Exit 1
        }
    }

    & cmd /c "`"${CWAProgramFiles}\amazon-cloudwatch-agent.exe`" --setenv CWAGENT_LOG_LEVEL=${LogLevel} --envconfig ${ENV_CONFIG} 2>&1"
    CheckCMDResult "" "Set CWAGENT_LOG_LEVEL to ${LogLevel}"
}

Function main() {
    if (Get-Command 'Get-CimInstance' -CommandType Cmdlet -ErrorAction SilentlyContinue) {
        $CIM = $true
    }

    if ($unsupportedVars) {
        Write-Output "Ignore unsupported params: $unsupportedVars`n${UsageString}"
    }

    if ($Help) {
        Write-Output "${UsageString}"
        exit 0
    }

    switch -exact ($Mode) {
        ec2 { $EC2 = $true }
        onPremise { $EC2 = $false }
        auto { $EC2 = CWATestEC2 }
        default {
           Write-Output "Invalid mode: ${Mode}`n${UsageString}"
           Exit 1
        }
    }

    switch -exact ($Action) {
        stop { StopAll }
        start { StartAll }
        fetch-config { ConfigAll }
        append-config { ConfigAll -multi_config 'append' }
        remove-config { ConfigAll -multi_config 'remove' }
        status { StatusAll }
        prep-restart { PrepRestartAll }
        cond-restart { CondRestartAll }
        preun { PreunAll }
        set-log-level { SetLogLevelAll }
        default {
           Write-Output "Invalid action: ${Action}`n${UsageString}"
           Exit 1
        }
    }
}

main
<|MERGE_RESOLUTION|>--- conflicted
+++ resolved
@@ -1,516 +1,452 @@
-# Copyright Amazon.com, Inc. or its affiliates. All Rights Reserved.
-# SPDX-License-Identifier: MIT
-
-Param (
-    [Parameter(Mandatory = $false)]
-    [string]$Action,
-    [Parameter(Mandatory = $false)]
-    [switch]$Help,
-    [Parameter(Mandatory = $false)]
-    [string]$ConfigLocation = '',
-    [Parameter(Mandatory = $false)]
-    [switch]$Start = $false,
-    [Parameter(Mandatory = $false)]
-    [string]$Mode = 'ec2',
-    [Parameter(Mandatory = $false)]
-    [string]$LogLevel = '',
-    [parameter(ValueFromRemainingArguments=$true)]
-    $unsupportedVars
-)
-
-Set-StrictMode -Version 2.0
-$ErrorActionPreference = "Stop"
-
-$UsageString = @"
-
-
-        usage:  amazon-cloudwatch-agent-ctl.ps1 -a
-                stop|start|status|fetch-config|append-config|remove-config|set-log-level
-                [-m ec2|onPremise|auto]
-                [-c default|all|ssm:<parameter-store-name>|file:<file-path>]
-                [-o default|all|ssm:<parameter-store-name>|file:<file-path>]
-                [-s]
-                [-l INFO|DEBUG|WARN|ERROR|OFF]
-
-        e.g.
-        1. apply a SSM parameter store config on EC2 instance and restart the agent afterwards:
-            amazon-cloudwatch-agent-ctl.ps1 -a fetch-config -m ec2 -c ssm:AmazonCloudWatch-Config.json -s
-        2. append a local json config file on onPremise host and restart the agent afterwards:
-            amazon-cloudwatch-agent-ctl.ps1 -a append-config -m onPremise -c file:c:\config.json -s
-        3. query agent status:
-            amazon-cloudwatch-agent-ctl.ps1 -a status
-
-        -a: action
-            stop:                                   stop amazon-cloudwatch-agent if running.
-            start:                                  start amazon-cloudwatch-agent if configuration is available.
-            status:                                 get the status of both agent processes.
-            fetch-config:                           apply config for agent, followed by -c or -o or both. Target config can be based on location (ssm parameter store name, file name), or 'default'.
-            append-config:                          append json config with the existing json configs if any, followed by -c. Target config can be based on the location (ssm parameter store name, file name), or 'default'.
-            remove-config:                          remove config for agent, followed by -c or -o or both. Target config can be based on the location (ssm parameter store name, file name), or 'all'.
-            set-log-level:                          sets the log level, followed by -l to provide the level in all caps.
-
-        -m: mode
-            ec2:                                    indicate this is on ec2 host.
-            onPremise:                              indicate this is on onPremise host.
-            auto:                                   use ec2 metadata to determine the environment, may not be accurate if ec2 metadata is not available for some reason on EC2.
-
-        -c: amazon-cloudwatch-agent configuration
-            default:                                default configuration for quick trial.
-            ssm:<parameter-store-name>:             ssm parameter store name.
-            file:<file-path>:                       file path on the host.
-            all:                                    all existing configs. Only apply to remove-config action.
-
-        -s: optionally restart after configuring the agent configuration
-            this parameter is used for 'fetch-config', 'append-config', 'remove-config' action only.
-
-        -l: log level to set the agent to INFO, DEBUG, WARN, ERROR, or OFF
-            this parameter is used for 'set-log-level' only.
-
-"@
-
-$CWAServiceName = 'AmazonCloudWatchAgent'
-$CWAServiceDisplayName = 'Amazon CloudWatch Agent'
-$CWADirectory = 'Amazon\AmazonCloudWatchAgent'
-$AllConfig = 'all'
-
-$CWAProgramFiles = "${Env:ProgramFiles}\${CWADirectory}"
-if ($Env:ProgramData) {
-    $CWAProgramData = "${Env:ProgramData}\${CWADirectory}"
-} else {
-    # Windows 2003
-    $CWAProgramData = "${Env:ALLUSERSPROFILE}\Application Data\${CWADirectory}"
-}
-
-$CWALogDirectory = "${CWAProgramData}\Logs"
-
-$CWARestartFile ="${CWAProgramData}\restart"
-$VersionFile ="${CWAProgramFiles}\CWAGENT_VERSION"
-$CVLogFile="${CWALogDirectory}\configuration-validation.log"
-
-# The windows service registration assumes exactly this .toml file path and name
-$TOML="${CWAProgramData}\amazon-cloudwatch-agent.toml"
-$JSON="${CWAProgramData}\amazon-cloudwatch-agent.json"
-$JSON_DIR = "${CWAProgramData}\Configs"
-$COMMON_CONIG="${CWAProgramData}\common-config.toml"
-$ENV_CONFIG="${CWAProgramData}\env-config.json"
-
-$EC2 = $false
-# WMI is unavailable on Nano, CIM is unavailable on 2003
-$CIM = $false
-
-Function StartAll() {
-    Write-Output "`r`n****** Processing amazon-cloudwatch-agent ******"
-    AgentStart -service_name $CWAServiceName -service_display_name $CWAServiceDisplayName
-}
-
-Function AgentStart() {
-    Param (
-        [Parameter(Mandatory = $true)]
-        [string]$service_name,
-        [Parameter(Mandatory = $true)]
-        [string]$service_display_name
-    )
-
-    if (${service_name} -eq $CWAServiceName -And !(Test-Path -LiteralPath "${TOML}")) {
-        Write-Output "amazon-cloudwatch-agent is not configured. Applying amazon-cloudwatch-agent default configuration."
-        $ConfigLocation = 'default'
-        CWAConfig -multi_config 'default'
-    }
-
-    $svc = Get-Service -Name "${service_name}" -ErrorAction SilentlyContinue
-    if (!$svc) {
-        $startCommand = "`"${CWAProgramFiles}\start-amazon-cloudwatch-agent.exe`""
-
-        New-Service -Name "${service_name}" -DisplayName "${service_display_name}" -Description "${service_display_name}" -DependsOn LanmanServer -BinaryPathName "${startCommand}" | Out-Null
-        # object returned by New-Service gives errors so retrieve it again
-        $svc = Get-Service -Name "${service_name}"
-        # Configure the service to restart on crashes. It's unclear how to do this through WMI or CIM interface so using sc.exe
-        # Restarts immediately on the first two crashes then gives a 2 second sleep after any subsequent crash.
-        & sc.exe failure "${service_name}" reset= 86400 actions= restart/0/restart/0/restart/2000 | Out-Null
-        if ($CIM) {
-            & sc.exe failureflag "${service_name}" 1 | Out-Null
-        }
-    }
-
-    $svc | Start-Service
-    Write-Output "$service_name has been started"
-}
-
-Function StopAll() {
-    Write-Output "`r`n****** Processing amazon-cloudwatch-agent ******"
-    AgentStop -service_name $CWAServiceName
-}
-
-Function AgentStop() {
-    Param (
-        [Parameter(Mandatory = $true)]
-        [string]$service_name
-    )
-    $svc = Get-Service -Name "${service_name}" -ErrorAction SilentlyContinue
-
-    if ($svc) {
-       $svc | Stop-Service
-    }
-    Write-Output "$service_name has been stopped"
-}
-
-Function PrepRestartAll() {
-    AgentPrepRestart -service_name $CWAServiceName -restart_file $CWARestartFile
-}
-
-Function AgentPrepRestart() {
-    Param (
-        [Parameter(Mandatory = $true)]
-        [string]$restart_file,
-        [Parameter(Mandatory = $true)]
-        [string]$service_name
-    )
-    if ((Runstatus -service_name $service_name) -eq 'running') {
-        Write-Output $null > $restart_file
-    }
-}
-
-Function CondRestartAll() {
-    AgentCondRestart -service_name $CWAServiceName -service_display_name $CWAServiceDisplayName -restart_file $CWARestartFile
-}
-
-Function AgentCondRestart() {
-    Param (
-        [Parameter(Mandatory = $true)]
-        [string]$restart_file,
-        [Parameter(Mandatory = $true)]
-        [string]$service_name,
-        [Parameter(Mandatory = $true)]
-        [string]$service_display_name
-    )
-    if (Test-Path -LiteralPath "${restart_file}") {
-        AgentStart -service_name $service_name -service_display_name $service_display_name
-        Remove-Item -LiteralPath "${restart_file}"
-    }
-}
-
-Function PreunAll() {
-    AgentPreun -service_name $CWAServiceName
-}
-
-Function AgentPreun() {
-    Param (
-        [Parameter(Mandatory = $true)]
-        [string]$service_name
-    )
-
-    AgentStop -service_name $service_name
-    if ($CIM) {
-        $svc = Get-CimInstance -ClassName Win32_Service -Filter "name='${service_name}'"
-        $svc | Invoke-CimMethod -MethodName 'delete' | Out-Null
-    } else {
-        $svc = Get-WmiObject -Class Win32_Service -Filter "name='${service_name}'"
-        $svc.delete() | Out-Null
-    }
-}
-
-Function StatusAll() {
-    $cwa_status = Runstatus -service_name ${CWAServiceName}
-    $cwa_starttime = GetStarttime -service_name ${CWAServiceName}
-    $cwa_config_status = 'configured'
-    if (!(Test-Path -LiteralPath "${TOML}")) {
-        $cwa_config_status = 'not configured'
-    }
-
-    $version = ([IO.File]::ReadAllText("${VersionFile}")).Trim()
-
-    Write-Output "{"
-    Write-Output "  `"status`": `"${cwa_status}`","
-    Write-Output "  `"starttime`": `"${cwa_starttime}`","
-    Write-Output "  `"configstatus`": `"${cwa_config_status}`","
-    Write-Output "  `"version`": `"${version}`""
-    Write-Output "}"
-}
-
-Function GetStarttime() {
-    Param (
-        [Parameter(Mandatory = $true)]
-        [string]$service_name
-    )
-
-    $timefmt=''
-
-    if ($CIM) {
-        $svc = Get-CimInstance -ClassName Win32_Service -Filter "name='${service_name}'"
-    } else {
-        $svc = Get-WmiObject -Class Win32_Service -Filter "name='${service_name}'"
-    }
-
-    if ($svc) {
-        $agentPid = $svc.ProcessId
-        $process = Get-Process -Id "${agentPid}"
-        $processStart = $process.StartTime
-        if ($processStart) {
-            $timefmt = Get-Date -Date ${processStart} -Format "s"
-        }
-    }
-
-    return $timefmt
-}
-
-# Translate platform status names to those used across all CWAgent's platforms
-Function Runstatus() {
-    Param (
-        [Parameter(Mandatory = $true)]
-        [string]$service_name
-    )
-
-    $running = $false
-    $svc = Get-Service -Name "${service_name}" -ErrorAction SilentlyContinue
-    if ($svc -and ($svc.Status -eq 'running')) {
-        $running = $true
-    }
-    if ($running) {
-        return 'running'
-    } else {
-        return 'stopped'
-    }
-}
-
-Function ConfigAll() {
-    Param (
-        [Parameter(Mandatory = $false)]
-        [string]$multi_config = 'default'
-    )
-
-    if ($ConfigLocation) {
-        Write-Output "****** processing amazon-cloudwatch-agent ******"
-        CWAConfig -multi_config ${multi_config}
-    }
-}
-
-Function CWAConfig() {
-    Param (
-        [Parameter(Mandatory = $false)]
-        [string]$multi_config = 'default'
-    )
-
-    $param_mode="ec2"
-    if (!$EC2) {
-        $param_mode="onPremise"
-    }
-
-    if ($ConfigLocation -eq $AllConfig -And $multi_config -ne 'remove') {
-        Write-Output "Ignore amazon-cloudwatch-agent's configuration ${AllConfig} as it is only supported by action `"remove-config`""
-        return
-    }
-
-    if ($ConfigLocation -eq $AllConfig) {
-        Remove-Item -Path "${JSON_DIR}\*" -Force -ErrorAction SilentlyContinue
-    } else {
-        & $CWAProgramFiles\config-downloader.exe --output-dir "${JSON_DIR}" --download-source "${ConfigLocation}" --mode "${param_mode}" --config "${COMMON_CONIG}" --multi-config "${multi_config}"
-        CheckCMDResult
-    }
-
-    $jsonDirContent = Get-ChildItem "${JSON_DIR}" | Measure-Object
-
-    if ($jsonDirContent.count -eq 0) {
-        Write-Output "All amazon-cloudwatch-agent configurations have been removed"
-        Remove-Item "${TOML}" -Force -ErrorAction SilentlyContinue
-    } else {
-        Write-Output "Start configuration validation..."
-        & cmd /c "`"$CWAProgramFiles\config-translator.exe`" --input ${JSON} --input-dir ${JSON_DIR} --output ${TOML} --mode ${param_mode} --config ${COMMON_CONIG} --multi-config ${multi_config} 2>&1"
-        CheckCMDResult
-        # Let command pass so we can check return code and give user-friendly error-message
-        $ErrorActionPreference = "Continue"
-        & cmd /c "`"${CWAProgramFiles}\amazon-cloudwatch-agent.exe`" --schematest --config ${TOML} 2>&1" | Out-File $CVLogFile
-        if ($LASTEXITCODE -ne 0) {
-            Write-Output "Configuration validation second phase failed"
-            Write-Output "======== Error Log ========"
-            cat $CVLogFile
-            exit 1
-        } else {
-            Write-Output "Configuration validation second phase succeeded"
-        }
-        $ErrorActionPreference = "Stop"
-        Write-Output "Configuration validation succeeded"
-
-        # for translator:
-        #       default:    only process .tmp files
-        #       append:     process both existing files and .tmp files
-        #       remove:     only process existing files
-        # At this point, all json configs have been validated
-        # multi_config:
-        #       default:    delete non .tmp file, rename .tmp file
-        #       append:     rename .tmp file
-        #       remove:     no-op
-        if ($multi_config -eq 'default') {
-            Remove-Item "${JSON}" -Force -ErrorAction SilentlyContinue
-            Remove-Item -Path "${JSON_DIR}\*" -Exclude "*.tmp" -Force -ErrorAction SilentlyContinue
-            Get-ChildItem "${JSON_DIR}\*.tmp" | Rename-Item -NewName { $_.name -Replace '\.tmp$','' }
-        } elseif ($multi_config -eq 'append') {
-            Get-ChildItem "${JSON_DIR}\*.tmp" | ForEach-Object {
-                $newName = $_.name -Replace  '\.tmp$',''
-                $destination = Join-Path -Path $_.Directory.FullName -ChildPath "${newName}"
-                Move-Item -Path $_.FullName -Destination "${destination}" -Force
-            }
-        }
-    }
-
-    if ($Start) {
-        AgentStop -service_name $CWAServiceName
-        AgentStart -service_name $CWAServiceName -service_display_name $CWAServiceDisplayName
-    }
-}
-
-<<<<<<< HEAD
-=======
-Function CWOCConfig() {
-    Param (
-        [Parameter(Mandatory = $false)]
-        [string]$multi_config = 'default'
-    )
-
-    if (Test-Path -LiteralPath "${Env:ProgramFiles}\Amazon\AWSOTelCollector\aws-otel-collector-ctl.ps1") {
-        Write-Output "REMINDER: You are configuring `"cwagent-otel-collector`" instead of `"aws-otel-collector`"."
-    }
-
-    if ($multi_config -eq 'append') {
-        Write-Output "Ignore `"-o`" as cwagent-otel-collector doesn't support append-config"
-        return
-    }
-
-    $param_mode="ec2"
-    if (!$EC2) {
-        $param_mode="onPremise"
-    }
-
-    if ($OtelConfigLocation -eq $AllConfig -And $multi_config -ne 'remove') {
-        Write-Output "Ignore cwagent-otel-collector's configuration `"$AllConfig`" as it is only supported by action `"remove-config`""
-        return
-    }
-
-    if ($OtelConfigLocation -eq $AllConfig) {
-        Remove-Item -Path "${YAML_DIR}\*" -Force -ErrorAction SilentlyContinue
-    } elseif ($multi_config -eq 'default' -And $OtelConfigLocation -eq 'default') {
-        Copy-Item "${PREDEFINED_CONFIG_DATA}" -Destination "${YAML_DIR}/default.tmp"
-        Write-Output "Successfully fetched the config and saved in ${YAML_DIR}\default.tmp"
-    } else {
-        & $CWAProgramFiles\config-downloader.exe --output-dir "${YAML_DIR}" --download-source "${OtelConfigLocation}" --mode "${param_mode}" --config "${COMMON_CONIG}" --multi-config "${multi_config}"
-        if ($LASTEXITCODE -ne 0) {
-            return
-        }
-    }
-
-    $yamlDirContent = Get-ChildItem "${YAML_DIR}" | Measure-Object
-    if ($yamlDirContent.count -eq 0) {
-        Write-Output "All cwagent-otel-collector configurations have been removed"
-        Remove-Item "${YAML}" -Force -ErrorAction SilentlyContinue
-    } else {
-        # delete old file which are without .tmp suffix
-        Remove-Item -Path "${YAML_DIR}\*" -Exclude "*.tmp" -Force -ErrorAction SilentlyContinue
-
-        # trip the .tmp suffix from new file, and copy it to the YAML
-        Get-ChildItem "${YAML_DIR}" | ForEach-Object {
-            $newName = $_.name -Replace  '\.tmp$',''
-            $destination = Join-Path -Path $_.Directory.FullName -ChildPath "${newName}"
-            Move-Item $_.FullName -Destination "${destination}" -Force
-            Copy-Item "${destination}" -Destination "${YAML}" -Force
-            Write-Output "cwagent-otel-collector's configuration has been successfully fetched."
-        }
-    }
-
-    if ($Start) {
-        AgentStop -service_name $CWOCServiceName
-        AgentStart -service_name $CWOCServiceName -service_display_name $CWOCServiceDisplayName
-    }
-}
-
->>>>>>> 1a95abe4
-# For exes(non cmlet) the $ErrorActionPreference won't help if run cmd result failed,
-# We have to check the $LASTEXITCODE everytime.
-Function CheckCMDResult($ErrorMessage, $SuccessMessage) {
-    if ($LASTEXITCODE -ne 0) {
-        if (![string]::IsNullOrEmpty($ErrorMessage)) {
-            Write-Output $ErrorMessage
-        }
-        exit 1
-    } else {
-        if (![string]::IsNullOrEmpty($SuccessMessage)) {
-            Write-Output $SuccessMessage
-        }
-    }
-}
-
-# TODO Occasionally metadata service isn't available and this gives a false negative - might
-# be a better way to probe
-# http://docs.aws.amazon.com/AWSEC2/latest/WindowsGuide/identify_ec2_instances.html
-# Ultimately though an optional 'ec2-override' flag seems necessary for easier testing
-Function CWATestEC2() {
-    $error.clear()
-    $request = [System.Net.WebRequest]::Create('http://169.254.169.254/')
-    $request.Timeout = 5
-    try {
-        $response = $request.GetResponse()
-        $response.Close()
-    } catch {
-        return $false
-    }
-    return !$error
-}
-
-Function SetLogLevelAll() {
-    switch -exact ($LogLevel) {
-        INFO { }
-        DEBUG { }
-        ERROR { }
-        WARN { }
-        OFF { }
-        default {
-            Write-Output "Invalid log level: ${LogLevel}`n${UsageString}"
-            Exit 1
-        }
-    }
-
-    & cmd /c "`"${CWAProgramFiles}\amazon-cloudwatch-agent.exe`" --setenv CWAGENT_LOG_LEVEL=${LogLevel} --envconfig ${ENV_CONFIG} 2>&1"
-    CheckCMDResult "" "Set CWAGENT_LOG_LEVEL to ${LogLevel}"
-}
-
-Function main() {
-    if (Get-Command 'Get-CimInstance' -CommandType Cmdlet -ErrorAction SilentlyContinue) {
-        $CIM = $true
-    }
-
-    if ($unsupportedVars) {
-        Write-Output "Ignore unsupported params: $unsupportedVars`n${UsageString}"
-    }
-
-    if ($Help) {
-        Write-Output "${UsageString}"
-        exit 0
-    }
-
-    switch -exact ($Mode) {
-        ec2 { $EC2 = $true }
-        onPremise { $EC2 = $false }
-        auto { $EC2 = CWATestEC2 }
-        default {
-           Write-Output "Invalid mode: ${Mode}`n${UsageString}"
-           Exit 1
-        }
-    }
-
-    switch -exact ($Action) {
-        stop { StopAll }
-        start { StartAll }
-        fetch-config { ConfigAll }
-        append-config { ConfigAll -multi_config 'append' }
-        remove-config { ConfigAll -multi_config 'remove' }
-        status { StatusAll }
-        prep-restart { PrepRestartAll }
-        cond-restart { CondRestartAll }
-        preun { PreunAll }
-        set-log-level { SetLogLevelAll }
-        default {
-           Write-Output "Invalid action: ${Action}`n${UsageString}"
-           Exit 1
-        }
-    }
-}
-
-main
+# Copyright Amazon.com, Inc. or its affiliates. All Rights Reserved.
+# SPDX-License-Identifier: MIT
+
+Param (
+    [Parameter(Mandatory = $false)]
+    [string]$Action,
+    [Parameter(Mandatory = $false)]
+    [switch]$Help,
+    [Parameter(Mandatory = $false)]
+    [string]$ConfigLocation = '',
+    [Parameter(Mandatory = $false)]
+    [switch]$Start = $false,
+    [Parameter(Mandatory = $false)]
+    [string]$Mode = 'ec2',
+    [Parameter(Mandatory = $false)]
+    [string]$LogLevel = '',
+    [parameter(ValueFromRemainingArguments=$true)]
+    $unsupportedVars
+)
+
+Set-StrictMode -Version 2.0
+$ErrorActionPreference = "Stop"
+
+$UsageString = @"
+
+
+        usage:  amazon-cloudwatch-agent-ctl.ps1 -a
+                stop|start|status|fetch-config|append-config|remove-config|set-log-level
+                [-m ec2|onPremise|auto]
+                [-c default|all|ssm:<parameter-store-name>|file:<file-path>]
+                [-o default|all|ssm:<parameter-store-name>|file:<file-path>]
+                [-s]
+                [-l INFO|DEBUG|WARN|ERROR|OFF]
+
+        e.g.
+        1. apply a SSM parameter store config on EC2 instance and restart the agent afterwards:
+            amazon-cloudwatch-agent-ctl.ps1 -a fetch-config -m ec2 -c ssm:AmazonCloudWatch-Config.json -s
+        2. append a local json config file on onPremise host and restart the agent afterwards:
+            amazon-cloudwatch-agent-ctl.ps1 -a append-config -m onPremise -c file:c:\config.json -s
+        3. query agent status:
+            amazon-cloudwatch-agent-ctl.ps1 -a status
+
+        -a: action
+            stop:                                   stop amazon-cloudwatch-agent if running.
+            start:                                  start amazon-cloudwatch-agent if configuration is available.
+            status:                                 get the status of both agent processes.
+            fetch-config:                           apply config for agent, followed by -c or -o or both. Target config can be based on location (ssm parameter store name, file name), or 'default'.
+            append-config:                          append json config with the existing json configs if any, followed by -c. Target config can be based on the location (ssm parameter store name, file name), or 'default'.
+            remove-config:                          remove config for agent, followed by -c or -o or both. Target config can be based on the location (ssm parameter store name, file name), or 'all'.
+            set-log-level:                          sets the log level, followed by -l to provide the level in all caps.
+
+        -m: mode
+            ec2:                                    indicate this is on ec2 host.
+            onPremise:                              indicate this is on onPremise host.
+            auto:                                   use ec2 metadata to determine the environment, may not be accurate if ec2 metadata is not available for some reason on EC2.
+
+        -c: amazon-cloudwatch-agent configuration
+            default:                                default configuration for quick trial.
+            ssm:<parameter-store-name>:             ssm parameter store name.
+            file:<file-path>:                       file path on the host.
+            all:                                    all existing configs. Only apply to remove-config action.
+
+        -s: optionally restart after configuring the agent configuration
+            this parameter is used for 'fetch-config', 'append-config', 'remove-config' action only.
+
+        -l: log level to set the agent to INFO, DEBUG, WARN, ERROR, or OFF
+            this parameter is used for 'set-log-level' only.
+
+"@
+
+$CWAServiceName = 'AmazonCloudWatchAgent'
+$CWAServiceDisplayName = 'Amazon CloudWatch Agent'
+$CWADirectory = 'Amazon\AmazonCloudWatchAgent'
+$AllConfig = 'all'
+
+$CWAProgramFiles = "${Env:ProgramFiles}\${CWADirectory}"
+if ($Env:ProgramData) {
+    $CWAProgramData = "${Env:ProgramData}\${CWADirectory}"
+} else {
+    # Windows 2003
+    $CWAProgramData = "${Env:ALLUSERSPROFILE}\Application Data\${CWADirectory}"
+}
+
+$CWALogDirectory = "${CWAProgramData}\Logs"
+
+$CWARestartFile ="${CWAProgramData}\restart"
+$VersionFile ="${CWAProgramFiles}\CWAGENT_VERSION"
+$CVLogFile="${CWALogDirectory}\configuration-validation.log"
+
+# The windows service registration assumes exactly this .toml file path and name
+$TOML="${CWAProgramData}\amazon-cloudwatch-agent.toml"
+$JSON="${CWAProgramData}\amazon-cloudwatch-agent.json"
+$JSON_DIR = "${CWAProgramData}\Configs"
+$COMMON_CONIG="${CWAProgramData}\common-config.toml"
+$ENV_CONFIG="${CWAProgramData}\env-config.json"
+
+$EC2 = $false
+# WMI is unavailable on Nano, CIM is unavailable on 2003
+$CIM = $false
+
+Function StartAll() {
+    Write-Output "`r`n****** Processing amazon-cloudwatch-agent ******"
+    AgentStart -service_name $CWAServiceName -service_display_name $CWAServiceDisplayName
+}
+
+Function AgentStart() {
+    Param (
+        [Parameter(Mandatory = $true)]
+        [string]$service_name,
+        [Parameter(Mandatory = $true)]
+        [string]$service_display_name
+    )
+
+    if (${service_name} -eq $CWAServiceName -And !(Test-Path -LiteralPath "${TOML}")) {
+        Write-Output "amazon-cloudwatch-agent is not configured. Applying amazon-cloudwatch-agent default configuration."
+        $ConfigLocation = 'default'
+        CWAConfig -multi_config 'default'
+    }
+
+    $svc = Get-Service -Name "${service_name}" -ErrorAction SilentlyContinue
+    if (!$svc) {
+        $startCommand = "`"${CWAProgramFiles}\start-amazon-cloudwatch-agent.exe`""
+
+        New-Service -Name "${service_name}" -DisplayName "${service_display_name}" -Description "${service_display_name}" -DependsOn LanmanServer -BinaryPathName "${startCommand}" | Out-Null
+        # object returned by New-Service gives errors so retrieve it again
+        $svc = Get-Service -Name "${service_name}"
+        # Configure the service to restart on crashes. It's unclear how to do this through WMI or CIM interface so using sc.exe
+        # Restarts immediately on the first two crashes then gives a 2 second sleep after any subsequent crash.
+        & sc.exe failure "${service_name}" reset= 86400 actions= restart/0/restart/0/restart/2000 | Out-Null
+        if ($CIM) {
+            & sc.exe failureflag "${service_name}" 1 | Out-Null
+        }
+    }
+
+    $svc | Start-Service
+    Write-Output "$service_name has been started"
+}
+
+Function StopAll() {
+    Write-Output "`r`n****** Processing amazon-cloudwatch-agent ******"
+    AgentStop -service_name $CWAServiceName
+}
+
+Function AgentStop() {
+    Param (
+        [Parameter(Mandatory = $true)]
+        [string]$service_name
+    )
+    $svc = Get-Service -Name "${service_name}" -ErrorAction SilentlyContinue
+
+    if ($svc) {
+       $svc | Stop-Service
+    }
+    Write-Output "$service_name has been stopped"
+}
+
+Function PrepRestartAll() {
+    AgentPrepRestart -service_name $CWAServiceName -restart_file $CWARestartFile
+}
+
+Function AgentPrepRestart() {
+    Param (
+        [Parameter(Mandatory = $true)]
+        [string]$restart_file,
+        [Parameter(Mandatory = $true)]
+        [string]$service_name
+    )
+    if ((Runstatus -service_name $service_name) -eq 'running') {
+        Write-Output $null > $restart_file
+    }
+}
+
+Function CondRestartAll() {
+    AgentCondRestart -service_name $CWAServiceName -service_display_name $CWAServiceDisplayName -restart_file $CWARestartFile
+}
+
+Function AgentCondRestart() {
+    Param (
+        [Parameter(Mandatory = $true)]
+        [string]$restart_file,
+        [Parameter(Mandatory = $true)]
+        [string]$service_name,
+        [Parameter(Mandatory = $true)]
+        [string]$service_display_name
+    )
+    if (Test-Path -LiteralPath "${restart_file}") {
+        AgentStart -service_name $service_name -service_display_name $service_display_name
+        Remove-Item -LiteralPath "${restart_file}"
+    }
+}
+
+Function PreunAll() {
+    AgentPreun -service_name $CWAServiceName
+}
+
+Function AgentPreun() {
+    Param (
+        [Parameter(Mandatory = $true)]
+        [string]$service_name
+    )
+
+    AgentStop -service_name $service_name
+    if ($CIM) {
+        $svc = Get-CimInstance -ClassName Win32_Service -Filter "name='${service_name}'"
+        $svc | Invoke-CimMethod -MethodName 'delete' | Out-Null
+    } else {
+        $svc = Get-WmiObject -Class Win32_Service -Filter "name='${service_name}'"
+        $svc.delete() | Out-Null
+    }
+}
+
+Function StatusAll() {
+    $cwa_status = Runstatus -service_name ${CWAServiceName}
+    $cwa_starttime = GetStarttime -service_name ${CWAServiceName}
+    $cwa_config_status = 'configured'
+    if (!(Test-Path -LiteralPath "${TOML}")) {
+        $cwa_config_status = 'not configured'
+    }
+
+    $version = ([IO.File]::ReadAllText("${VersionFile}")).Trim()
+
+    Write-Output "{"
+    Write-Output "  `"status`": `"${cwa_status}`","
+    Write-Output "  `"starttime`": `"${cwa_starttime}`","
+    Write-Output "  `"configstatus`": `"${cwa_config_status}`","
+    Write-Output "  `"version`": `"${version}`""
+    Write-Output "}"
+}
+
+Function GetStarttime() {
+    Param (
+        [Parameter(Mandatory = $true)]
+        [string]$service_name
+    )
+
+    $timefmt=''
+
+    if ($CIM) {
+        $svc = Get-CimInstance -ClassName Win32_Service -Filter "name='${service_name}'"
+    } else {
+        $svc = Get-WmiObject -Class Win32_Service -Filter "name='${service_name}'"
+    }
+
+    if ($svc) {
+        $agentPid = $svc.ProcessId
+        $process = Get-Process -Id "${agentPid}"
+        $processStart = $process.StartTime
+        if ($processStart) {
+            $timefmt = Get-Date -Date ${processStart} -Format "s"
+        }
+    }
+
+    return $timefmt
+}
+
+# Translate platform status names to those used across all CWAgent's platforms
+Function Runstatus() {
+    Param (
+        [Parameter(Mandatory = $true)]
+        [string]$service_name
+    )
+
+    $running = $false
+    $svc = Get-Service -Name "${service_name}" -ErrorAction SilentlyContinue
+    if ($svc -and ($svc.Status -eq 'running')) {
+        $running = $true
+    }
+    if ($running) {
+        return 'running'
+    } else {
+        return 'stopped'
+    }
+}
+
+Function ConfigAll() {
+    Param (
+        [Parameter(Mandatory = $false)]
+        [string]$multi_config = 'default'
+    )
+
+    if ($ConfigLocation) {
+        Write-Output "****** processing amazon-cloudwatch-agent ******"
+        CWAConfig -multi_config ${multi_config}
+    }
+}
+
+Function CWAConfig() {
+    Param (
+        [Parameter(Mandatory = $false)]
+        [string]$multi_config = 'default'
+    )
+
+    $param_mode="ec2"
+    if (!$EC2) {
+        $param_mode="onPremise"
+    }
+
+    if ($ConfigLocation -eq $AllConfig -And $multi_config -ne 'remove') {
+        Write-Output "Ignore amazon-cloudwatch-agent's configuration ${AllConfig} as it is only supported by action `"remove-config`""
+        return
+    }
+
+    if ($ConfigLocation -eq $AllConfig) {
+        Remove-Item -Path "${JSON_DIR}\*" -Force -ErrorAction SilentlyContinue
+    } else {
+        & $CWAProgramFiles\config-downloader.exe --output-dir "${JSON_DIR}" --download-source "${ConfigLocation}" --mode "${param_mode}" --config "${COMMON_CONIG}" --multi-config "${multi_config}"
+        CheckCMDResult
+    }
+
+    $jsonDirContent = Get-ChildItem "${JSON_DIR}" | Measure-Object
+
+    if ($jsonDirContent.count -eq 0) {
+        Write-Output "All amazon-cloudwatch-agent configurations have been removed"
+        Remove-Item "${TOML}" -Force -ErrorAction SilentlyContinue
+    } else {
+        Write-Output "Start configuration validation..."
+        & cmd /c "`"$CWAProgramFiles\config-translator.exe`" --input ${JSON} --input-dir ${JSON_DIR} --output ${TOML} --mode ${param_mode} --config ${COMMON_CONIG} --multi-config ${multi_config} 2>&1"
+        CheckCMDResult
+        # Let command pass so we can check return code and give user-friendly error-message
+        $ErrorActionPreference = "Continue"
+        & cmd /c "`"${CWAProgramFiles}\amazon-cloudwatch-agent.exe`" --schematest --config ${TOML} 2>&1" | Out-File $CVLogFile
+        if ($LASTEXITCODE -ne 0) {
+            Write-Output "Configuration validation second phase failed"
+            Write-Output "======== Error Log ========"
+            cat $CVLogFile
+            exit 1
+        } else {
+            Write-Output "Configuration validation second phase succeeded"
+        }
+        $ErrorActionPreference = "Stop"
+        Write-Output "Configuration validation succeeded"
+
+        # for translator:
+        #       default:    only process .tmp files
+        #       append:     process both existing files and .tmp files
+        #       remove:     only process existing files
+        # At this point, all json configs have been validated
+        # multi_config:
+        #       default:    delete non .tmp file, rename .tmp file
+        #       append:     rename .tmp file
+        #       remove:     no-op
+        if ($multi_config -eq 'default') {
+            Remove-Item "${JSON}" -Force -ErrorAction SilentlyContinue
+            Remove-Item -Path "${JSON_DIR}\*" -Exclude "*.tmp" -Force -ErrorAction SilentlyContinue
+            Get-ChildItem "${JSON_DIR}\*.tmp" | Rename-Item -NewName { $_.name -Replace '\.tmp$','' }
+        } elseif ($multi_config -eq 'append') {
+            Get-ChildItem "${JSON_DIR}\*.tmp" | ForEach-Object {
+                $newName = $_.name -Replace  '\.tmp$',''
+                $destination = Join-Path -Path $_.Directory.FullName -ChildPath "${newName}"
+                Move-Item -Path $_.FullName -Destination "${destination}" -Force
+            }
+        }
+    }
+
+    if ($Start) {
+        AgentStop -service_name $CWAServiceName
+        AgentStart -service_name $CWAServiceName -service_display_name $CWAServiceDisplayName
+    }
+}
+
+# For exes(non cmlet) the $ErrorActionPreference won't help if run cmd result failed,
+# We have to check the $LASTEXITCODE everytime.
+Function CheckCMDResult($ErrorMessage, $SuccessMessage) {
+    if ($LASTEXITCODE -ne 0) {
+        if (![string]::IsNullOrEmpty($ErrorMessage)) {
+            Write-Output $ErrorMessage
+        }
+        exit 1
+    } else {
+        if (![string]::IsNullOrEmpty($SuccessMessage)) {
+            Write-Output $SuccessMessage
+        }
+    }
+}
+
+# TODO Occasionally metadata service isn't available and this gives a false negative - might
+# be a better way to probe
+# http://docs.aws.amazon.com/AWSEC2/latest/WindowsGuide/identify_ec2_instances.html
+# Ultimately though an optional 'ec2-override' flag seems necessary for easier testing
+Function CWATestEC2() {
+    $error.clear()
+    $request = [System.Net.WebRequest]::Create('http://169.254.169.254/')
+    $request.Timeout = 5
+    try {
+        $response = $request.GetResponse()
+        $response.Close()
+    } catch {
+        return $false
+    }
+    return !$error
+}
+
+Function SetLogLevelAll() {
+    switch -exact ($LogLevel) {
+        INFO { }
+        DEBUG { }
+        ERROR { }
+        WARN { }
+        OFF { }
+        default {
+            Write-Output "Invalid log level: ${LogLevel}`n${UsageString}"
+            Exit 1
+        }
+    }
+
+    & cmd /c "`"${CWAProgramFiles}\amazon-cloudwatch-agent.exe`" --setenv CWAGENT_LOG_LEVEL=${LogLevel} --envconfig ${ENV_CONFIG} 2>&1"
+    CheckCMDResult "" "Set CWAGENT_LOG_LEVEL to ${LogLevel}"
+}
+
+Function main() {
+    if (Get-Command 'Get-CimInstance' -CommandType Cmdlet -ErrorAction SilentlyContinue) {
+        $CIM = $true
+    }
+
+    if ($unsupportedVars) {
+        Write-Output "Ignore unsupported params: $unsupportedVars`n${UsageString}"
+    }
+
+    if ($Help) {
+        Write-Output "${UsageString}"
+        exit 0
+    }
+
+    switch -exact ($Mode) {
+        ec2 { $EC2 = $true }
+        onPremise { $EC2 = $false }
+        auto { $EC2 = CWATestEC2 }
+        default {
+           Write-Output "Invalid mode: ${Mode}`n${UsageString}"
+           Exit 1
+        }
+    }
+
+    switch -exact ($Action) {
+        stop { StopAll }
+        start { StartAll }
+        fetch-config { ConfigAll }
+        append-config { ConfigAll -multi_config 'append' }
+        remove-config { ConfigAll -multi_config 'remove' }
+        status { StatusAll }
+        prep-restart { PrepRestartAll }
+        cond-restart { CondRestartAll }
+        preun { PreunAll }
+        set-log-level { SetLogLevelAll }
+        default {
+           Write-Output "Invalid action: ${Action}`n${UsageString}"
+           Exit 1
+        }
+    }
+}
+
+main