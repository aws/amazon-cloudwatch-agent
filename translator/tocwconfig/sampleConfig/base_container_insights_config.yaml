--- conflicted
+++ resolved
@@ -42,10 +42,7 @@
     certificate_file_path: ""
     endpoint: ""
     enhanced_container_insights: false
-<<<<<<< HEAD
-=======
     "imds_retries": 1
->>>>>>> 6b258915
     local_mode: false
     retain_initial_value_of_delta_metric: false
     parse_json_encoded_attr_values: [ Sources, kubernetes ]
