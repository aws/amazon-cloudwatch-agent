--- conflicted
+++ resolved
@@ -39,36 +39,6 @@
         initial_delay: 1s
         timeout: 0s
 service:
-<<<<<<< HEAD
-  extensions:
-    - agenthealth/metrics
-    - entitystore
-    - server
-  pipelines:
-    metrics/hostCustomMetrics:
-      exporters:
-        - awscloudwatch
-      processors: []
-      receivers:
-        - telegraf_statsd
-  telemetry:
-    logs:
-      development: false
-      disable_caller: false
-      disable_stacktrace: false
-      encoding: console
-      level: info
-      sampling:
-        enabled: true
-        initial: 2
-        thereafter: 500
-        tick: 10s
-    metrics:
-      address: ""
-      level: None
-    traces:
-      level: Basic
-=======
     extensions:
         - agenthealth/metrics
         - agenthealth/statuscode
@@ -96,5 +66,5 @@
         metrics:
             address: ""
             level: None
-        traces: {}
->>>>>>> b462f7ff
+        traces:
+            level: Basic