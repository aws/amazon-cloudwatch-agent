connectors: {}
exporters:
  awscloudwatchlogs/emf_logs:
    emf_only: true
    certificate_file_path: ""
    endpoint: "https://fake_endpoint"
    imds_retries: 2
    local_mode: false
    log_group_name: emf/logs/default
    log_retention: 0
    log_stream_name: host_name_from_env
    max_retries: 2
    no_verify_ssl: false
    num_workers: 8
    profile: "default"
    proxy_address: ""
    raw_log: true
    region: us-east-1
    request_timeout_seconds: 30
    resource_arn: ""
    retry_on_failure:
      enabled: true
      initial_interval: 5s
      max_elapsed_time: 5m0s
      max_interval: 30s
      multiplier: 1.5
      randomization_factor: 0.5
    role_arn: ""
    sending_queue:
      queue_size: 1000
    shared_credentials_file: [ "/root/.aws/credentials" ]
  awsemf/containerinsights:
    detailed_metrics: false
    dimension_rollup_option: NoDimensionRollup
    disable_metric_extraction: true
    eks_fargate_container_insights_enabled: false
    certificate_file_path: ""
<<<<<<< HEAD
    endpoint: "https://fake_endpoint"
    "imds_retries": 2
=======
    endpoint: ""
>>>>>>> 69779318
    enhanced_container_insights: true
    imds_retries: 2
    local_mode: false
    log_group_name: /aws/containerinsights/{ClusterName}/performance
    log_retention: 0
    log_stream_name: '{NodeName}'
    max_retries: 2
    metric_declarations:
      # container metrics
      - dimensions: [ [ ClusterName ], [ ClusterName, ContainerName, FullPodName, Namespace, PodName ], [ ClusterName, ContainerName, Namespace, PodName ] ]
        label_matchers: [ ]
        metric_name_selectors:
          - container_cpu_utilization
          - container_cpu_utilization_over_container_limit
          - container_memory_utilization
          - container_memory_utilization_over_container_limit
          - container_memory_failures_total
          - container_memory_limit
          - container_memory_request
          - container_filesystem_usage
          - container_filesystem_available
          - container_filesystem_utilization
          - container_status_running
          - container_status_terminated
          - container_status_waiting
          - container_status_waiting_reason_crash_loop_back_off
          - container_status_waiting_reason_image_pull_error
          - container_status_waiting_reason_start_error
          - container_status_waiting_reason_create_container_error
          - container_status_waiting_reason_create_container_config_error
          - container_status_terminated_reason_oom_killed
      # pod metrics
      - dimensions: [ [ ClusterName, Namespace, PodName ], [ ClusterName ], [ ClusterName, Namespace, Service ], [ ClusterName, Namespace ], [ ClusterName, FullPodName, Namespace, PodName ] ]
        label_matchers: [ ]
        metric_name_selectors:
          - pod_cpu_utilization
          - pod_memory_utilization
          - pod_network_rx_bytes
          - pod_network_tx_bytes
          - pod_cpu_utilization_over_pod_limit
          - pod_memory_utilization_over_pod_limit
      - dimensions: [ [ ClusterName, FullPodName, Namespace, PodName ], [ ClusterName, Namespace, PodName ], [ ClusterName, Namespace,  Service ], [ ClusterName ] ]
        label_matchers: [ ]
        metric_name_selectors:
          - pod_interface_network_rx_dropped
          - pod_interface_network_tx_dropped
      - dimensions: [ [ ClusterName, Namespace, PodName ], [ ClusterName ], [ ClusterName, FullPodName, Namespace, PodName ], [ ClusterName, Namespace, Service ] ]
        label_matchers: []
        metric_name_selectors:
          - pod_cpu_reserved_capacity
          - pod_memory_reserved_capacity
          - pod_number_of_container_restarts
          - pod_number_of_containers
          - pod_number_of_running_containers
          - pod_status_ready
          - pod_status_scheduled
          - pod_status_running
          - pod_status_pending
          - pod_status_failed
          - pod_status_unknown
          - pod_status_succeeded
          - pod_memory_request
          - pod_memory_limit
      # node metrics
      - dimensions: [ [ ClusterName, InstanceId, NodeName ], [ ClusterName ] ]
        label_matchers: [ ]
        metric_name_selectors:
          - node_cpu_utilization
          - node_memory_utilization
          - node_network_total_bytes
          - node_cpu_reserved_capacity
          - node_memory_reserved_capacity
          - node_number_of_running_pods
          - node_number_of_running_containers
          - node_cpu_usage_total
          - node_cpu_limit
          - node_memory_working_set
          - node_memory_limit
          - node_status_condition_ready
          - node_status_condition_disk_pressure
          - node_status_condition_memory_pressure
          - node_status_condition_pid_pressure
          - node_status_condition_network_unavailable
          - node_status_condition_unknown
          - node_status_capacity_pods
          - node_status_allocatable_pods
      - dimensions: [ [ ClusterName, InstanceId, NodeName ], [ ClusterName ] ]
        label_matchers: [ ]
        metric_name_selectors:
          - node_interface_network_rx_dropped
          - node_interface_network_tx_dropped
          - node_diskio_io_service_bytes_total
          - node_diskio_io_serviced_total
      # node fs metrics
      - dimensions: [ [ ClusterName, InstanceId, NodeName ], [ ClusterName ] ]
        label_matchers: [ ]
        metric_name_selectors:
          - node_filesystem_utilization
          - node_filesystem_inodes
          - node_filesystem_inodes_free
      # service metrics
      - dimensions: [ [ ClusterName, Namespace, Service ], [ ClusterName ] ]
        label_matchers: [ ]
        metric_name_selectors:
          - service_number_of_running_pods
      # deployment/stateful set/replica set metrics
      - dimensions: [ [ ClusterName, Namespace, PodName ], [ ClusterName ] ]
        label_matchers: [ ]
        metric_name_selectors:
          - replicas_desired
          - replicas_ready
          - status_replicas_available
          - status_replicas_unavailable
      # daemon set metrics
      - dimensions: [ [ ClusterName, Namespace, PodName ], [ ClusterName ] ]
        label_matchers: [ ]
        metric_name_selectors:
          - daemonset_status_number_available
          - daemonset_status_number_unavailable
      # namespace metrics
      - dimensions: [ [ ClusterName, Namespace ], [ ClusterName ] ]
        label_matchers: [ ]
        metric_name_selectors:
          - namespace_number_of_running_pods
      # cluster metrics
      - dimensions: [ [ ClusterName ] ]
        label_matchers: [ ]
        metric_name_selectors:
          - cluster_node_count
          - cluster_failed_node_count
          - cluster_number_of_running_pods
      # control plane metrics
      - dimensions: [ [ClusterName, endpoint], [ ClusterName ] ]
        label_matchers: [ ]
        metric_name_selectors:
          - apiserver_storage_size_bytes
          - apiserver_storage_size_bytes
          - etcd_db_total_size_in_bytes
          - etcd_request_duration_seconds
      - dimensions: [ [ClusterName, resource], [ ClusterName ] ]
        label_matchers: [ ]
        metric_name_selectors:
          - apiserver_storage_list_duration_seconds
          - apiserver_longrunning_requests
          - apiserver_storage_objects
      - dimensions: [ [ClusterName, verb], [ ClusterName ] ]
        label_matchers: [ ]
        metric_name_selectors:
          - apiserver_request_duration_seconds
          - rest_client_request_duration_seconds
      - dimensions: [ [ClusterName, code, verb], [ ClusterName ] ]
        label_matchers: [ ]
        metric_name_selectors:
          - apiserver_request_total
          - apiserver_request_total_5xx
      - dimensions: [ [ClusterName, operation], [ ClusterName ] ]
        label_matchers: [ ]
        metric_name_selectors:
          - apiserver_admission_controller_admission_duration_seconds
          - apiserver_admission_step_admission_duration_seconds
          - etcd_request_duration_seconds
      - dimensions: [ [ClusterName, code, method], [ ClusterName ] ]
        label_matchers: [ ]
        metric_name_selectors:
          - rest_client_requests_total
      - dimensions: [ [ClusterName, request_kind], [ ClusterName ] ]
        label_matchers: [ ]
        metric_name_selectors:
          - apiserver_current_inflight_requests
      - dimensions: [ [ClusterName, name], [ ClusterName ] ]
        label_matchers: [ ]
        metric_name_selectors:
          - apiserver_admission_webhook_admission_duration_seconds
      - dimensions: [ [ClusterName, group], [ ClusterName ] ]
        label_matchers: [ ]
        metric_name_selectors:
          - apiserver_requested_deprecated_apis
      - dimensions: [ [ClusterName, reason], [ ClusterName ] ]
        label_matchers: [ ]
        metric_name_selectors:
          - apiserver_flowcontrol_rejected_requests_total
      - dimensions: [ [ ClusterName, priority_level ], [ ClusterName ] ]
        label_matchers: [ ]
        metric_name_selectors:
          - apiserver_flowcontrol_request_concurrency_limit
    metric_descriptors:
          - metric_name: apiserver_admission_controller_admission_duration_seconds
            unit: Seconds
            overwrite: true
          - metric_name: apiserver_admission_step_admission_duration_seconds
            unit: Seconds
            overwrite: true
          - metric_name: apiserver_admission_webhook_admission_duration_seconds
            unit: Seconds
            overwrite: true
          - metric_name: apiserver_current_inflight_requests
            unit: Count
            overwrite: true
          - metric_name: apiserver_current_inqueue_requests
            unit: Count
            overwrite: true
          - metric_name: apiserver_flowcontrol_rejected_requests_total
            unit: Count
            overwrite: true
          - metric_name: apiserver_flowcontrol_request_concurrency_limit
            unit: Count
            overwrite: true
          - metric_name: apiserver_longrunning_requests
            unit: Count
            overwrite: true
          - metric_name: apiserver_request_duration_seconds
            unit: Seconds
            overwrite: true
          - metric_name: apiserver_request_total
            unit: Count
            overwrite: true
          - metric_name: apiserver_request_total_5xx
            unit: Count
            overwrite: true
          - metric_name: apiserver_storage_objects
            unit: Count
            overwrite: true
          - metric_name: etcd_request_duration_seconds
            unit: Seconds
            overwrite: true
          - metric_name: apiserver_storage_list_duration_seconds
            unit: Seconds
            overwrite: true
          - metric_name: apiserver_storage_objects
            unit: Count
            overwrite: true
          - metric_name: apiserver_storage_db_total_size_in_bytes
            unit: Bytes
            overwrite: true
          - metric_name: apiserver_storage_size_bytes
            unit: Bytes
            overwrite: true
          - metric_name: etcd_db_total_size_in_bytes
            unit: Bytes
            overwrite: true
          - metric_name: etcd_request_duration_seconds
            unit: Seconds
            overwrite: true
          - metric_name: rest_client_request_duration_seconds
            unit: Seconds
            overwrite: true
          - metric_name: rest_client_requests_total
            unit: Count
            overwrite: true
    namespace: ContainerInsights
    no_verify_ssl: false
    num_workers: 8
    output_destination: cloudwatch
    parse_json_encoded_attr_values:
      - Sources
      - kubernetes
    proxy_address: ""
    region: us-east-1
    request_timeout_seconds: 30
    resource_arn: ""
    resource_to_telemetry_conversion:
      enabled: true
    retain_initial_value_of_delta_metric: false
    role_arn: ""
    profile: "default"
    shared_credentials_file: [ "/root/.aws/credentials" ]
    version: "0"
extensions: {}
processors:
  metricstransform/containerinsights:
    transforms:
      - include: apiserver_request_total
        match_type: regexp
        experimental_match_labels: { "code": "^5.*" }
        action: insert
        new_name: apiserver_request_total_5xx
        aggregation_type: ""
        group_resource_labels: { }
        operations: [ ]
        submatch_case: ""
  batch/containerinsights:
    metadata_cardinality_limit: 1000
    metadata_keys: []
    send_batch_max_size: 0
    send_batch_size: 8192
    timeout: 5s
  batch/emf_logs:
    metadata_cardinality_limit: 1000
    metadata_keys: []
    send_batch_max_size: 0
    send_batch_size: 8192
    timeout: 5s
receivers:
  awscontainerinsightreceiver:
    add_container_name_metric_label: true
    add_full_pod_name_metric_label: true
    add_service_as_attribute: true
    cluster_name: TestCluster
    collection_interval: 30s
    container_orchestrator: eks
    enable_control_plane_metrics: true
    certificate_file_path: ""
    endpoint: ""
    imds_retries: 2
    leader_lock_name: cwagent-clusterleader
    leader_lock_using_config_map_only: true
    local_mode: false
    max_retries: 0
    no_verify_ssl: false
    num_workers: 0
    prefer_full_pod_name: true
    proxy_address: ""
    region: "us-east-1"
    request_timeout_seconds: 0
    resource_arn: ""
    role_arn: ""
    profile: "default"
    shared_credentials_file: [ "/root/.aws/credentials" ]
  tcplog/emf_logs:
    attributes: {}
    encoding: utf-8
    id: tcp_input
    listen_address: 0.0.0.0:25888
    operators: []
    output: []
    resource: {}
    retry_on_failure:
      enabled: false
      initial_interval: 0s
      max_elapsed_time: 0s
      max_interval: 0s
    storage: null
    type: tcp_input
  udplog/emf_logs:
    attributes: {}
    encoding: utf-8
    id: udp_input
    listen_address: 0.0.0.0:25888
    multiline:
      line_end_pattern: .^
      line_start_pattern: ""
    operators: []
    output: []
    resource: {}
    retry_on_failure:
      enabled: false
      initial_interval: 0s
      max_elapsed_time: 0s
      max_interval: 0s
    storage: null
    type: udp_input
service:
  extensions: []
  pipelines:
    logs/emf_logs:
      exporters:
        - awscloudwatchlogs/emf_logs
      processors:
        - batch/emf_logs
      receivers:
        - tcplog/emf_logs
        - udplog/emf_logs
    metrics/containerinsights:
      exporters:
        - awsemf/containerinsights
      processors:
        - metricstransform/containerinsights
        - batch/containerinsights
      receivers:
        - awscontainerinsightreceiver
  telemetry:
    logs:
      development: false
      disable_caller: false
      disable_stacktrace: false
      encoding: console
      error_output_paths: []
      initial_fields: {}
      level: info
      output_paths: []
      sampling:
        initial: 2
        thereafter: 500
    metrics:
      address: ""
      level: None
      readers: []
    resource: {}
    traces:
      processors: []
      propagators: []<|MERGE_RESOLUTION|>--- conflicted
+++ resolved
@@ -35,12 +35,8 @@
     disable_metric_extraction: true
     eks_fargate_container_insights_enabled: false
     certificate_file_path: ""
-<<<<<<< HEAD
     endpoint: "https://fake_endpoint"
     "imds_retries": 2
-=======
-    endpoint: ""
->>>>>>> 69779318
     enhanced_container_insights: true
     imds_retries: 2
     local_mode: false
