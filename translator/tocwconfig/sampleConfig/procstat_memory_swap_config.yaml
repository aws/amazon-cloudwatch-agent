exporters:
    awscloudwatch:
        force_flush_interval: 1m0s
        max_datums_per_call: 1000
        max_values_per_datum: 150
        middleware: agenthealth/metrics
        namespace: CWAgent
        profile: AmazonCloudWatchAgent
        region: us-west-2
        resource_to_telemetry_conversion:
            enabled: true
        shared_credential_file: fake-path
extensions:
    agenthealth/metrics:
        is_usage_data_enabled: true
        stats:
            operations:
                - PutMetricData
            usage_flags:
                mode: OP
                region_type: ACJ
    agenthealth/statuscode:
        is_status_code_enabled: true
        is_usage_data_enabled: true
        stats:
            usage_flags:
                mode: OP
                region_type: ACJ
    entitystore:
        mode: onPremise
        profile: AmazonCloudWatchAgent
        region: us-west-2
        shared_credential_file: fake-path
receivers:
    telegraf_procstat/793254176:
        alias_name: amazon-cloudwatch-agent
        collection_interval: 1m0s
        initial_delay: 1s
        timeout: 0s
service:
<<<<<<< HEAD
  extensions:
    - agenthealth/metrics
    - entitystore
  pipelines:
    metrics/host:
      exporters:
        - awscloudwatch
      processors: []
      receivers:
        - telegraf_procstat/793254176
  telemetry:
    logs:
      development: false
      disable_caller: false
      disable_stacktrace: false
      encoding: console
      level: info
      output_paths:
        - /opt/aws/amazon-cloudwatch-agent/logs/amazon-cloudwatch-agent.log
      sampling:
        enabled: true
        initial: 2
        thereafter: 500
        tick: 10s
    metrics:
      address: ""
      level: None
    traces:
      level: Basic
=======
    extensions:
        - agenthealth/metrics
        - agenthealth/statuscode
        - entitystore
    pipelines:
        metrics/host:
            exporters:
                - awscloudwatch
            processors: []
            receivers:
                - telegraf_procstat/793254176
    telemetry:
        logs:
            development: false
            disable_caller: false
            disable_stacktrace: false
            encoding: console
            level: info
            output_paths:
                - /opt/aws/amazon-cloudwatch-agent/logs/amazon-cloudwatch-agent.log
            sampling:
                enabled: true
                initial: 2
                thereafter: 500
                tick: 10s
        metrics:
            address: ""
            level: None
        traces: {}
>>>>>>> b462f7ff
<|MERGE_RESOLUTION|>--- conflicted
+++ resolved
@@ -38,37 +38,6 @@
         initial_delay: 1s
         timeout: 0s
 service:
-<<<<<<< HEAD
-  extensions:
-    - agenthealth/metrics
-    - entitystore
-  pipelines:
-    metrics/host:
-      exporters:
-        - awscloudwatch
-      processors: []
-      receivers:
-        - telegraf_procstat/793254176
-  telemetry:
-    logs:
-      development: false
-      disable_caller: false
-      disable_stacktrace: false
-      encoding: console
-      level: info
-      output_paths:
-        - /opt/aws/amazon-cloudwatch-agent/logs/amazon-cloudwatch-agent.log
-      sampling:
-        enabled: true
-        initial: 2
-        thereafter: 500
-        tick: 10s
-    metrics:
-      address: ""
-      level: None
-    traces:
-      level: Basic
-=======
     extensions:
         - agenthealth/metrics
         - agenthealth/statuscode
@@ -97,5 +66,5 @@
         metrics:
             address: ""
             level: None
-        traces: {}
->>>>>>> b462f7ff
+        traces:
+            level: Basic