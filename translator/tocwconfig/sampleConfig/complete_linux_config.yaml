exporters:
    awscloudwatch:
        drop_original_metrics:
            CPU_USAGE_IDLE: true
            collectd_drop: true
            cpu_time_active: true
            statsd_drop: true
        endpoint_override: https://monitoring-fips.us-west-2.amazonaws.com
        force_flush_interval: 1m0s
        max_datums_per_call: 1000
        max_values_per_datum: 5000
        middleware: agenthealth/metrics
        namespace: CWAgent
        region: us-west-2
        resource_to_telemetry_conversion:
            enabled: true
        role_arn: metrics_role_arn_value_test
        rollup_dimensions:
            - - ImageId
            - - InstanceId
              - InstanceType
            - - d1
            - []
    awscloudwatchlogs/emf_logs:
        certificate_file_path: ""
        emf_only: true
        endpoint: https://logs-fips.us-west-2.amazonaws.com
        imds_retries: 1
        local_mode: false
        log_group_name: emf/logs/default
        log_retention: 0
        log_stream_name: LOG_STREAM_NAME
        max_retries: 2
        middleware: agenthealth/logs
        no_verify_ssl: false
        num_workers: 8
        profile: ""
        proxy_address: ""
        raw_log: true
        region: us-west-2
        request_timeout_seconds: 30
        resource_arn: ""
        retry_on_failure:
            enabled: true
            initial_interval: 5s
            max_elapsed_time: 5m0s
            max_interval: 30s
            multiplier: 1.5
            randomization_factor: 0.5
        role_arn: log_role_arn_value_test
        sending_queue:
            enabled: true
            num_consumers: 1
            queue_size: 1000
    awsxray:
        certificate_file_path: ""
        endpoint: https://x-ray-endpoint.us-west-2.amazonaws.com
        imds_retries: 1
        index_all_attributes: false
        local_mode: true
        max_retries: 2
        middleware: agenthealth/traces
        no_verify_ssl: true
        num_workers: 1
        profile: ""
        proxy_address: https://proxy.proxy.com
        region: us-west-2
        request_timeout_seconds: 30
        resource_arn: arn:aws:iam::account:resource
        role_arn: trace_role_arn_value_test
        telemetry:
            enabled: true
            include_metadata: true
extensions:
    agenthealth/logs:
        is_usage_data_enabled: true
        stats:
            operations:
                - PutLogEvents
            usage_flags:
                mode: EC2
                region_type: ACJ
    agenthealth/metrics:
        is_usage_data_enabled: true
        stats:
            operations:
                - PutMetricData
            usage_flags:
                mode: EC2
                region_type: ACJ
    agenthealth/traces:
        is_usage_data_enabled: true
        stats:
            operations:
                - PutTraceSegments
            usage_flags:
                mode: EC2
                region_type: ACJ
processors:
    batch/emf_logs:
        metadata_cardinality_limit: 1000
        send_batch_max_size: 0
        send_batch_size: 8192
        timeout: 1m0s
    batch/xray:
        metadata_cardinality_limit: 1000
        send_batch_max_size: 0
        send_batch_size: 8192
        timeout: 200ms
    cumulativetodelta/hostDeltaMetrics/cloudwatch:
        exclude:
            match_type: strict
            metrics:
                - iops_in_progress
                - diskio_iops_in_progress
        include:
            match_type: ""
        initial_value: 2
        max_staleness: 0s
    cumulativetodelta/jmx:
        exclude:
            match_type: ""
        include:
            match_type: ""
        initial_value: 2
        max_staleness: 0s
    ec2tagger:
        ec2_instance_tag_keys:
            - AutoScalingGroupName
        ec2_metadata_tags:
            - ImageId
            - InstanceId
            - InstanceType
        imds_retries: 1
        refresh_interval_seconds: 0s
    filter/jmx/0:
        error_mode: propagate
        logs: {}
        metrics:
            include:
                match_type: strict
                metric_names:
                    - jvm.memory.heap.init
                    - jvm.memory.heap.used
                    - jvm.memory.nonheap.init
                    - kafka.consumer.fetch-rate
        spans: {}
        traces: {}
    filter/jmx/1:
        error_mode: propagate
        logs: {}
        metrics:
            include:
                match_type: strict
                metric_names:
                    - tomcat.sessions
                    - tomcat.errors
        spans: {}
        traces: {}
    resource/jmx:
        attributes:
            - action: delete
              converted_type: ""
              from_attribute: ""
              from_context: ""
              key: ""
              pattern: telemetry.sdk.*
            - action: delete
              converted_type: ""
              from_attribute: ""
              from_context: ""
              key: service.name
              pattern: ""
              value: unknown_service:java
    transform:
        error_mode: propagate
        flatten_data: false
        log_statements: []
        metric_statements:
            - context: metric
              statements:
                  - set(unit, "unit") where name == "cpu_usage_idle"
                  - set(name, "CPU_USAGE_IDLE") where name == "cpu_usage_idle"
                  - set(unit, "unit") where name == "cpu_usage_nice"
                  - set(unit, "unit") where name == "disk_free"
                  - set(name, "DISK_FREE") where name == "disk_free"
        trace_statements: []
    transform/jmx:
        error_mode: propagate
        flatten_data: false
        log_statements: []
        metric_statements:
            - context: resource
              statements:
                  - delete_matching_keys(attributes, "^cloud.*")
                  - delete_matching_keys(attributes, "^host.*")
                  - delete_matching_keys(attributes, "^os.*")
                  - delete_matching_keys(attributes, "^process.*")
                  - delete_matching_keys(attributes, "^service.*")
                  - delete_matching_keys(attributes, "^telemetry.*")
        trace_statements: []
    transform/jmx/0:
        error_mode: propagate
        flatten_data: false
        log_statements: []
        metric_statements:
            - context: metric
              statements:
                  - set(name, "kafka.fetch-rate") where name == "kafka.consumer.fetch-rate"
                  - set(unit, "unit") where name == "jvm.memory.heap.used"
                  - set(name, "JVM_MEM_HEAP_USED") where name == "jvm.memory.heap.used"
        trace_statements: []
    transform/jmx/1:
        error_mode: propagate
        flatten_data: false
        log_statements: []
        metric_statements:
            - context: metric
              statements:
                  - set(name, "TC_ERR") where name == "tomcat.errors"
        trace_statements: []
receivers:
    awsxray:
        dialer:
            timeout: 0s
        endpoint: 0.0.0.0:2001
        proxy_server:
            aws_endpoint: https://x-ray-endpoint.us-west-2.amazonaws.com
            certificate_file_path: ""
            dialer:
                timeout: 0s
            endpoint: 0.0.0.0:1234
            imds_retries: 1
            local_mode: true
            profile: ""
            proxy_address: https://proxy.proxy.com
            region: us-west-2
            role_arn: trace_role_arn_value_test
            service_name: xray
            tls:
                ca_file: ""
                cert_file: ""
                include_system_ca_certs_pool: false
                insecure: true
                insecure_skip_verify: false
                key_file: ""
                max_version: ""
                min_version: ""
                reload_interval: 0s
                server_name_override: ""
        transport: udp
    jmx/0:
        collection_interval: 1m0s
        endpoint: localhost:12345
        jar_path: ../../packaging/opentelemetry-jmx-metrics.jar
        keystore_path: /keystore
        keystore_type: PKCS
        otlp:
            endpoint: 0.0.0.0:0
            timeout: 5s
        realm: test_realm
        remote_profile: SASL/PLAIN
        resource_attributes:
            service.name: jmx_app
        target_system: jvm,kafka-consumer
        truststore_path: /truststore
        truststore_type: PKCS12
        username: cwagent
    jmx/1:
        collection_interval: 1m0s
        endpoint: localhost:4567
        jar_path: ../../packaging/opentelemetry-jmx-metrics.jar
        jmx_registry_ssl_enabled: true
        keystore_path: /keystore
        keystore_type: PKCS
        otlp:
            endpoint: 0.0.0.0:0
            timeout: 5s
        realm: test_realm
        remote_profile: SASL/PLAIN
        resource_attributes:
            service.name: jmx_app
        target_system: tomcat
        truststore_path: /truststore
        truststore_type: PKCS12
        username: cwagent
    otlp/traces:
        protocols:
            grpc:
                dialer:
                    timeout: 0s
                endpoint: 0.0.0.0:1111
                include_metadata: false
                max_concurrent_streams: 0
                max_recv_msg_size_mib: 0
                read_buffer_size: 524288
                transport: tcp
                write_buffer_size: 0
            http:
                endpoint: 0.0.0.0:2222
                include_metadata: false
                logs_url_path: /v1/logs
                max_request_body_size: 0
                metrics_url_path: /v1/metrics
                traces_url_path: /v1/traces
    telegraf_cpu:
        collection_interval: 10s
        initial_delay: 1s
        timeout: 0s
    telegraf_disk:
        collection_interval: 1m0s
        initial_delay: 1s
        timeout: 0s
    telegraf_diskio:
        collection_interval: 1m0s
        initial_delay: 1s
        timeout: 0s
    telegraf_mem:
        collection_interval: 1s
        initial_delay: 1s
        timeout: 0s
    telegraf_net:
        collection_interval: 10s
        initial_delay: 1s
        timeout: 0s
    telegraf_netstat:
        collection_interval: 1m0s
        initial_delay: 1s
        timeout: 0s
    telegraf_processes:
        collection_interval: 10s
        initial_delay: 1s
        timeout: 0s
    telegraf_procstat/1917393364:
        alias_name: /var/run/example1.pid
        collection_interval: 10s
        initial_delay: 1s
        timeout: 0s
    telegraf_socket_listener:
        collection_interval: 10s
        initial_delay: 1s
        timeout: 0s
    telegraf_statsd:
        collection_interval: 10s
        initial_delay: 1s
        timeout: 0s
    telegraf_swap:
        collection_interval: 10s
        initial_delay: 1s
        timeout: 0s
    udplog/emf_logs:
        encoding: utf-8
        id: udp_input
        listen_address: 127.0.0.1:25888
        multiline:
            line_end_pattern: .^
            line_start_pattern: ""
            omit_pattern: false
        operators: []
        retry_on_failure:
            enabled: false
            initial_interval: 0s
            max_elapsed_time: 0s
            max_interval: 0s
        type: udp_input
service:
    extensions:
        - agenthealth/metrics
        - agenthealth/logs
        - agenthealth/traces
    pipelines:
        logs/emf_logs:
            exporters:
                - awscloudwatchlogs/emf_logs
            processors:
                - batch/emf_logs
            receivers:
                - udplog/emf_logs
        metrics/host/cloudwatch:
            exporters:
                - awscloudwatch
            processors:
                - ec2tagger
                - transform
            receivers:
                - telegraf_socket_listener
                - telegraf_mem
                - telegraf_netstat
                - telegraf_procstat/1917393364
                - telegraf_disk
                - telegraf_processes
                - telegraf_statsd
                - telegraf_swap
<<<<<<< HEAD
                - telegraf_cpu
        metrics/hostDeltaMetrics:
=======
                - telegraf_netstat
                - telegraf_processes
                - telegraf_mem
        metrics/hostDeltaMetrics/cloudwatch:
>>>>>>> a76f180c
            exporters:
                - awscloudwatch
            processors:
                - cumulativetodelta/hostDeltaMetrics/cloudwatch
                - ec2tagger
                - transform
            receivers:
                - telegraf_net
                - telegraf_diskio
        metrics/jmx/cloudwatch/0:
            exporters:
                - awscloudwatch
            processors:
                - filter/jmx/0
                - resource/jmx
                - transform/jmx/0
                - ec2tagger
<<<<<<< HEAD
                - transform/jmx
=======
>>>>>>> a76f180c
                - cumulativetodelta/jmx
            receivers:
                - jmx/0
        metrics/jmx/cloudwatch/1:
            exporters:
                - awscloudwatch
            processors:
                - filter/jmx/1
                - resource/jmx
                - transform/jmx/1
                - ec2tagger
                - transform/jmx
                - cumulativetodelta/jmx
            receivers:
                - jmx/1
        traces/xray:
            exporters:
                - awsxray
            processors:
                - batch/xray
            receivers:
                - awsxray
                - otlp/traces
    telemetry:
        logs:
            development: false
            disable_caller: false
            disable_stacktrace: false
            encoding: console
            level: error
            output_paths:
                - /tmp/fake/log/hotdog.log
            sampling:
                enabled: true
                initial: 2
                thereafter: 500
                tick: 10s
        metrics:
            address: ""
            level: None
        traces: {}<|MERGE_RESOLUTION|>--- conflicted
+++ resolved
@@ -383,23 +383,16 @@
                 - ec2tagger
                 - transform
             receivers:
+                - telegraf_cpu
                 - telegraf_socket_listener
-                - telegraf_mem
-                - telegraf_netstat
                 - telegraf_procstat/1917393364
                 - telegraf_disk
-                - telegraf_processes
                 - telegraf_statsd
                 - telegraf_swap
-<<<<<<< HEAD
-                - telegraf_cpu
-        metrics/hostDeltaMetrics:
-=======
                 - telegraf_netstat
                 - telegraf_processes
                 - telegraf_mem
         metrics/hostDeltaMetrics/cloudwatch:
->>>>>>> a76f180c
             exporters:
                 - awscloudwatch
             processors:
@@ -417,10 +410,6 @@
                 - resource/jmx
                 - transform/jmx/0
                 - ec2tagger
-<<<<<<< HEAD
-                - transform/jmx
-=======
->>>>>>> a76f180c
                 - cumulativetodelta/jmx
             receivers:
                 - jmx/0
@@ -432,7 +421,6 @@
                 - resource/jmx
                 - transform/jmx/1
                 - ec2tagger
-                - transform/jmx
                 - cumulativetodelta/jmx
             receivers:
                 - jmx/1
