exporters:
    awscloudwatch:
        endpoint_override: https://monitoring-fips.us-west-2.amazonaws.com
        force_flush_interval: 1m0s
        max_datums_per_call: 1000
        max_values_per_datum: 5000
        middleware: agenthealth/metrics
        namespace: CWAgent
        region: us-west-2
        resource_to_telemetry_conversion:
            enabled: true
        role_arn: metrics_role_arn_value_test
        rollup_dimensions:
            - - ImageId
            - - InstanceId
              - InstanceType
            - - d1
            - []
    awscloudwatchlogs/emf_logs:
        certificate_file_path: ""
        emf_only: true
        endpoint: https://logs-fips.us-west-2.amazonaws.com
        imds_retries: 1
        local_mode: false
        log_group_name: emf/logs/default
        log_retention: 0
        log_stream_name: LOG_STREAM_NAME
        max_retries: 2
        middleware: agenthealth/logs
        no_verify_ssl: false
        num_workers: 8
        profile: ""
        proxy_address: ""
        raw_log: true
        region: us-west-2
        request_timeout_seconds: 30
        resource_arn: ""
        retry_on_failure:
            enabled: true
            initial_interval: 5s
            max_elapsed_time: 5m0s
            max_interval: 30s
            multiplier: 1.5
            randomization_factor: 0.5
        role_arn: log_role_arn_value_test
        sending_queue:
            enabled: true
            num_consumers: 1
            queue_size: 1000
    awsxray:
        certificate_file_path: ""
        endpoint: https://x-ray-endpoint.us-west-2.amazonaws.com
        imds_retries: 1
        index_all_attributes: false
        local_mode: true
        max_retries: 2
        middleware: agenthealth/traces
        no_verify_ssl: true
        num_workers: 1
        profile: ""
        proxy_address: https://proxy.proxy.com
        region: us-west-2
        request_timeout_seconds: 30
        resource_arn: arn:aws:iam::account:resource
        role_arn: trace_role_arn_value_test
        telemetry:
            enabled: true
            include_metadata: true
extensions:
    agenthealth/logs:
        is_usage_data_enabled: true
        stats:
            operations:
                - PutLogEvents
            usage_flags:
                mode: EC2
                region_type: ACJ
    agenthealth/metrics:
        is_usage_data_enabled: true
        stats:
            operations:
                - PutMetricData
            usage_flags:
                mode: EC2
                region_type: ACJ
    agenthealth/traces:
        is_usage_data_enabled: true
        stats:
            operations:
                - PutTraceSegments
            usage_flags:
                mode: EC2
                region_type: ACJ
<<<<<<< HEAD
    entitystore:
        mode: ec2
        region: us-west-2
=======
>>>>>>> 6f8ea66c
processors:
    batch/emf_logs:
        metadata_cardinality_limit: 1000
        send_batch_max_size: 0
        send_batch_size: 8192
        timeout: 1m0s
    batch/xray:
        metadata_cardinality_limit: 1000
        send_batch_max_size: 0
        send_batch_size: 8192
        timeout: 200ms
    ec2tagger:
        ec2_instance_tag_keys:
            - AutoScalingGroupName
        ec2_metadata_tags:
            - ImageId
            - InstanceId
            - InstanceType
        imds_retries: 1
        refresh_interval_seconds: 0s
    transform:
        error_mode: propagate
        flatten_data: false
        log_statements: []
        metric_statements:
            - context: metric
              statements:
                - set(unit, "PERCENT") where name == "Processor % Idle Time"
                - set(name, "CPU_IDLE") where name == "Processor % Idle Time"
                - set(unit, "PERCENT") where name == "LogicalDisk % Idle Time"
                - set(name, "DISK_READ") where name == "LogicalDisk % Disk Read Time"
        trace_statements: []
receivers:
    awsxray:
        dialer:
            timeout: 0s
        endpoint: 0.0.0.0:2001
        dialer:
            timeout: "0s"
        proxy_server:
            aws_endpoint: https://x-ray-endpoint.us-west-2.amazonaws.com
<<<<<<< HEAD
            dialer:
                timeout: "0s"
            certificate_file_path: ""
=======
            certificate_file_path: ""
            dialer:
                timeout: 0s
>>>>>>> 6f8ea66c
            endpoint: 0.0.0.0:1234
            imds_retries: 1
            local_mode: true
            profile: ""
            proxy_address: https://proxy.proxy.com
            region: us-west-2
            service_name: "xray"
            role_arn: trace_role_arn_value_test
            service_name: xray
            tls:
                ca_file: ""
                cert_file: ""
                include_system_ca_certs_pool: false
                insecure: true
                insecure_skip_verify: false
                key_file: ""
                max_version: ""
                min_version: ""
                reload_interval: 0s
                server_name_override: ""
        transport: udp
    otlp/traces:
        protocols:
            grpc:
<<<<<<< HEAD
=======
                dialer:
                    timeout: 0s
>>>>>>> 6f8ea66c
                endpoint: 0.0.0.0:1111
                dialer:
                    timeout: "0s"
                include_metadata: false
                max_concurrent_streams: 0
                max_recv_msg_size_mib: 0
                read_buffer_size: 524288
                transport: tcp
                write_buffer_size: 0
            http:
                endpoint: 0.0.0.0:2222
                include_metadata: false
                logs_url_path: /v1/logs
                max_request_body_size: 0
                metrics_url_path: /v1/metrics
                traces_url_path: /v1/traces
    telegraf_nvidia_smi:
        collection_interval: 1m0s
        initial_delay: 1s
        timeout: 0s
    telegraf_procstat/1340600742:
        alias_name: agent
        collection_interval: 1m0s
        initial_delay: 1s
        timeout: 0s
    telegraf_statsd:
        collection_interval: 10s
        initial_delay: 1s
        timeout: 0s
    telegraf_win_perf_counters/1063858558:
        alias_name: Network Interface
        collection_interval: 5s
        initial_delay: 1s
        timeout: 0s
    telegraf_win_perf_counters/1492679118:
        alias_name: Memory
        collection_interval: 5s
        initial_delay: 1s
        timeout: 0s
    telegraf_win_perf_counters/2402387132:
        alias_name: System
        collection_interval: 1m0s
        initial_delay: 1s
        timeout: 0s
    telegraf_win_perf_counters/3081249416:
        alias_name: customizedObjectName
        collection_interval: 1m0s
        initial_delay: 1s
        timeout: 0s
    telegraf_win_perf_counters/3762679655:
        alias_name: Processor
        collection_interval: 1m0s
        initial_delay: 1s
        timeout: 0s
    telegraf_win_perf_counters/4283769065:
        alias_name: LogicalDisk
        collection_interval: 1m0s
        initial_delay: 1s
        timeout: 0s
    udplog/emf_logs:
        encoding: utf-8
        id: udp_input
        listen_address: 127.0.0.1:25888
        multiline:
            line_end_pattern: .^
            line_start_pattern: ""
            omit_pattern: false
        operators: []
        retry_on_failure:
            enabled: false
            initial_interval: 0s
            max_elapsed_time: 0s
            max_interval: 0s
        type: udp_input
service:
    extensions:
        - agenthealth/metrics
        - agenthealth/logs
        - agenthealth/traces
        - entitystore
    pipelines:
        logs/emf_logs:
            exporters:
                - awscloudwatchlogs/emf_logs
            processors:
                - batch/emf_logs
            receivers:
                - udplog/emf_logs
        metrics/host:
            exporters:
                - awscloudwatch
            processors:
                - ec2tagger
                - transform
            receivers:
                - telegraf_win_perf_counters/1063858558
                - telegraf_nvidia_smi
                - telegraf_win_perf_counters/4283769065
                - telegraf_win_perf_counters/3081249416
                - telegraf_statsd
                - telegraf_win_perf_counters/1492679118
                - telegraf_win_perf_counters/2402387132
                - telegraf_win_perf_counters/3762679655
                - telegraf_procstat/1340600742
        traces/xray:
            exporters:
                - awsxray
            processors:
                - batch/xray
            receivers:
                - awsxray
                - otlp/traces
    telemetry:
        logs:
            development: false
            disable_caller: false
            disable_stacktrace: false
            encoding: console
            level: debug
            output_paths:
                - c:\ProgramData\Amazon\AmazonCloudWatchAgent\Logs\amazon-cloudwatch-agent.log
            sampling:
                enabled: true
                initial: 2
                thereafter: 500
                tick: 10s
        metrics:
            address: ""
            level: None
        traces: {}<|MERGE_RESOLUTION|>--- conflicted
+++ resolved
@@ -91,12 +91,9 @@
             usage_flags:
                 mode: EC2
                 region_type: ACJ
-<<<<<<< HEAD
     entitystore:
         mode: ec2
         region: us-west-2
-=======
->>>>>>> 6f8ea66c
 processors:
     batch/emf_logs:
         metadata_cardinality_limit: 1000
@@ -138,15 +135,9 @@
             timeout: "0s"
         proxy_server:
             aws_endpoint: https://x-ray-endpoint.us-west-2.amazonaws.com
-<<<<<<< HEAD
-            dialer:
-                timeout: "0s"
-            certificate_file_path: ""
-=======
             certificate_file_path: ""
             dialer:
                 timeout: 0s
->>>>>>> 6f8ea66c
             endpoint: 0.0.0.0:1234
             imds_retries: 1
             local_mode: true
@@ -171,11 +162,8 @@
     otlp/traces:
         protocols:
             grpc:
-<<<<<<< HEAD
-=======
                 dialer:
                     timeout: 0s
->>>>>>> 6f8ea66c
                 endpoint: 0.0.0.0:1111
                 dialer:
                     timeout: "0s"
