--- conflicted
+++ resolved
@@ -36,10 +36,7 @@
     eks_fargate_container_insights_enabled: false
     certificate_file_path: ""
     endpoint: ""
-<<<<<<< HEAD
-=======
     "imds_retries": 1
->>>>>>> 6b258915
     enhanced_container_insights: false
     local_mode: false
     log_group_name: /aws/ecs/containerinsights/{ClusterName}/performance
