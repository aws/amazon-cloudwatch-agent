connectors: {}
exporters:
  awscloudwatchlogs/emf_logs:
    emf_only: true
    certificate_file_path: ""
    endpoint: "https://fake_endpoint"
    imds_retries: 1
    local_mode: false
    log_group_name: emf/logs/default
    log_retention: 0
    log_stream_name: fake-host-name
    max_retries: 2
    no_verify_ssl: false
    num_workers: 8
    proxy_address: ""
    raw_log: true
    region: us-west-2
    request_timeout_seconds: 30
    resource_arn: ""
    retry_on_failure:
      enabled: true
      initial_interval: 5s
      max_elapsed_time: 5m0s
      max_interval: 30s
      multiplier: 1.5
      randomization_factor: 0.5
    role_arn: ""
    sending_queue:
      queue_size: 1000
    profile: ""
    shared_credentials_file: [ ]
  awsemf/containerinsights:
    detailed_metrics: false
    dimension_rollup_option: NoDimensionRollup
    disable_metric_extraction: false
    eks_fargate_container_insights_enabled: false
    certificate_file_path: ""
<<<<<<< HEAD
    endpoint: "https://fake_endpoint"
    "imds_retries": 1
=======
    endpoint: ""
    imds_retries: 1
>>>>>>> 69779318
    enhanced_container_insights: false
    local_mode: false
    log_group_name: /aws/ecs/containerinsights/{ClusterName}/performance
    log_retention: 0
    log_stream_name: NodeTelemetry-{ContainerInstanceId}
    max_retries: 2
    metric_declarations:
      - dimensions:
          - - ClusterName
            - ContainerInstanceId
            - InstanceId
        label_matchers: []
        metric_name_selectors:
          - instance_cpu_reserved_capacity
          - instance_cpu_utilization
          - instance_filesystem_utilization
          - instance_memory_reserved_capacity
          - instance_memory_utilization
          - instance_network_total_bytes
          - instance_number_of_running_tasks
      - dimensions:
          - - ClusterName
        label_matchers: []
        metric_name_selectors:
          - instance_cpu_limit
          - instance_cpu_reserved_capacity
          - instance_cpu_usage_total
          - instance_cpu_utilization
          - instance_filesystem_utilization
          - instance_memory_limit
          - instance_memory_reserved_capacity
          - instance_memory_utilization
          - instance_memory_working_set
          - instance_network_total_bytes
          - instance_number_of_running_tasks
    metric_descriptors: []
    namespace: ECS/ContainerInsights
    no_verify_ssl: false
    num_workers: 8
    output_destination: cloudwatch
    parse_json_encoded_attr_values:
      - Sources
    proxy_address: ""
    region: us-west-2
    request_timeout_seconds: 30
    resource_arn: ""
    resource_to_telemetry_conversion:
      enabled: true
    retain_initial_value_of_delta_metric: false
    role_arn: ""
    profile: ""
    shared_credentials_file: [ ]
    version: "0"
extensions: {}
processors:
  batch/containerinsights:
    metadata_cardinality_limit: 1000
    metadata_keys: []
    send_batch_max_size: 0
    send_batch_size: 8192
    timeout: 5s
  batch/emf_logs:
    metadata_cardinality_limit: 1000
    metadata_keys: []
    send_batch_max_size: 0
    send_batch_size: 8192
    timeout: 5s
receivers:
  awscontainerinsightreceiver:
    add_container_name_metric_label: false
    add_full_pod_name_metric_label: false
    add_service_as_attribute: true
    cluster_name: ""
    collection_interval: 30s
    container_orchestrator: ecs
    enable_control_plane_metrics: false
    certificate_file_path: ""
    endpoint: ""
    imds_retries: 1
    leader_lock_name: otel-container-insight-clusterleader
    leader_lock_using_config_map_only: false
    local_mode: false
    max_retries: 0
    no_verify_ssl: false
    num_workers: 0
    prefer_full_pod_name: false
    proxy_address: ""
    region: "us-west-2"
    request_timeout_seconds: 0
    resource_arn: ""
    role_arn: ""
    profile: ""
    shared_credentials_file: [ ]
  tcplog/emf_logs:
    attributes: {}
    encoding: utf-8
    id: tcp_input
    listen_address: 0.0.0.0:25888
    operators: []
    output: []
    resource: {}
    retry_on_failure:
      enabled: false
      initial_interval: 0s
      max_elapsed_time: 0s
      max_interval: 0s
    storage: null
    type: tcp_input
  udplog/emf_logs:
    attributes: {}
    encoding: utf-8
    id: udp_input
    listen_address: 0.0.0.0:25888
    multiline:
      line_end_pattern: .^
      line_start_pattern: ""
    operators: []
    output: []
    resource: {}
    retry_on_failure:
      enabled: false
      initial_interval: 0s
      max_elapsed_time: 0s
      max_interval: 0s
    storage: null
    type: udp_input
service:
  extensions: []
  pipelines:
    logs/emf_logs:
      exporters:
        - awscloudwatchlogs/emf_logs
      processors:
        - batch/emf_logs
      receivers:
        - tcplog/emf_logs
        - udplog/emf_logs
    metrics/containerinsights:
      exporters:
        - awsemf/containerinsights
      processors:
        - batch/containerinsights
      receivers:
        - awscontainerinsightreceiver
  telemetry:
    logs:
      development: false
      disable_caller: false
      disable_stacktrace: false
      encoding: console
      error_output_paths: []
      initial_fields: {}
      level: info
      output_paths: []
      sampling:
        initial: 2
        thereafter: 500
    metrics:
      address: ""
      level: None
      readers: []
    resource: {}
    traces:
      processors: []
      propagators: []<|MERGE_RESOLUTION|>--- conflicted
+++ resolved
@@ -35,13 +35,8 @@
     disable_metric_extraction: false
     eks_fargate_container_insights_enabled: false
     certificate_file_path: ""
-<<<<<<< HEAD
     endpoint: "https://fake_endpoint"
     "imds_retries": 1
-=======
-    endpoint: ""
-    imds_retries: 1
->>>>>>> 69779318
     enhanced_container_insights: false
     local_mode: false
     log_group_name: /aws/ecs/containerinsights/{ClusterName}/performance
