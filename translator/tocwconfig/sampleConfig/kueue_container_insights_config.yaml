exporters:
    awscloudwatchlogs/emf_logs:
        certificate_file_path: /etc/test/ca_bundle.pem
        emf_only: true
        endpoint: https://fake_endpoint
        imds_retries: 1
        local_mode: false
        log_group_name: emf/logs/default
        log_retention: 0
        log_stream_name: host_name_from_env
        max_retries: 2
        middleware: agenthealth/logs
        no_verify_ssl: false
        num_workers: 8
        profile: ""
        proxy_address: ""
        raw_log: true
        region: us-east-1
        request_timeout_seconds: 30
        resource_arn: ""
        retry_on_failure:
            enabled: true
            initial_interval: 5s
            max_elapsed_time: 5m0s
            max_interval: 30s
            multiplier: 1.5
            randomization_factor: 0.5
        role_arn: ""
        sending_queue:
            enabled: true
            num_consumers: 1
            queue_size: 1000
    awsemf/containerinsights:
<<<<<<< HEAD
        add_entity: false
=======
        add_entity: true
>>>>>>> 8728ba01
        certificate_file_path: /etc/test/ca_bundle.pem
        detailed_metrics: false
        dimension_rollup_option: NoDimensionRollup
        disable_metric_extraction: true
        eks_fargate_container_insights_enabled: false
        endpoint: https://fake_endpoint
        enhanced_container_insights: false
        imds_retries: 1
        local_mode: false
        log_group_name: /aws/containerinsights/{ClusterName}/performance
        log_retention: 0
        log_stream_name: '{NodeName}'
        max_retries: 2
        metric_declarations:
            - dimensions:
                - - ClusterName
                  - Namespace
                  - PodName
                - - ClusterName
                - - ClusterName
                  - Namespace
                  - Service
                - - ClusterName
                  - Namespace
              metric_name_selectors:
                - pod_cpu_utilization
                - pod_memory_utilization
                - pod_network_rx_bytes
                - pod_network_tx_bytes
                - pod_cpu_utilization_over_pod_limit
                - pod_memory_utilization_over_pod_limit
            - dimensions:
                - - ClusterName
                  - Namespace
                  - PodName
              metric_name_selectors:
                - pod_number_of_container_restarts
            - dimensions:
                - - ClusterName
                  - Namespace
                  - PodName
                - - ClusterName
              metric_name_selectors:
                - pod_cpu_reserved_capacity
                - pod_memory_reserved_capacity
            - dimensions:
                - - ClusterName
                  - InstanceId
                  - NodeName
                - - ClusterName
              metric_name_selectors:
                - node_cpu_utilization
                - node_memory_utilization
                - node_network_total_bytes
                - node_cpu_reserved_capacity
                - node_memory_reserved_capacity
                - node_number_of_running_pods
                - node_number_of_running_containers
            - dimensions:
                - - ClusterName
              metric_name_selectors:
                - node_cpu_usage_total
                - node_cpu_limit
                - node_memory_working_set
                - node_memory_limit
            - dimensions:
                - - ClusterName
                  - InstanceId
                  - NodeName
                - - ClusterName
              metric_name_selectors:
                - node_filesystem_utilization
            - dimensions:
                - - ClusterName
                  - Namespace
                  - Service
                - - ClusterName
              metric_name_selectors:
                - service_number_of_running_pods
            - dimensions:
                - - ClusterName
                  - Namespace
                - - ClusterName
              metric_name_selectors:
                - namespace_number_of_running_pods
            - dimensions:
                - - ClusterName
              metric_name_selectors:
                - cluster_node_count
                - cluster_failed_node_count
        middleware: agenthealth/logs
        namespace: ContainerInsights
        no_verify_ssl: false
        num_workers: 8
        output_destination: cloudwatch
        parse_json_encoded_attr_values:
            - Sources
            - kubernetes
        profile: ""
        proxy_address: ""
        region: us-east-1
        request_timeout_seconds: 30
        resource_arn: ""
        resource_to_telemetry_conversion:
            enabled: true
        retain_initial_value_of_delta_metric: false
        role_arn: ""
        version: "0"
    awsemf/kueueContainerInsights:
        add_entity: false
        certificate_file_path: /etc/test/ca_bundle.pem
        detailed_metrics: false
        dimension_rollup_option: NoDimensionRollup
        disable_metric_extraction: false
        eks_fargate_container_insights_enabled: false
        endpoint: https://fake_endpoint
        enhanced_container_insights: false
        imds_retries: 1
        local_mode: false
        log_group_name: /aws/containerinsights/{ClusterName}/performance
        log_retention: 0
        log_stream_name: kubernetes-kueue
        max_retries: 2
        metric_declarations:
            - dimensions:
                - - ClusterName
                - - ClusterName
                  - ClusterQueue
                - - ClusterName
                  - ClusterQueue
                  - Status
                - - ClusterName
                  - Status
              metric_name_selectors:
                - kueue_pending_workloads
            - dimensions:
                - - ClusterName
                - - ClusterName
                  - ClusterQueue
                - - ClusterName
                  - ClusterQueue
                  - Reason
                - - ClusterName
                  - Reason
              metric_name_selectors:
                - kueue_evicted_workloads_total
            - dimensions:
                - - ClusterName
                - - ClusterName
                  - ClusterQueue
              metric_name_selectors:
                - kueue_admitted_active_workloads
            - dimensions:
                - - ClusterName
                - - ClusterName
                  - ClusterQueue
                - - ClusterName
                  - ClusterQueue
                  - Resource
                - - ClusterName
                  - ClusterQueue
                  - Flavor
                  - Resource
                - - ClusterName
                  - ClusterQueue
                  - Flavor
              metric_name_selectors:
                - kueue_cluster_queue_resource_usage
                - kueue_cluster_queue_nominal_quota
        middleware: agenthealth/logs
        namespace: ContainerInsights/Prometheus
        no_verify_ssl: false
        num_workers: 8
        output_destination: cloudwatch
        parse_json_encoded_attr_values:
            - Sources
            - kubernetes
        profile: ""
        proxy_address: ""
        region: us-east-1
        request_timeout_seconds: 30
        resource_arn: ""
        resource_to_telemetry_conversion:
            enabled: true
        retain_initial_value_of_delta_metric: false
        role_arn: ""
        version: "0"
extensions:
    agenthealth/logs:
        is_usage_data_enabled: true
        stats:
            operations:
                - PutLogEvents
            usage_flags:
                mode: EC2
                region_type: ACJ
    agenthealth/statuscode:
        is_status_code_enabled: true
        is_usage_data_enabled: true
        stats:
            usage_flags:
                mode: EC2
                region_type: ACJ
    entitystore:
        mode: ec2
        region: us-east-1
processors:
    awsentity/resource/containerinsights:
        entity_type: Resource
        platform: ec2
    batch/containerinsights:
        metadata_cardinality_limit: 1000
        send_batch_max_size: 0
        send_batch_size: 8192
        timeout: 5s
    batch/emf_logs:
        metadata_cardinality_limit: 1000
        send_batch_max_size: 0
        send_batch_size: 8192
        timeout: 5s
    batch/kueueContainerInsights:
        metadata_cardinality_limit: 1000
        send_batch_max_size: 0
        send_batch_size: 8192
        timeout: 5s
    filter/containerinsights:
        error_mode: propagate
        logs: {}
        metrics:
            exclude:
                match_type: strict
                metric_names:
                    - up
                    - scrape_duration_seconds
                    - scrape_samples_scraped
                    - scrape_series_added
                    - scrape_samples_post_metric_relabeling
        spans: {}
        traces: {}
    filter/kueueContainerInsights:
        error_mode: propagate
        logs: {}
        metrics:
            exclude:
                match_type: strict
                metric_names:
                    - up
                    - scrape_duration_seconds
                    - scrape_samples_scraped
                    - scrape_series_added
                    - scrape_samples_post_metric_relabeling
        spans: {}
        traces: {}
    kueueattributes/kueueContainerInsights: {}
receivers:
    awscontainerinsightreceiver:
        accelerated_compute_metrics: false
        add_container_name_metric_label: false
        add_full_pod_name_metric_label: false
        add_service_as_attribute: true
        certificate_file_path: ""
        cluster_name: TestCluster
        collection_interval: 30s
        container_orchestrator: eks
        enable_control_plane_metrics: false
        endpoint: ""
        host_ip: ""
        host_name: ""
        imds_retries: 1
        kube_config_path: ""
        leader_lock_name: cwagent-clusterleader
        leader_lock_using_config_map_only: true
        local_mode: false
        max_retries: 0
        middleware: agenthealth/statuscode
        no_verify_ssl: false
        num_workers: 0
        prefer_full_pod_name: true
        profile: ""
        proxy_address: ""
        region: us-east-1
        request_timeout_seconds: 0
        resource_arn: ""
        role_arn: ""
    awscontainerinsightskueuereceiver:
        cluster_name: TestCluster
        collection_interval: 1m0s
    tcplog/emf_logs:
        encoding: utf-8
        id: tcp_input
        listen_address: 0.0.0.0:25888
        operators: []
        retry_on_failure:
            enabled: false
            initial_interval: 0s
            max_elapsed_time: 0s
            max_interval: 0s
        type: tcp_input
    udplog/emf_logs:
        encoding: utf-8
        id: udp_input
        listen_address: 0.0.0.0:25888
        multiline:
            line_end_pattern: .^
            line_start_pattern: ""
            omit_pattern: false
        operators: []
        retry_on_failure:
            enabled: false
            initial_interval: 0s
            max_elapsed_time: 0s
            max_interval: 0s
        type: udp_input
service:
    extensions:
        - agenthealth/logs
        - agenthealth/statuscode
        - entitystore
    pipelines:
        logs/emf_logs:
            exporters:
                - awscloudwatchlogs/emf_logs
            processors:
                - batch/emf_logs
            receivers:
                - tcplog/emf_logs
                - udplog/emf_logs
        metrics/containerinsights:
            exporters:
                - awsemf/containerinsights
            processors:
                - batch/containerinsights
                - filter/containerinsights
                - awsentity/resource/containerinsights
            receivers:
                - awscontainerinsightreceiver
        metrics/kueueContainerInsights:
            exporters:
                - awsemf/kueueContainerInsights
            processors:
                - batch/kueueContainerInsights
                - filter/kueueContainerInsights
                - kueueattributes/kueueContainerInsights
            receivers:
                - awscontainerinsightskueuereceiver
    telemetry:
        logs:
            development: false
            disable_caller: false
            disable_stacktrace: false
            encoding: console
            level: info
            sampling:
                enabled: true
                initial: 2
                thereafter: 500
                tick: 10s
        metrics:
            address: ""
            level: None
        traces:
            level: None<|MERGE_RESOLUTION|>--- conflicted
+++ resolved
@@ -31,11 +31,7 @@
             num_consumers: 1
             queue_size: 1000
     awsemf/containerinsights:
-<<<<<<< HEAD
-        add_entity: false
-=======
         add_entity: true
->>>>>>> 8728ba01
         certificate_file_path: /etc/test/ca_bundle.pem
         detailed_metrics: false
         dimension_rollup_option: NoDimensionRollup
