exporters:
<<<<<<< HEAD
  awsemf/application_signals:
    certificate_file_path: ""
    detailed_metrics: false
    dimension_rollup_option: NoDimensionRollup
    disable_metric_extraction: false
    eks_fargate_container_insights_enabled: false
    endpoint: https://fake_endpoint
    enhanced_container_insights: false
    imds_retries: 1
    local_mode: false
    log_group_name: /aws/application-signals/data
    log_retention: 0
    log_stream_name: ""
    max_retries: 2
    metric_declarations:
      - dimensions:
          - - Environment
            - Operation
            - Service
          - - Environment
            - Service
        label_matchers:
          - label_names:
              - Telemetry.Source
            regex: ^(ServerSpan|LocalRootSpan)$
            separator: ;
        metric_name_selectors:
          - Latency
          - Fault
          - Error
      - dimensions:
          - - Environment
            - Operation
            - RemoteEnvironment
            - RemoteOperation
            - RemoteResourceIdentifier
            - RemoteResourceType
            - RemoteService
            - Service
          - - Environment
            - Operation
            - RemoteEnvironment
            - RemoteOperation
            - RemoteService
            - Service
          - - Environment
            - Operation
            - RemoteOperation
            - RemoteResourceIdentifier
            - RemoteResourceType
            - RemoteService
            - Service
          - - Environment
            - Operation
            - RemoteOperation
            - RemoteService
            - Service
          - - Environment
            - RemoteEnvironment
            - RemoteService
            - Service
          - - Environment
            - RemoteService
            - Service
          - - Environment
            - RemoteEnvironment
            - RemoteOperation
            - RemoteResourceIdentifier
            - RemoteResourceType
            - RemoteService
            - Service
          - - Environment
            - RemoteEnvironment
            - RemoteOperation
            - RemoteService
            - Service
          - - Environment
            - RemoteOperation
            - RemoteResourceIdentifier
            - RemoteResourceType
            - RemoteService
            - Service
          - - Environment
            - RemoteOperation
            - RemoteService
            - Service
          - - Environment
            - RemoteResourceIdentifier
            - RemoteResourceType
            - RemoteService
            - Service
          - - RemoteResourceIdentifier
            - RemoteResourceType
            - RemoteService
          - - RemoteService
        label_matchers:
          - label_names:
              - Telemetry.Source
            regex: ^(ClientSpan|ProducerSpan|ConsumerSpan)$
            separator: ;
        metric_name_selectors:
          - Latency
          - Fault
          - Error
    middleware: agenthealth/logs
    namespace: ApplicationSignals
    no_verify_ssl: false
    num_workers: 8
    output_destination: cloudwatch
    profile: ""
    proxy_address: ""
    region: us-east-1
    request_timeout_seconds: 30
    resource_arn: ""
    resource_to_telemetry_conversion:
      enabled: false
    retain_initial_value_of_delta_metric: false
    role_arn: ""
    version: "1"
  awsemf/containerinsights:
    certificate_file_path: ""
    detailed_metrics: false
    dimension_rollup_option: NoDimensionRollup
    disable_metric_extraction: true
    eks_fargate_container_insights_enabled: false
    endpoint: https://fake_endpoint
    enhanced_container_insights: false
    imds_retries: 1
    local_mode: false
    log_group_name: /aws/containerinsights/{ClusterName}/performance
    log_retention: 0
    log_stream_name: '{NodeName}'
    max_retries: 2
    metric_declarations:
      - dimensions:
          - - ClusterName
            - Namespace
            - PodName
          - - ClusterName
          - - ClusterName
            - Namespace
            - Service
          - - ClusterName
            - Namespace
        metric_name_selectors:
          - pod_cpu_utilization
          - pod_memory_utilization
          - pod_network_rx_bytes
          - pod_network_tx_bytes
          - pod_cpu_utilization_over_pod_limit
          - pod_memory_utilization_over_pod_limit
      - dimensions:
          - - ClusterName
            - Namespace
            - PodName
        metric_name_selectors:
          - pod_number_of_container_restarts
      - dimensions:
          - - ClusterName
            - Namespace
            - PodName
          - - ClusterName
        metric_name_selectors:
          - pod_cpu_reserved_capacity
          - pod_memory_reserved_capacity
      - dimensions:
          - - ClusterName
            - InstanceId
            - NodeName
          - - ClusterName
        metric_name_selectors:
          - node_cpu_utilization
          - node_memory_utilization
          - node_network_total_bytes
          - node_cpu_reserved_capacity
          - node_memory_reserved_capacity
          - node_number_of_running_pods
          - node_number_of_running_containers
      - dimensions:
          - - ClusterName
        metric_name_selectors:
          - node_cpu_usage_total
          - node_cpu_limit
          - node_memory_working_set
          - node_memory_limit
      - dimensions:
          - - ClusterName
            - InstanceId
            - NodeName
          - - ClusterName
        metric_name_selectors:
          - node_filesystem_utilization
      - dimensions:
          - - ClusterName
            - Namespace
            - Service
          - - ClusterName
        metric_name_selectors:
          - service_number_of_running_pods
      - dimensions:
          - - ClusterName
            - Namespace
          - - ClusterName
        metric_name_selectors:
          - namespace_number_of_running_pods
      - dimensions:
          - - ClusterName
        metric_name_selectors:
          - cluster_node_count
          - cluster_failed_node_count
    middleware: agenthealth/logs
    namespace: ContainerInsights
    no_verify_ssl: false
    num_workers: 8
    output_destination: cloudwatch
    parse_json_encoded_attr_values:
      - Sources
      - kubernetes
    profile: ""
    proxy_address: ""
    region: us-east-1
    request_timeout_seconds: 30
    resource_arn: ""
    resource_to_telemetry_conversion:
      enabled: true
    retain_initial_value_of_delta_metric: false
    role_arn: ""
    version: "0"
  awsxray/application_signals:
    certificate_file_path: ""
    endpoint: ""
    imds_retries: 1
    index_all_attributes: false
    indexed_attributes:
      - aws.local.service
      - aws.local.operation
      - aws.local.environment
      - aws.remote.service
      - aws.remote.operation
      - aws.remote.environment
      - aws.remote.resource.identifier
      - aws.remote.resource.type
    local_mode: false
    max_retries: 2
    middleware: agenthealth/traces
    no_verify_ssl: false
    num_workers: 8
    profile: ""
    proxy_address: ""
    region: us-east-1
    request_timeout_seconds: 30
    resource_arn: ""
    role_arn: ""
    telemetry:
      enabled: true
      include_metadata: true
extensions:
  agenthealth/logs:
    is_usage_data_enabled: true
    stats:
      operations:
        - PutLogEvents
      usage_flags:
        mode: EKS
        region_type: ACJ
  agenthealth/traces:
    is_usage_data_enabled: true
    stats:
      operations:
        - PutTraceSegments
      usage_flags:
        mode: EKS
        region_type: ACJ
  awsproxy/application_signals:
    aws_endpoint: ""
    certificate_file_path: ""
    dialer:
      timeout: "0s"
    endpoint: 0.0.0.0:2000
    imds_retries: 1
    local_mode: false
    profile: ""
    proxy_address: ""
    region: us-east-1
    service_name: ""
    role_arn: ""
processors:
  awsapplicationsignals:
    limiter:
      disabled: false
      drop_threshold: 500
      garbage_collection_interval: 10m0s
      log_dropped_metrics: true
      rotation_interval: 10m0s
    resolvers:
      - name: TestCluster
        platform: eks
  batch/containerinsights:
    metadata_cardinality_limit: 1000
    send_batch_max_size: 0
    send_batch_size: 8192
    timeout: 5s
  resourcedetection:
    aks:
      resource_attributes:
        cloud.platform:
          enabled: true
        cloud.provider:
          enabled: true
        k8s.cluster.name:
          enabled: false
    azure:
      resource_attributes:
        azure.resourcegroup.name:
          enabled: true
        azure.vm.name:
          enabled: true
        azure.vm.scaleset.name:
          enabled: true
        azure.vm.size:
          enabled: true
        cloud.account.id:
          enabled: true
        cloud.platform:
          enabled: true
        cloud.provider:
          enabled: true
        cloud.region:
          enabled: true
        host.id:
          enabled: true
        host.name:
          enabled: true
    compression: ""
    consul:
      address: ""
      datacenter: ""
      namespace: ""
      resource_attributes:
        cloud.region:
          enabled: true
        host.id:
          enabled: true
        host.name:
          enabled: true
      token_file: ""
    detectors:
      - eks
      - env
      - ec2
    disable_keep_alives: false
    docker:
      resource_attributes:
        host.name:
          enabled: true
        os.type:
          enabled: true
    ec2:
      resource_attributes:
        cloud.account.id:
          enabled: true
        cloud.availability_zone:
          enabled: true
        cloud.platform:
          enabled: true
        cloud.provider:
          enabled: true
        cloud.region:
          enabled: true
        host.id:
          enabled: true
        host.image.id:
          enabled: true
        host.name:
          enabled: true
        host.type:
          enabled: true
      tags:
        - ^kubernetes.io/cluster/.*$
        - ^aws:autoscaling:groupName
    ecs:
      resource_attributes:
        aws.ecs.cluster.arn:
          enabled: true
        aws.ecs.launchtype:
          enabled: true
        aws.ecs.task.arn:
          enabled: true
        aws.ecs.task.family:
          enabled: true
        aws.ecs.task.id:
          enabled: true
        aws.ecs.task.revision:
          enabled: true
        aws.log.group.arns:
          enabled: true
        aws.log.group.names:
          enabled: true
        aws.log.stream.arns:
          enabled: true
        aws.log.stream.names:
          enabled: true
        cloud.account.id:
          enabled: true
        cloud.availability_zone:
          enabled: true
        cloud.platform:
          enabled: true
        cloud.provider:
          enabled: true
        cloud.region:
          enabled: true
    eks:
      resource_attributes:
        cloud.platform:
          enabled: true
        cloud.provider:
          enabled: true
        k8s.cluster.name:
          enabled: false
    elasticbeanstalk:
      resource_attributes:
        cloud.platform:
          enabled: true
        cloud.provider:
          enabled: true
        deployment.environment:
          enabled: true
        service.instance.id:
          enabled: true
        service.version:
          enabled: true
    endpoint: ""
    gcp:
      resource_attributes:
        cloud.account.id:
          enabled: true
        cloud.availability_zone:
          enabled: true
        cloud.platform:
          enabled: true
        cloud.provider:
          enabled: true
        cloud.region:
          enabled: true
        faas.id:
          enabled: true
        faas.instance:
          enabled: true
        faas.name:
          enabled: true
        faas.version:
          enabled: true
        gcp.cloud_run.job.execution:
          enabled: true
        gcp.cloud_run.job.task_index:
          enabled: true
        gcp.gce.instance.hostname:
          enabled: false
        gcp.gce.instance.name:
          enabled: false
        host.id:
          enabled: true
        host.name:
          enabled: true
        host.type:
          enabled: true
        k8s.cluster.name:
          enabled: true
    heroku:
      resource_attributes:
        cloud.provider:
          enabled: true
        heroku.app.id:
          enabled: true
        heroku.dyno.id:
          enabled: true
        heroku.release.commit:
          enabled: true
        heroku.release.creation_timestamp:
          enabled: true
        service.instance.id:
          enabled: true
        service.name:
          enabled: true
        service.version:
          enabled: true
    http2_ping_timeout: "0s"
    http2_read_idle_timeout: "0s"
    idle_conn_timeout: 1m30s
    k8snode:
      auth_type: serviceAccount
      context: ""
      kube_config_path: ""
      node_from_env_var: ""
      resource_attributes:
        k8s.node.name:
          enabled: true
        k8s.node.uid:
          enabled: true
    lambda:
      resource_attributes:
        aws.log.group.names:
          enabled: true
        aws.log.stream.names:
          enabled: true
        cloud.platform:
          enabled: true
        cloud.provider:
          enabled: true
        cloud.region:
          enabled: true
        faas.instance:
          enabled: true
        faas.max_memory:
          enabled: true
        faas.name:
          enabled: true
        faas.version:
          enabled: true
    max_idle_conns: 100
    openshift:
      address: ""
      resource_attributes:
        cloud.platform:
          enabled: true
        cloud.provider:
          enabled: true
        cloud.region:
          enabled: true
        k8s.cluster.name:
          enabled: true
      tls:
        ca_file: ""
        cert_file: ""
        include_system_ca_certs_pool: false
        insecure: false
        insecure_skip_verify: false
        key_file: ""
        max_version: ""
        min_version: ""
        reload_interval: "0s"
        server_name_override: ""
      token: ""
    override: true
    proxy_url: ""
    read_buffer_size: 0
    system:
      resource_attributes:
        host.arch:
          enabled: false
        host.cpu.cache.l2.size:
          enabled: false
        host.cpu.family:
          enabled: false
        host.cpu.model.id:
          enabled: false
        host.cpu.model.name:
          enabled: false
        host.cpu.stepping:
          enabled: false
        host.cpu.vendor.id:
          enabled: false
        host.id:
          enabled: false
        host.ip:
          enabled: false
        host.mac:
          enabled: false
        host.name:
          enabled: true
        os.description:
          enabled: false
        os.type:
          enabled: true
    timeout: 2s
    tls:
      ca_file: ""
      cert_file: ""
      include_system_ca_certs_pool: false
      insecure: false
      insecure_skip_verify: false
      key_file: ""
      max_version: ""
      min_version: ""
      reload_interval: "0s"
      server_name_override: ""
    write_buffer_size: 0
receivers:
  awscontainerinsightreceiver:
    accelerated_compute_metrics: false
    add_container_name_metric_label: false
    add_full_pod_name_metric_label: false
    add_service_as_attribute: true
    certificate_file_path: ""
    cluster_name: TestCluster
    collection_interval: 30s
    container_orchestrator: eks
    enable_control_plane_metrics: false
    endpoint: ""
    host_ip: ""
    host_name: ""
    imds_retries: 1
    kube_config_path: ""
    leader_lock_name: cwagent-clusterleader
    leader_lock_using_config_map_only: true
    local_mode: false
    max_retries: 0
    no_verify_ssl: false
    num_workers: 0
    prefer_full_pod_name: false
    profile: ""
    proxy_address: ""
    region: us-east-1
    request_timeout_seconds: 0
    resource_arn: ""
    role_arn: ""
  otlp/application_signals:
    protocols:
      grpc:
        endpoint: 0.0.0.0:4315
        dialer:
          timeout: "0s"
        include_metadata: false
        max_concurrent_streams: 0
        max_recv_msg_size_mib: 0
        read_buffer_size: 524288
        tls:
          ca_file: ""
          cert_file: path/to/cert.crt
          client_ca_file: ""
          client_ca_file_reload: false
          key_file: path/to/key.key
          max_version: ""
          min_version: ""
          reload_interval: 0s
          include_system_ca_certs_pool: false
        transport: tcp
        write_buffer_size: 0
      http:
        endpoint: 0.0.0.0:4316
        include_metadata: false
        logs_url_path: /v1/logs
        max_request_body_size: 0
        metrics_url_path: /v1/metrics
        tls:
          ca_file: ""
          cert_file: path/to/cert.crt
          client_ca_file: ""
          client_ca_file_reload: false
          key_file: path/to/key.key
          max_version: ""
          min_version: ""
          reload_interval: 0s
          include_system_ca_certs_pool: false
        traces_url_path: /v1/traces
=======
    awsemf/application_signals:
        certificate_file_path: ""
        detailed_metrics: false
        dimension_rollup_option: NoDimensionRollup
        disable_metric_extraction: false
        eks_fargate_container_insights_enabled: false
        endpoint: https://fake_endpoint
        enhanced_container_insights: false
        imds_retries: 1
        local_mode: false
        log_group_name: /aws/application-signals/data
        log_retention: 0
        log_stream_name: ""
        max_retries: 2
        metric_declarations:
            - dimensions:
                - - Environment
                  - Operation
                  - Service
                - - Environment
                  - Service
              label_matchers:
                - label_names:
                    - Telemetry.Source
                  regex: ^(ServerSpan|LocalRootSpan)$
                  separator: ;
              metric_name_selectors:
                - Latency
                - Fault
                - Error
            - dimensions:
                - - Environment
                  - Operation
                  - RemoteEnvironment
                  - RemoteOperation
                  - RemoteResourceIdentifier
                  - RemoteResourceType
                  - RemoteService
                  - Service
                - - Environment
                  - Operation
                  - RemoteEnvironment
                  - RemoteOperation
                  - RemoteService
                  - Service
                - - Environment
                  - Operation
                  - RemoteOperation
                  - RemoteResourceIdentifier
                  - RemoteResourceType
                  - RemoteService
                  - Service
                - - Environment
                  - Operation
                  - RemoteOperation
                  - RemoteService
                  - Service
                - - Environment
                  - RemoteEnvironment
                  - RemoteService
                  - Service
                - - Environment
                  - RemoteService
                  - Service
                - - Environment
                  - RemoteEnvironment
                  - RemoteOperation
                  - RemoteResourceIdentifier
                  - RemoteResourceType
                  - RemoteService
                  - Service
                - - Environment
                  - RemoteEnvironment
                  - RemoteOperation
                  - RemoteService
                  - Service
                - - Environment
                  - RemoteOperation
                  - RemoteResourceIdentifier
                  - RemoteResourceType
                  - RemoteService
                  - Service
                - - Environment
                  - RemoteOperation
                  - RemoteService
                  - Service
                - - Environment
                  - RemoteResourceIdentifier
                  - RemoteResourceType
                  - RemoteService
                  - Service
                - - RemoteResourceIdentifier
                  - RemoteResourceType
                  - RemoteService
                - - RemoteService
              label_matchers:
                - label_names:
                    - Telemetry.Source
                  regex: ^(ClientSpan|ProducerSpan|ConsumerSpan)$
                  separator: ;
              metric_name_selectors:
                - Latency
                - Fault
                - Error
        middleware: agenthealth/logs
        namespace: ApplicationSignals
        no_verify_ssl: false
        num_workers: 8
        output_destination: cloudwatch
        profile: ""
        proxy_address: ""
        region: us-east-1
        request_timeout_seconds: 30
        resource_arn: ""
        resource_to_telemetry_conversion:
            enabled: false
        retain_initial_value_of_delta_metric: false
        role_arn: ""
        version: "1"
    awsemf/containerinsights:
        certificate_file_path: ""
        detailed_metrics: false
        dimension_rollup_option: NoDimensionRollup
        disable_metric_extraction: true
        eks_fargate_container_insights_enabled: false
        endpoint: https://fake_endpoint
        enhanced_container_insights: false
        imds_retries: 1
        local_mode: false
        log_group_name: /aws/containerinsights/{ClusterName}/performance
        log_retention: 0
        log_stream_name: '{NodeName}'
        max_retries: 2
        metric_declarations:
            - dimensions:
                - - ClusterName
                  - Namespace
                  - PodName
                - - ClusterName
                - - ClusterName
                  - Namespace
                  - Service
                - - ClusterName
                  - Namespace
              metric_name_selectors:
                - pod_cpu_utilization
                - pod_memory_utilization
                - pod_network_rx_bytes
                - pod_network_tx_bytes
                - pod_cpu_utilization_over_pod_limit
                - pod_memory_utilization_over_pod_limit
            - dimensions:
                - - ClusterName
                  - Namespace
                  - PodName
              metric_name_selectors:
                - pod_number_of_container_restarts
            - dimensions:
                - - ClusterName
                  - Namespace
                  - PodName
                - - ClusterName
              metric_name_selectors:
                - pod_cpu_reserved_capacity
                - pod_memory_reserved_capacity
            - dimensions:
                - - ClusterName
                  - InstanceId
                  - NodeName
                - - ClusterName
              metric_name_selectors:
                - node_cpu_utilization
                - node_memory_utilization
                - node_network_total_bytes
                - node_cpu_reserved_capacity
                - node_memory_reserved_capacity
                - node_number_of_running_pods
                - node_number_of_running_containers
            - dimensions:
                - - ClusterName
              metric_name_selectors:
                - node_cpu_usage_total
                - node_cpu_limit
                - node_memory_working_set
                - node_memory_limit
            - dimensions:
                - - ClusterName
                  - InstanceId
                  - NodeName
                - - ClusterName
              metric_name_selectors:
                - node_filesystem_utilization
            - dimensions:
                - - ClusterName
                  - Namespace
                  - Service
                - - ClusterName
              metric_name_selectors:
                - service_number_of_running_pods
            - dimensions:
                - - ClusterName
                  - Namespace
                - - ClusterName
              metric_name_selectors:
                - namespace_number_of_running_pods
            - dimensions:
                - - ClusterName
              metric_name_selectors:
                - cluster_node_count
                - cluster_failed_node_count
        middleware: agenthealth/logs
        namespace: ContainerInsights
        no_verify_ssl: false
        num_workers: 8
        output_destination: cloudwatch
        parse_json_encoded_attr_values:
            - Sources
            - kubernetes
        profile: ""
        proxy_address: ""
        region: us-east-1
        request_timeout_seconds: 30
        resource_arn: ""
        resource_to_telemetry_conversion:
            enabled: true
        retain_initial_value_of_delta_metric: false
        role_arn: ""
        version: "0"
    awsxray/application_signals:
        certificate_file_path: ""
        endpoint: ""
        imds_retries: 1
        index_all_attributes: false
        indexed_attributes:
            - aws.local.service
            - aws.local.operation
            - aws.local.environment
            - aws.remote.service
            - aws.remote.operation
            - aws.remote.environment
            - aws.remote.resource.identifier
            - aws.remote.resource.type
        local_mode: false
        max_retries: 2
        middleware: agenthealth/traces
        no_verify_ssl: false
        num_workers: 8
        profile: ""
        proxy_address: ""
        region: us-east-1
        request_timeout_seconds: 30
        resource_arn: ""
        role_arn: ""
        telemetry:
            enabled: true
            include_metadata: true
extensions:
    agenthealth/logs:
        is_usage_data_enabled: true
        stats:
            operations:
                - PutLogEvents
            usage_flags:
                mode: EKS
                region_type: ACJ
    agenthealth/traces:
        is_usage_data_enabled: true
        stats:
            operations:
                - PutTraceSegments
            usage_flags:
                mode: EKS
                region_type: ACJ
    awsproxy/application_signals:
        aws_endpoint: ""
        certificate_file_path: ""
        dialer:
            timeout: 0s
        endpoint: 0.0.0.0:2000
        imds_retries: 1
        local_mode: false
        profile: ""
        proxy_address: ""
        region: us-east-1
        role_arn: ""
        service_name: ""
processors:
    awsapplicationsignals:
        limiter:
            disabled: false
            drop_threshold: 500
            garbage_collection_interval: 10m0s
            log_dropped_metrics: true
            rotation_interval: 10m0s
        resolvers:
            - name: TestCluster
              platform: eks
    batch/containerinsights:
        metadata_cardinality_limit: 1000
        send_batch_max_size: 0
        send_batch_size: 8192
        timeout: 5s
    resourcedetection:
        aks:
            resource_attributes:
                cloud.platform:
                    enabled: true
                cloud.provider:
                    enabled: true
                k8s.cluster.name:
                    enabled: false
        azure:
            resource_attributes:
                azure.resourcegroup.name:
                    enabled: true
                azure.vm.name:
                    enabled: true
                azure.vm.scaleset.name:
                    enabled: true
                azure.vm.size:
                    enabled: true
                cloud.account.id:
                    enabled: true
                cloud.platform:
                    enabled: true
                cloud.provider:
                    enabled: true
                cloud.region:
                    enabled: true
                host.id:
                    enabled: true
                host.name:
                    enabled: true
            tags: []
        compression: ""
        consul:
            address: ""
            datacenter: ""
            namespace: ""
            resource_attributes:
                cloud.region:
                    enabled: true
                host.id:
                    enabled: true
                host.name:
                    enabled: true
            token_file: ""
        detectors:
            - eks
            - env
            - ec2
        disable_keep_alives: false
        docker:
            resource_attributes:
                host.name:
                    enabled: true
                os.type:
                    enabled: true
        ec2:
            resource_attributes:
                cloud.account.id:
                    enabled: true
                cloud.availability_zone:
                    enabled: true
                cloud.platform:
                    enabled: true
                cloud.provider:
                    enabled: true
                cloud.region:
                    enabled: true
                host.id:
                    enabled: true
                host.image.id:
                    enabled: true
                host.name:
                    enabled: true
                host.type:
                    enabled: true
            tags:
                - ^kubernetes.io/cluster/.*$
                - ^aws:autoscaling:groupName
        ecs:
            resource_attributes:
                aws.ecs.cluster.arn:
                    enabled: true
                aws.ecs.launchtype:
                    enabled: true
                aws.ecs.task.arn:
                    enabled: true
                aws.ecs.task.family:
                    enabled: true
                aws.ecs.task.id:
                    enabled: true
                aws.ecs.task.revision:
                    enabled: true
                aws.log.group.arns:
                    enabled: true
                aws.log.group.names:
                    enabled: true
                aws.log.stream.arns:
                    enabled: true
                aws.log.stream.names:
                    enabled: true
                cloud.account.id:
                    enabled: true
                cloud.availability_zone:
                    enabled: true
                cloud.platform:
                    enabled: true
                cloud.provider:
                    enabled: true
                cloud.region:
                    enabled: true
        eks:
            resource_attributes:
                cloud.platform:
                    enabled: true
                cloud.provider:
                    enabled: true
                k8s.cluster.name:
                    enabled: false
        elasticbeanstalk:
            resource_attributes:
                cloud.platform:
                    enabled: true
                cloud.provider:
                    enabled: true
                deployment.environment:
                    enabled: true
                service.instance.id:
                    enabled: true
                service.version:
                    enabled: true
        endpoint: ""
        gcp:
            resource_attributes:
                cloud.account.id:
                    enabled: true
                cloud.availability_zone:
                    enabled: true
                cloud.platform:
                    enabled: true
                cloud.provider:
                    enabled: true
                cloud.region:
                    enabled: true
                faas.id:
                    enabled: true
                faas.instance:
                    enabled: true
                faas.name:
                    enabled: true
                faas.version:
                    enabled: true
                gcp.cloud_run.job.execution:
                    enabled: true
                gcp.cloud_run.job.task_index:
                    enabled: true
                gcp.gce.instance.hostname:
                    enabled: false
                gcp.gce.instance.name:
                    enabled: false
                host.id:
                    enabled: true
                host.name:
                    enabled: true
                host.type:
                    enabled: true
                k8s.cluster.name:
                    enabled: true
        heroku:
            resource_attributes:
                cloud.provider:
                    enabled: true
                heroku.app.id:
                    enabled: true
                heroku.dyno.id:
                    enabled: true
                heroku.release.commit:
                    enabled: true
                heroku.release.creation_timestamp:
                    enabled: true
                service.instance.id:
                    enabled: true
                service.name:
                    enabled: true
                service.version:
                    enabled: true
        http2_ping_timeout: 0s
        http2_read_idle_timeout: 0s
        idle_conn_timeout: 1m30s
        k8snode:
            auth_type: serviceAccount
            context: ""
            kube_config_path: ""
            node_from_env_var: ""
            resource_attributes:
                k8s.node.name:
                    enabled: true
                k8s.node.uid:
                    enabled: true
        lambda:
            resource_attributes:
                aws.log.group.names:
                    enabled: true
                aws.log.stream.names:
                    enabled: true
                cloud.platform:
                    enabled: true
                cloud.provider:
                    enabled: true
                cloud.region:
                    enabled: true
                faas.instance:
                    enabled: true
                faas.max_memory:
                    enabled: true
                faas.name:
                    enabled: true
                faas.version:
                    enabled: true
        max_idle_conns: 100
        openshift:
            address: ""
            resource_attributes:
                cloud.platform:
                    enabled: true
                cloud.provider:
                    enabled: true
                cloud.region:
                    enabled: true
                k8s.cluster.name:
                    enabled: true
            tls:
                ca_file: ""
                cert_file: ""
                include_system_ca_certs_pool: false
                insecure: false
                insecure_skip_verify: false
                key_file: ""
                max_version: ""
                min_version: ""
                reload_interval: 0s
                server_name_override: ""
            token: ""
        override: true
        proxy_url: ""
        read_buffer_size: 0
        system:
            resource_attributes:
                host.arch:
                    enabled: false
                host.cpu.cache.l2.size:
                    enabled: false
                host.cpu.family:
                    enabled: false
                host.cpu.model.id:
                    enabled: false
                host.cpu.model.name:
                    enabled: false
                host.cpu.stepping:
                    enabled: false
                host.cpu.vendor.id:
                    enabled: false
                host.id:
                    enabled: false
                host.ip:
                    enabled: false
                host.mac:
                    enabled: false
                host.name:
                    enabled: true
                os.description:
                    enabled: false
                os.type:
                    enabled: true
        timeout: 2s
        tls:
            ca_file: ""
            cert_file: ""
            include_system_ca_certs_pool: false
            insecure: false
            insecure_skip_verify: false
            key_file: ""
            max_version: ""
            min_version: ""
            reload_interval: 0s
            server_name_override: ""
        write_buffer_size: 0
receivers:
    awscontainerinsightreceiver:
        accelerated_compute_metrics: false
        add_container_name_metric_label: false
        add_full_pod_name_metric_label: false
        add_service_as_attribute: true
        certificate_file_path: ""
        cluster_name: TestCluster
        collection_interval: 30s
        container_orchestrator: eks
        enable_control_plane_metrics: false
        endpoint: ""
        host_ip: ""
        host_name: ""
        imds_retries: 1
        kube_config_path: ""
        leader_lock_name: cwagent-clusterleader
        leader_lock_using_config_map_only: true
        local_mode: false
        max_retries: 0
        no_verify_ssl: false
        num_workers: 0
        prefer_full_pod_name: false
        profile: ""
        proxy_address: ""
        region: us-east-1
        request_timeout_seconds: 0
        resource_arn: ""
        role_arn: ""
    otlp/application_signals:
        protocols:
            grpc:
                dialer:
                    timeout: 0s
                endpoint: 0.0.0.0:4315
                include_metadata: false
                max_concurrent_streams: 0
                max_recv_msg_size_mib: 0
                read_buffer_size: 524288
                tls:
                    ca_file: ""
                    cert_file: path/to/cert.crt
                    client_ca_file: ""
                    client_ca_file_reload: false
                    include_system_ca_certs_pool: false
                    key_file: path/to/key.key
                    max_version: ""
                    min_version: ""
                    reload_interval: 0s
                transport: tcp
                write_buffer_size: 0
            http:
                endpoint: 0.0.0.0:4316
                include_metadata: false
                logs_url_path: /v1/logs
                max_request_body_size: 0
                metrics_url_path: /v1/metrics
                tls:
                    ca_file: ""
                    cert_file: path/to/cert.crt
                    client_ca_file: ""
                    client_ca_file_reload: false
                    include_system_ca_certs_pool: false
                    key_file: path/to/key.key
                    max_version: ""
                    min_version: ""
                    reload_interval: 0s
                traces_url_path: /v1/traces
>>>>>>> 55a3d882
service:
    extensions:
        - awsproxy/application_signals
        - agenthealth/traces
        - agenthealth/logs
    pipelines:
        metrics/application_signals:
            exporters:
                - awsemf/application_signals
            processors:
                - resourcedetection
                - awsapplicationsignals
            receivers:
                - otlp/application_signals
        metrics/containerinsights:
            exporters:
                - awsemf/containerinsights
            processors:
                - batch/containerinsights
            receivers:
                - awscontainerinsightreceiver
        traces/application_signals:
            exporters:
                - awsxray/application_signals
            processors:
                - resourcedetection
                - awsapplicationsignals
            receivers:
                - otlp/application_signals
    telemetry:
        logs:
            development: false
            disable_caller: false
            disable_stacktrace: false
            encoding: console
            level: info
            sampling:
                enabled: true
                initial: 2
                thereafter: 500
                tick: 10s
        metrics:
            address: ""
            level: None
        traces: {}<|MERGE_RESOLUTION|>--- conflicted
+++ resolved
@@ -1,662 +1,4 @@
 exporters:
-<<<<<<< HEAD
-  awsemf/application_signals:
-    certificate_file_path: ""
-    detailed_metrics: false
-    dimension_rollup_option: NoDimensionRollup
-    disable_metric_extraction: false
-    eks_fargate_container_insights_enabled: false
-    endpoint: https://fake_endpoint
-    enhanced_container_insights: false
-    imds_retries: 1
-    local_mode: false
-    log_group_name: /aws/application-signals/data
-    log_retention: 0
-    log_stream_name: ""
-    max_retries: 2
-    metric_declarations:
-      - dimensions:
-          - - Environment
-            - Operation
-            - Service
-          - - Environment
-            - Service
-        label_matchers:
-          - label_names:
-              - Telemetry.Source
-            regex: ^(ServerSpan|LocalRootSpan)$
-            separator: ;
-        metric_name_selectors:
-          - Latency
-          - Fault
-          - Error
-      - dimensions:
-          - - Environment
-            - Operation
-            - RemoteEnvironment
-            - RemoteOperation
-            - RemoteResourceIdentifier
-            - RemoteResourceType
-            - RemoteService
-            - Service
-          - - Environment
-            - Operation
-            - RemoteEnvironment
-            - RemoteOperation
-            - RemoteService
-            - Service
-          - - Environment
-            - Operation
-            - RemoteOperation
-            - RemoteResourceIdentifier
-            - RemoteResourceType
-            - RemoteService
-            - Service
-          - - Environment
-            - Operation
-            - RemoteOperation
-            - RemoteService
-            - Service
-          - - Environment
-            - RemoteEnvironment
-            - RemoteService
-            - Service
-          - - Environment
-            - RemoteService
-            - Service
-          - - Environment
-            - RemoteEnvironment
-            - RemoteOperation
-            - RemoteResourceIdentifier
-            - RemoteResourceType
-            - RemoteService
-            - Service
-          - - Environment
-            - RemoteEnvironment
-            - RemoteOperation
-            - RemoteService
-            - Service
-          - - Environment
-            - RemoteOperation
-            - RemoteResourceIdentifier
-            - RemoteResourceType
-            - RemoteService
-            - Service
-          - - Environment
-            - RemoteOperation
-            - RemoteService
-            - Service
-          - - Environment
-            - RemoteResourceIdentifier
-            - RemoteResourceType
-            - RemoteService
-            - Service
-          - - RemoteResourceIdentifier
-            - RemoteResourceType
-            - RemoteService
-          - - RemoteService
-        label_matchers:
-          - label_names:
-              - Telemetry.Source
-            regex: ^(ClientSpan|ProducerSpan|ConsumerSpan)$
-            separator: ;
-        metric_name_selectors:
-          - Latency
-          - Fault
-          - Error
-    middleware: agenthealth/logs
-    namespace: ApplicationSignals
-    no_verify_ssl: false
-    num_workers: 8
-    output_destination: cloudwatch
-    profile: ""
-    proxy_address: ""
-    region: us-east-1
-    request_timeout_seconds: 30
-    resource_arn: ""
-    resource_to_telemetry_conversion:
-      enabled: false
-    retain_initial_value_of_delta_metric: false
-    role_arn: ""
-    version: "1"
-  awsemf/containerinsights:
-    certificate_file_path: ""
-    detailed_metrics: false
-    dimension_rollup_option: NoDimensionRollup
-    disable_metric_extraction: true
-    eks_fargate_container_insights_enabled: false
-    endpoint: https://fake_endpoint
-    enhanced_container_insights: false
-    imds_retries: 1
-    local_mode: false
-    log_group_name: /aws/containerinsights/{ClusterName}/performance
-    log_retention: 0
-    log_stream_name: '{NodeName}'
-    max_retries: 2
-    metric_declarations:
-      - dimensions:
-          - - ClusterName
-            - Namespace
-            - PodName
-          - - ClusterName
-          - - ClusterName
-            - Namespace
-            - Service
-          - - ClusterName
-            - Namespace
-        metric_name_selectors:
-          - pod_cpu_utilization
-          - pod_memory_utilization
-          - pod_network_rx_bytes
-          - pod_network_tx_bytes
-          - pod_cpu_utilization_over_pod_limit
-          - pod_memory_utilization_over_pod_limit
-      - dimensions:
-          - - ClusterName
-            - Namespace
-            - PodName
-        metric_name_selectors:
-          - pod_number_of_container_restarts
-      - dimensions:
-          - - ClusterName
-            - Namespace
-            - PodName
-          - - ClusterName
-        metric_name_selectors:
-          - pod_cpu_reserved_capacity
-          - pod_memory_reserved_capacity
-      - dimensions:
-          - - ClusterName
-            - InstanceId
-            - NodeName
-          - - ClusterName
-        metric_name_selectors:
-          - node_cpu_utilization
-          - node_memory_utilization
-          - node_network_total_bytes
-          - node_cpu_reserved_capacity
-          - node_memory_reserved_capacity
-          - node_number_of_running_pods
-          - node_number_of_running_containers
-      - dimensions:
-          - - ClusterName
-        metric_name_selectors:
-          - node_cpu_usage_total
-          - node_cpu_limit
-          - node_memory_working_set
-          - node_memory_limit
-      - dimensions:
-          - - ClusterName
-            - InstanceId
-            - NodeName
-          - - ClusterName
-        metric_name_selectors:
-          - node_filesystem_utilization
-      - dimensions:
-          - - ClusterName
-            - Namespace
-            - Service
-          - - ClusterName
-        metric_name_selectors:
-          - service_number_of_running_pods
-      - dimensions:
-          - - ClusterName
-            - Namespace
-          - - ClusterName
-        metric_name_selectors:
-          - namespace_number_of_running_pods
-      - dimensions:
-          - - ClusterName
-        metric_name_selectors:
-          - cluster_node_count
-          - cluster_failed_node_count
-    middleware: agenthealth/logs
-    namespace: ContainerInsights
-    no_verify_ssl: false
-    num_workers: 8
-    output_destination: cloudwatch
-    parse_json_encoded_attr_values:
-      - Sources
-      - kubernetes
-    profile: ""
-    proxy_address: ""
-    region: us-east-1
-    request_timeout_seconds: 30
-    resource_arn: ""
-    resource_to_telemetry_conversion:
-      enabled: true
-    retain_initial_value_of_delta_metric: false
-    role_arn: ""
-    version: "0"
-  awsxray/application_signals:
-    certificate_file_path: ""
-    endpoint: ""
-    imds_retries: 1
-    index_all_attributes: false
-    indexed_attributes:
-      - aws.local.service
-      - aws.local.operation
-      - aws.local.environment
-      - aws.remote.service
-      - aws.remote.operation
-      - aws.remote.environment
-      - aws.remote.resource.identifier
-      - aws.remote.resource.type
-    local_mode: false
-    max_retries: 2
-    middleware: agenthealth/traces
-    no_verify_ssl: false
-    num_workers: 8
-    profile: ""
-    proxy_address: ""
-    region: us-east-1
-    request_timeout_seconds: 30
-    resource_arn: ""
-    role_arn: ""
-    telemetry:
-      enabled: true
-      include_metadata: true
-extensions:
-  agenthealth/logs:
-    is_usage_data_enabled: true
-    stats:
-      operations:
-        - PutLogEvents
-      usage_flags:
-        mode: EKS
-        region_type: ACJ
-  agenthealth/traces:
-    is_usage_data_enabled: true
-    stats:
-      operations:
-        - PutTraceSegments
-      usage_flags:
-        mode: EKS
-        region_type: ACJ
-  awsproxy/application_signals:
-    aws_endpoint: ""
-    certificate_file_path: ""
-    dialer:
-      timeout: "0s"
-    endpoint: 0.0.0.0:2000
-    imds_retries: 1
-    local_mode: false
-    profile: ""
-    proxy_address: ""
-    region: us-east-1
-    service_name: ""
-    role_arn: ""
-processors:
-  awsapplicationsignals:
-    limiter:
-      disabled: false
-      drop_threshold: 500
-      garbage_collection_interval: 10m0s
-      log_dropped_metrics: true
-      rotation_interval: 10m0s
-    resolvers:
-      - name: TestCluster
-        platform: eks
-  batch/containerinsights:
-    metadata_cardinality_limit: 1000
-    send_batch_max_size: 0
-    send_batch_size: 8192
-    timeout: 5s
-  resourcedetection:
-    aks:
-      resource_attributes:
-        cloud.platform:
-          enabled: true
-        cloud.provider:
-          enabled: true
-        k8s.cluster.name:
-          enabled: false
-    azure:
-      resource_attributes:
-        azure.resourcegroup.name:
-          enabled: true
-        azure.vm.name:
-          enabled: true
-        azure.vm.scaleset.name:
-          enabled: true
-        azure.vm.size:
-          enabled: true
-        cloud.account.id:
-          enabled: true
-        cloud.platform:
-          enabled: true
-        cloud.provider:
-          enabled: true
-        cloud.region:
-          enabled: true
-        host.id:
-          enabled: true
-        host.name:
-          enabled: true
-    compression: ""
-    consul:
-      address: ""
-      datacenter: ""
-      namespace: ""
-      resource_attributes:
-        cloud.region:
-          enabled: true
-        host.id:
-          enabled: true
-        host.name:
-          enabled: true
-      token_file: ""
-    detectors:
-      - eks
-      - env
-      - ec2
-    disable_keep_alives: false
-    docker:
-      resource_attributes:
-        host.name:
-          enabled: true
-        os.type:
-          enabled: true
-    ec2:
-      resource_attributes:
-        cloud.account.id:
-          enabled: true
-        cloud.availability_zone:
-          enabled: true
-        cloud.platform:
-          enabled: true
-        cloud.provider:
-          enabled: true
-        cloud.region:
-          enabled: true
-        host.id:
-          enabled: true
-        host.image.id:
-          enabled: true
-        host.name:
-          enabled: true
-        host.type:
-          enabled: true
-      tags:
-        - ^kubernetes.io/cluster/.*$
-        - ^aws:autoscaling:groupName
-    ecs:
-      resource_attributes:
-        aws.ecs.cluster.arn:
-          enabled: true
-        aws.ecs.launchtype:
-          enabled: true
-        aws.ecs.task.arn:
-          enabled: true
-        aws.ecs.task.family:
-          enabled: true
-        aws.ecs.task.id:
-          enabled: true
-        aws.ecs.task.revision:
-          enabled: true
-        aws.log.group.arns:
-          enabled: true
-        aws.log.group.names:
-          enabled: true
-        aws.log.stream.arns:
-          enabled: true
-        aws.log.stream.names:
-          enabled: true
-        cloud.account.id:
-          enabled: true
-        cloud.availability_zone:
-          enabled: true
-        cloud.platform:
-          enabled: true
-        cloud.provider:
-          enabled: true
-        cloud.region:
-          enabled: true
-    eks:
-      resource_attributes:
-        cloud.platform:
-          enabled: true
-        cloud.provider:
-          enabled: true
-        k8s.cluster.name:
-          enabled: false
-    elasticbeanstalk:
-      resource_attributes:
-        cloud.platform:
-          enabled: true
-        cloud.provider:
-          enabled: true
-        deployment.environment:
-          enabled: true
-        service.instance.id:
-          enabled: true
-        service.version:
-          enabled: true
-    endpoint: ""
-    gcp:
-      resource_attributes:
-        cloud.account.id:
-          enabled: true
-        cloud.availability_zone:
-          enabled: true
-        cloud.platform:
-          enabled: true
-        cloud.provider:
-          enabled: true
-        cloud.region:
-          enabled: true
-        faas.id:
-          enabled: true
-        faas.instance:
-          enabled: true
-        faas.name:
-          enabled: true
-        faas.version:
-          enabled: true
-        gcp.cloud_run.job.execution:
-          enabled: true
-        gcp.cloud_run.job.task_index:
-          enabled: true
-        gcp.gce.instance.hostname:
-          enabled: false
-        gcp.gce.instance.name:
-          enabled: false
-        host.id:
-          enabled: true
-        host.name:
-          enabled: true
-        host.type:
-          enabled: true
-        k8s.cluster.name:
-          enabled: true
-    heroku:
-      resource_attributes:
-        cloud.provider:
-          enabled: true
-        heroku.app.id:
-          enabled: true
-        heroku.dyno.id:
-          enabled: true
-        heroku.release.commit:
-          enabled: true
-        heroku.release.creation_timestamp:
-          enabled: true
-        service.instance.id:
-          enabled: true
-        service.name:
-          enabled: true
-        service.version:
-          enabled: true
-    http2_ping_timeout: "0s"
-    http2_read_idle_timeout: "0s"
-    idle_conn_timeout: 1m30s
-    k8snode:
-      auth_type: serviceAccount
-      context: ""
-      kube_config_path: ""
-      node_from_env_var: ""
-      resource_attributes:
-        k8s.node.name:
-          enabled: true
-        k8s.node.uid:
-          enabled: true
-    lambda:
-      resource_attributes:
-        aws.log.group.names:
-          enabled: true
-        aws.log.stream.names:
-          enabled: true
-        cloud.platform:
-          enabled: true
-        cloud.provider:
-          enabled: true
-        cloud.region:
-          enabled: true
-        faas.instance:
-          enabled: true
-        faas.max_memory:
-          enabled: true
-        faas.name:
-          enabled: true
-        faas.version:
-          enabled: true
-    max_idle_conns: 100
-    openshift:
-      address: ""
-      resource_attributes:
-        cloud.platform:
-          enabled: true
-        cloud.provider:
-          enabled: true
-        cloud.region:
-          enabled: true
-        k8s.cluster.name:
-          enabled: true
-      tls:
-        ca_file: ""
-        cert_file: ""
-        include_system_ca_certs_pool: false
-        insecure: false
-        insecure_skip_verify: false
-        key_file: ""
-        max_version: ""
-        min_version: ""
-        reload_interval: "0s"
-        server_name_override: ""
-      token: ""
-    override: true
-    proxy_url: ""
-    read_buffer_size: 0
-    system:
-      resource_attributes:
-        host.arch:
-          enabled: false
-        host.cpu.cache.l2.size:
-          enabled: false
-        host.cpu.family:
-          enabled: false
-        host.cpu.model.id:
-          enabled: false
-        host.cpu.model.name:
-          enabled: false
-        host.cpu.stepping:
-          enabled: false
-        host.cpu.vendor.id:
-          enabled: false
-        host.id:
-          enabled: false
-        host.ip:
-          enabled: false
-        host.mac:
-          enabled: false
-        host.name:
-          enabled: true
-        os.description:
-          enabled: false
-        os.type:
-          enabled: true
-    timeout: 2s
-    tls:
-      ca_file: ""
-      cert_file: ""
-      include_system_ca_certs_pool: false
-      insecure: false
-      insecure_skip_verify: false
-      key_file: ""
-      max_version: ""
-      min_version: ""
-      reload_interval: "0s"
-      server_name_override: ""
-    write_buffer_size: 0
-receivers:
-  awscontainerinsightreceiver:
-    accelerated_compute_metrics: false
-    add_container_name_metric_label: false
-    add_full_pod_name_metric_label: false
-    add_service_as_attribute: true
-    certificate_file_path: ""
-    cluster_name: TestCluster
-    collection_interval: 30s
-    container_orchestrator: eks
-    enable_control_plane_metrics: false
-    endpoint: ""
-    host_ip: ""
-    host_name: ""
-    imds_retries: 1
-    kube_config_path: ""
-    leader_lock_name: cwagent-clusterleader
-    leader_lock_using_config_map_only: true
-    local_mode: false
-    max_retries: 0
-    no_verify_ssl: false
-    num_workers: 0
-    prefer_full_pod_name: false
-    profile: ""
-    proxy_address: ""
-    region: us-east-1
-    request_timeout_seconds: 0
-    resource_arn: ""
-    role_arn: ""
-  otlp/application_signals:
-    protocols:
-      grpc:
-        endpoint: 0.0.0.0:4315
-        dialer:
-          timeout: "0s"
-        include_metadata: false
-        max_concurrent_streams: 0
-        max_recv_msg_size_mib: 0
-        read_buffer_size: 524288
-        tls:
-          ca_file: ""
-          cert_file: path/to/cert.crt
-          client_ca_file: ""
-          client_ca_file_reload: false
-          key_file: path/to/key.key
-          max_version: ""
-          min_version: ""
-          reload_interval: 0s
-          include_system_ca_certs_pool: false
-        transport: tcp
-        write_buffer_size: 0
-      http:
-        endpoint: 0.0.0.0:4316
-        include_metadata: false
-        logs_url_path: /v1/logs
-        max_request_body_size: 0
-        metrics_url_path: /v1/metrics
-        tls:
-          ca_file: ""
-          cert_file: path/to/cert.crt
-          client_ca_file: ""
-          client_ca_file_reload: false
-          key_file: path/to/key.key
-          max_version: ""
-          min_version: ""
-          reload_interval: 0s
-          include_system_ca_certs_pool: false
-        traces_url_path: /v1/traces
-=======
     awsemf/application_signals:
         certificate_file_path: ""
         detailed_metrics: false
@@ -1314,7 +656,6 @@
                     min_version: ""
                     reload_interval: 0s
                 traces_url_path: /v1/traces
->>>>>>> 55a3d882
 service:
     extensions:
         - awsproxy/application_signals
