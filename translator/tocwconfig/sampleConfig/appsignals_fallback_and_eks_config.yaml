exporters:
    awsemf/application_signals:
        certificate_file_path: ""
        detailed_metrics: false
        dimension_rollup_option: NoDimensionRollup
        disable_metric_extraction: false
        eks_fargate_container_insights_enabled: false
        endpoint: https://fake_endpoint
        enhanced_container_insights: false
        imds_retries: 1
        local_mode: false
        log_group_name: /aws/application-signals/data
        log_retention: 0
        log_stream_name: ""
        max_retries: 2
        metric_declarations:
            - dimensions:
                - - Environment
                  - Operation
                  - Service
                - - Environment
                  - Service
              label_matchers:
                - label_names:
                    - Telemetry.Source
                  regex: ^(ServerSpan|LocalRootSpan)$
                  separator: ;
              metric_name_selectors:
                - Latency
                - Fault
                - Error
            - dimensions:
                - - Environment
                  - Operation
                  - RemoteEnvironment
                  - RemoteOperation
                  - RemoteResourceIdentifier
                  - RemoteResourceType
                  - RemoteService
                  - Service
                - - Environment
                  - Operation
                  - RemoteEnvironment
                  - RemoteOperation
                  - RemoteService
                  - Service
                - - Environment
                  - Operation
                  - RemoteOperation
                  - RemoteResourceIdentifier
                  - RemoteResourceType
                  - RemoteService
                  - Service
                - - Environment
                  - Operation
                  - RemoteOperation
                  - RemoteService
                  - Service
                - - Environment
                  - RemoteEnvironment
                  - RemoteService
                  - Service
                - - Environment
                  - RemoteService
                  - Service
                - - Environment
                  - RemoteEnvironment
                  - RemoteOperation
                  - RemoteResourceIdentifier
                  - RemoteResourceType
                  - RemoteService
                  - Service
                - - Environment
                  - RemoteEnvironment
                  - RemoteOperation
                  - RemoteService
                  - Service
                - - Environment
                  - RemoteOperation
                  - RemoteResourceIdentifier
                  - RemoteResourceType
                  - RemoteService
                  - Service
                - - Environment
                  - RemoteOperation
                  - RemoteService
                  - Service
                - - Environment
                  - RemoteResourceIdentifier
                  - RemoteResourceType
                  - RemoteService
                  - Service
                - - RemoteResourceIdentifier
                  - RemoteResourceType
                  - RemoteService
                - - RemoteService
              label_matchers:
                - label_names:
                    - Telemetry.Source
                  regex: ^(ClientSpan|ProducerSpan|ConsumerSpan)$
                  separator: ;
              metric_name_selectors:
                - Latency
                - Fault
                - Error
            - dimensions:
                - - Environment
                  - Service
              label_matchers:
                - label_names:
                    - Telemetry.Source
                  regex: ^RuntimeMetric$
                  separator: ;
              metric_name_selectors:
                - ^.*$
        middleware: agenthealth/logs
        namespace: ApplicationSignals
        no_verify_ssl: false
        num_workers: 8
        output_destination: cloudwatch
        profile: ""
        proxy_address: ""
        region: us-east-1
        request_timeout_seconds: 30
        resource_arn: ""
        resource_to_telemetry_conversion:
            enabled: false
        retain_initial_value_of_delta_metric: false
        role_arn: ""
        version: "1"
    awsemf/containerinsights:
        certificate_file_path: ""
        detailed_metrics: false
        dimension_rollup_option: NoDimensionRollup
        disable_metric_extraction: true
        eks_fargate_container_insights_enabled: false
        endpoint: https://fake_endpoint
        enhanced_container_insights: false
        imds_retries: 1
        local_mode: false
        log_group_name: /aws/containerinsights/{ClusterName}/performance
        log_retention: 0
        log_stream_name: '{NodeName}'
        max_retries: 2
        metric_declarations:
            - dimensions:
                - - ClusterName
                  - Namespace
                  - PodName
                - - ClusterName
                - - ClusterName
                  - Namespace
                  - Service
                - - ClusterName
                  - Namespace
              metric_name_selectors:
                - pod_cpu_utilization
                - pod_memory_utilization
                - pod_network_rx_bytes
                - pod_network_tx_bytes
                - pod_cpu_utilization_over_pod_limit
                - pod_memory_utilization_over_pod_limit
            - dimensions:
                - - ClusterName
                  - Namespace
                  - PodName
              metric_name_selectors:
                - pod_number_of_container_restarts
            - dimensions:
                - - ClusterName
                  - Namespace
                  - PodName
                - - ClusterName
              metric_name_selectors:
                - pod_cpu_reserved_capacity
                - pod_memory_reserved_capacity
            - dimensions:
                - - ClusterName
                  - InstanceId
                  - NodeName
                - - ClusterName
              metric_name_selectors:
                - node_cpu_utilization
                - node_memory_utilization
                - node_network_total_bytes
                - node_cpu_reserved_capacity
                - node_memory_reserved_capacity
                - node_number_of_running_pods
                - node_number_of_running_containers
            - dimensions:
                - - ClusterName
              metric_name_selectors:
                - node_cpu_usage_total
                - node_cpu_limit
                - node_memory_working_set
                - node_memory_limit
            - dimensions:
                - - ClusterName
                  - InstanceId
                  - NodeName
                - - ClusterName
              metric_name_selectors:
                - node_filesystem_utilization
            - dimensions:
                - - ClusterName
                  - Namespace
                  - Service
                - - ClusterName
              metric_name_selectors:
                - service_number_of_running_pods
            - dimensions:
                - - ClusterName
                  - Namespace
                - - ClusterName
              metric_name_selectors:
                - namespace_number_of_running_pods
            - dimensions:
                - - ClusterName
              metric_name_selectors:
                - cluster_node_count
                - cluster_failed_node_count
        middleware: agenthealth/logs
        namespace: ContainerInsights
        no_verify_ssl: false
        num_workers: 8
        output_destination: cloudwatch
        parse_json_encoded_attr_values:
            - Sources
            - kubernetes
        profile: ""
        proxy_address: ""
        region: us-east-1
        request_timeout_seconds: 30
        resource_arn: ""
        resource_to_telemetry_conversion:
            enabled: true
        retain_initial_value_of_delta_metric: false
        role_arn: ""
        version: "0"
    awsxray/application_signals:
        certificate_file_path: ""
        endpoint: ""
        imds_retries: 1
        index_all_attributes: false
        indexed_attributes:
            - aws.local.service
            - aws.local.operation
            - aws.local.environment
            - aws.remote.service
            - aws.remote.operation
            - aws.remote.environment
            - aws.remote.resource.identifier
            - aws.remote.resource.type
        local_mode: false
        max_retries: 2
        middleware: agenthealth/traces
        no_verify_ssl: false
        num_workers: 8
        profile: ""
        proxy_address: ""
        region: us-east-1
        request_timeout_seconds: 30
        resource_arn: ""
        role_arn: ""
        telemetry:
            enabled: true
            include_metadata: true
extensions:
<<<<<<< HEAD
  agenthealth/logs:
    is_usage_data_enabled: true
    stats:
      operations:
        - PutLogEvents
      usage_flags:
        mode: EKS
        region_type: ACJ
  agenthealth/traces:
    is_usage_data_enabled: true
    stats:
      operations:
        - PutTraceSegments
      usage_flags:
        mode: EKS
        region_type: ACJ
  awsproxy/application_signals:
    aws_endpoint: ""
    certificate_file_path: ""
    dialer:
      timeout: "0s"
    endpoint: localhost:2000
    imds_retries: 1
    local_mode: false
    profile: ""
    proxy_address: ""
    region: us-east-1
    service_name: ""
    role_arn: ""
  entitystore:
    mode: ec2
    region: us-east-1
    kubernetes_mode: EKS
  server:
    listen_addr: :4311
    tls_ca_path: "/etc/amazon-cloudwatch-observability-agent-client-cert/tls-ca.crt"
    tls_cert_path: "/etc/amazon-cloudwatch-observability-agent-server-cert/server.crt"
    tls_key_path: "/etc/amazon-cloudwatch-observability-agent-server-cert/server.key"
processors:
  awsapplicationsignals:
    limiter:
      disabled: false
      drop_threshold: 500
      garbage_collection_interval: 10m0s
      log_dropped_metrics: true
      rotation_interval: 10m0s
    resolvers:
      - name: TestCluster
        platform: eks
  awsentity/service/application_signals:
    cluster_name: TestCluster
    entity_type: Service
    kubernetes_mode: EKS
    platform:  ec2
  batch/containerinsights:
    metadata_cardinality_limit: 1000
    send_batch_max_size: 0
    send_batch_size: 8192
    timeout: 5s
  resourcedetection:
    aks:
      resource_attributes:
        cloud.platform:
          enabled: true
        cloud.provider:
          enabled: true
        k8s.cluster.name:
          enabled: false
    azure:
      resource_attributes:
        azure.resourcegroup.name:
          enabled: true
        azure.vm.name:
          enabled: true
        azure.vm.scaleset.name:
          enabled: true
        azure.vm.size:
          enabled: true
        cloud.account.id:
          enabled: true
        cloud.platform:
          enabled: true
        cloud.provider:
          enabled: true
        cloud.region:
          enabled: true
        host.id:
          enabled: true
        host.name:
          enabled: true
      tags: []
    compression: ""
    consul:
      address: ""
      datacenter: ""
      namespace: ""
      resource_attributes:
        cloud.region:
          enabled: true
        host.id:
          enabled: true
        host.name:
          enabled: true
      token_file: ""
    detectors:
      - eks
      - env
      - ec2
    disable_keep_alives: false
    docker:
      resource_attributes:
        host.name:
          enabled: true
        os.type:
          enabled: true
    ec2:
      resource_attributes:
        cloud.account.id:
          enabled: true
        cloud.availability_zone:
          enabled: true
        cloud.platform:
          enabled: true
        cloud.provider:
          enabled: true
        cloud.region:
          enabled: true
        host.id:
          enabled: true
        host.image.id:
          enabled: true
        host.name:
          enabled: true
        host.type:
          enabled: true
      tags:
        - ^kubernetes.io/cluster/.*$
        - ^aws:autoscaling:groupName
    ecs:
      resource_attributes:
        aws.ecs.cluster.arn:
          enabled: true
        aws.ecs.launchtype:
          enabled: true
        aws.ecs.task.arn:
          enabled: true
        aws.ecs.task.family:
          enabled: true
        aws.ecs.task.id:
          enabled: true
        aws.ecs.task.revision:
          enabled: true
        aws.log.group.arns:
          enabled: true
        aws.log.group.names:
          enabled: true
        aws.log.stream.arns:
          enabled: true
        aws.log.stream.names:
          enabled: true
        cloud.account.id:
          enabled: true
        cloud.availability_zone:
          enabled: true
        cloud.platform:
          enabled: true
        cloud.provider:
          enabled: true
        cloud.region:
          enabled: true
    eks:
      resource_attributes:
        cloud.platform:
          enabled: true
        cloud.provider:
          enabled: true
        k8s.cluster.name:
          enabled: false
    elasticbeanstalk:
      resource_attributes:
        cloud.platform:
          enabled: true
        cloud.provider:
          enabled: true
        deployment.environment:
          enabled: true
        service.instance.id:
          enabled: true
        service.version:
          enabled: true
    endpoint: ""
    gcp:
      resource_attributes:
        cloud.account.id:
          enabled: true
        cloud.availability_zone:
          enabled: true
        cloud.platform:
          enabled: true
        cloud.provider:
          enabled: true
        cloud.region:
          enabled: true
        faas.id:
          enabled: true
        faas.instance:
          enabled: true
        faas.name:
          enabled: true
        faas.version:
          enabled: true
        gcp.cloud_run.job.execution:
          enabled: true
        gcp.cloud_run.job.task_index:
          enabled: true
        gcp.gce.instance.hostname:
          enabled: false
        gcp.gce.instance.name:
          enabled: false
        host.id:
          enabled: true
        host.name:
          enabled: true
        host.type:
          enabled: true
        k8s.cluster.name:
          enabled: true
    heroku:
      resource_attributes:
        cloud.provider:
          enabled: true
        heroku.app.id:
          enabled: true
        heroku.dyno.id:
          enabled: true
        heroku.release.commit:
          enabled: true
        heroku.release.creation_timestamp:
          enabled: true
        service.instance.id:
          enabled: true
        service.name:
          enabled: true
        service.version:
          enabled: true
    http2_ping_timeout: "0s"
    http2_read_idle_timeout: "0s"
    idle_conn_timeout: 1m30s
    k8snode:
      auth_type: serviceAccount
      context: ""
      kube_config_path: ""
      node_from_env_var: ""
      resource_attributes:
        k8s.node.name:
          enabled: true
        k8s.node.uid:
          enabled: true
    lambda:
      resource_attributes:
        aws.log.group.names:
          enabled: true
        aws.log.stream.names:
          enabled: true
        cloud.platform:
          enabled: true
        cloud.provider:
          enabled: true
        cloud.region:
          enabled: true
        faas.instance:
          enabled: true
        faas.max_memory:
          enabled: true
        faas.name:
          enabled: true
        faas.version:
          enabled: true
    max_conns_per_host: 0
    max_idle_conns: 100
    max_idle_conns_per_host: 0
    openshift:
      address: ""
      resource_attributes:
        cloud.platform:
          enabled: true
        cloud.provider:
          enabled: true
        cloud.region:
          enabled: true
        k8s.cluster.name:
          enabled: true
      tls:
        ca_file: ""
        cert_file: ""
        include_system_ca_certs_pool: false
        insecure: false
        insecure_skip_verify: false
        key_file: ""
        max_version: ""
        min_version: ""
        reload_interval: "0s"
        server_name_override: ""
      token: ""
    override: true
    proxy_url: ""
    read_buffer_size: 0
    system:
      resource_attributes:
        host.arch:
          enabled: false
        host.cpu.cache.l2.size:
          enabled: false
        host.cpu.family:
          enabled: false
        host.cpu.model.id:
          enabled: false
        host.cpu.model.name:
          enabled: false
        host.cpu.stepping:
          enabled: false
        host.cpu.vendor.id:
          enabled: false
        host.id:
          enabled: false
        host.ip:
          enabled: false
        host.mac:
          enabled: false
        host.name:
          enabled: true
        os.description:
          enabled: false
        os.type:
          enabled: true
    timeout: 2s
    tls:
      ca_file: ""
      cert_file: ""
      include_system_ca_certs_pool: false
      insecure: false
      insecure_skip_verify: false
      key_file: ""
      max_version: ""
      min_version: ""
      reload_interval: "0s"
      server_name_override: ""
    write_buffer_size: 0
  metricstransform/application_signals:
    transforms:
      - include: jvm.cpu.recent_utilization
        action: update
        new_name: JVMCpuRecentUtilization
        aggregation_type: ""
        submatch_case: ""
        match_type: ""
        operations:
          - action: aggregate_labels
            label_set: [ ]
            aggregation_type: sum
            experimental_scale: 0
            label: ""
            new_label: ""
            label_value: ""
            new_value: ""
          - action: add_label
            new_label: Telemetry.Source
            new_value: RuntimeMetric
            aggregation_type: ""
            experimental_scale: 0
            label: ""
            label_value: ""
      - include: jvm.cpu.time
        action: update
        new_name: JVMCpuTime
        aggregation_type: ""
        submatch_case: ""
        match_type: ""
        operations:
          - action: aggregate_labels
            label_set: [ ]
            aggregation_type: sum
            experimental_scale: 0
            label: ""
            new_label: ""
            label_value: ""
            new_value: ""
          - action: add_label
            new_label: Telemetry.Source
            new_value: RuntimeMetric
            aggregation_type: ""
            experimental_scale: 0
            label: ""
            label_value: ""
      - include: jvm.classes.loaded
        action: update
        new_name: JVMClassLoaded
        aggregation_type: ""
        submatch_case: ""
        match_type: ""
        operations:
          - action: aggregate_labels
            label_set: [ ]
            aggregation_type: sum
            experimental_scale: 0
            label: ""
            new_label: ""
            label_value: ""
            new_value: ""
          - action: add_label
            new_label: Telemetry.Source
            new_value: RuntimeMetric
            aggregation_type: ""
            experimental_scale: 0
            label: ""
            label_value: ""
      - include: jvm.threads.count
        action: update
        new_name: JVMThreadCount
        aggregation_type: ""
        submatch_case: ""
        match_type: ""
        operations:
          - action: aggregate_labels
            label_set: [ ]
            aggregation_type: sum
            experimental_scale: 0
            label: ""
            new_label: ""
            label_value: ""
            new_value: ""
          - action: add_label
            new_label: Telemetry.Source
            new_value: RuntimeMetric
            aggregation_type: ""
            experimental_scale: 0
            label: ""
            label_value: ""
      - include: jvm.memory.nonheap.used
        action: update
        new_name: JVMMemoryNonHeapUsed
        aggregation_type: ""
        submatch_case: ""
        match_type: ""
        operations:
          - action: aggregate_labels
            label_set: [ ]
            aggregation_type: sum
            experimental_scale: 0
            label: ""
            new_label: ""
            label_value: ""
            new_value: ""
          - action: add_label
            new_label: Telemetry.Source
            new_value: RuntimeMetric
            aggregation_type: ""
            experimental_scale: 0
            label: ""
            label_value: ""
      - include: jvm.memory.pool.used_after_last_gc
        action: update
        new_name: JVMMemoryUsedAfterLastGC
        aggregation_type: ""
        submatch_case: ""
        match_type: ""
        operations:
          - action: aggregate_labels
            label_set: [ ]
            aggregation_type: sum
            experimental_scale: 0
            label: ""
            new_label: ""
            label_value: ""
            new_value: ""
          - action: add_label
            new_label: Telemetry.Source
            new_value: RuntimeMetric
            aggregation_type: ""
            experimental_scale: 0
            label: ""
            label_value: ""
      - include: jvm.memory.heap.used
        action: update
        new_name: JVMMemoryHeapUsed
        aggregation_type: ""
        submatch_case: ""
        match_type: ""
        operations:
          - action: aggregate_labels
            label_set: [ ]
            aggregation_type: sum
            experimental_scale: 0
            label: ""
            new_label: ""
            label_value: ""
            new_value: ""
          - action: add_label
            new_label: Telemetry.Source
            new_value: RuntimeMetric
            aggregation_type: ""
            experimental_scale: 0
            label: ""
            label_value: ""
      - include: jvm.memory.pool.used
        action: insert
        new_name: JVMMemoryOldGenUsed
        match_type: regexp
        experimental_match_labels: { "name": '.*Old\\sGen$' }
        aggregation_type: ""
        submatch_case: ""
        operations:
          - action: aggregate_labels
            label_set: [ ]
            aggregation_type: sum
            experimental_scale: 0
            label: ""
            new_label: ""
            label_value: ""
            new_value: ""
          - action: add_label
            new_label: Telemetry.Source
            new_value: RuntimeMetric
            aggregation_type: ""
            experimental_scale: 0
            label: ""
            label_value: ""
      - include: jvm.memory.pool.used
        action: insert
        new_name: JVMMemorySurvivorSpaceUsed
        match_type: regexp
        experimental_match_labels: { "name": '.*Survivor\\sSpace$' }
        aggregation_type: ""
        submatch_case: ""
        operations:
          - action: aggregate_labels
            label_set: [ ]
            aggregation_type: sum
            experimental_scale: 0
            label: ""
            new_label: ""
            label_value: ""
            new_value: ""
          - action: add_label
            new_label: Telemetry.Source
            new_value: RuntimeMetric
            aggregation_type: ""
            experimental_scale: 0
            label: ""
            label_value: ""
      - include: jvm.memory.pool.used
        action: insert
        new_name: JVMMemoryEdenSpaceUsed
        match_type: regexp
        experimental_match_labels: { "name": '.*Eden\\sSpace$' }
        aggregation_type: ""
        submatch_case: ""
        operations:
          - action: aggregate_labels
            label_set: [ ]
            aggregation_type: sum
            experimental_scale: 0
            label: ""
            new_label: ""
            label_value: ""
            new_value: ""
          - action: add_label
            new_label: Telemetry.Source
            new_value: RuntimeMetric
            aggregation_type: ""
            experimental_scale: 0
            label: ""
            label_value: ""
      - include: jvm.gc.collections.elapsed
        action: insert
        new_name: JVMGCDuration
        match_type: ""
        aggregation_type: ""
        submatch_case: ""
        operations:
          - action: aggregate_labels
            label_set: [ ]
            aggregation_type: sum
            experimental_scale: 0
            label: ""
            new_label: ""
            label_value: ""
            new_value: ""
          - action: add_label
            new_label: Telemetry.Source
            new_value: RuntimeMetric
            aggregation_type: ""
            experimental_scale: 0
            label: ""
            label_value: ""
      - include: jvm.gc.collections.count
        action: insert
        new_name: JVMGCCount
        match_type: ""
        aggregation_type: ""
        submatch_case: ""
        operations:
          - action: aggregate_labels
            label_set: [ ]
            aggregation_type: sum
            experimental_scale: 0
            label: ""
            new_label: ""
            label_value: ""
            new_value: ""
          - action: add_label
            new_label: Telemetry.Source
            new_value: RuntimeMetric
            aggregation_type: ""
            experimental_scale: 0
            label: ""
            label_value: ""
      - include: jvm.gc.collections.elapsed
        action: insert
        new_name: JVMGCOldGenDuration
        match_type: strict
        experimental_match_labels: { "name": "G1 Old Generation" }
        aggregation_type: ""
        submatch_case: ""
        operations:
          - action: aggregate_labels
            label_set: [ ]
            aggregation_type: sum
            experimental_scale: 0
            label: ""
            new_label: ""
            label_value: ""
            new_value: ""
          - action: add_label
            new_label: Telemetry.Source
            new_value: RuntimeMetric
            aggregation_type: ""
            experimental_scale: 0
            label: ""
            label_value: ""
      - include: jvm.gc.collections.elapsed
        action: insert
        new_name: JVMGCYoungGenDuration
        match_type: strict
        experimental_match_labels: { "name": "G1 Young Generation" }
        aggregation_type: ""
        submatch_case: ""
        operations:
          - action: aggregate_labels
            label_set: [ ]
            aggregation_type: sum
            experimental_scale: 0
            label: ""
            new_label: ""
            label_value: ""
            new_value: ""
          - action: add_label
            new_label: Telemetry.Source
            new_value: RuntimeMetric
            aggregation_type: ""
            experimental_scale: 0
            label: ""
            label_value: ""
      - include: jvm.gc.collections.count
        action: insert
        new_name: JVMGCOldGenCount
        match_type: strict
        experimental_match_labels: { "name": "G1 Old Generation" }
        aggregation_type: ""
        submatch_case: ""
        operations:
          - action: aggregate_labels
            label_set: [ ]
            aggregation_type: sum
            experimental_scale: 0
            label: ""
            new_label: ""
            label_value: ""
            new_value: ""
          - action: add_label
            new_label: Telemetry.Source
            new_value: RuntimeMetric
            aggregation_type: ""
            experimental_scale: 0
            label: ""
            label_value: ""
      - include: jvm.gc.collections.count
        action: insert
        new_name: JVMGCYoungGenCount
        match_type: strict
        experimental_match_labels: { "name": "G1 Young Generation" }
        aggregation_type: ""
        submatch_case: ""
        operations:
          - action: aggregate_labels
            label_set: [ ]
            aggregation_type: sum
            experimental_scale: 0
            label: ""
            new_label: ""
            label_value: ""
            new_value: ""
          - action: add_label
            new_label: Telemetry.Source
            new_value: RuntimeMetric
            aggregation_type: ""
            experimental_scale: 0
            label: ""
            label_value: ""
      - include: ^process\.runtime\.(.*)\.gc_count$$
        action: insert
        new_name: PythonProcessGCCount
        match_type: regexp
        aggregation_type: ""
        submatch_case: ""
        operations:
          - action: aggregate_labels
            label_set: [ ]
            aggregation_type: sum
            experimental_scale: 0
            label: ""
            new_label: ""
            label_value: ""
            new_value: ""
          - action: add_label
            new_label: Telemetry.Source
            new_value: RuntimeMetric
            aggregation_type: ""
            experimental_scale: 0
            label: ""
            label_value: ""
      - include: ^process\.runtime\.(.*)\.gc_count$$
        action: insert
        new_name: PythonProcessGCGen0Count
        match_type: regexp
        experimental_match_labels: { "count": "0" }
        aggregation_type: ""
        submatch_case: ""
        operations:
          - action: aggregate_labels
            label_set: [ ]
            aggregation_type: sum
            experimental_scale: 0
            label: ""
            new_label: ""
            label_value: ""
            new_value: ""
          - action: add_label
            new_label: Telemetry.Source
            new_value: RuntimeMetric
            aggregation_type: ""
            experimental_scale: 0
            label: ""
            label_value: ""
      - include: ^process\.runtime\.(.*)\.gc_count$$
        action: insert
        new_name: PythonProcessGCGen1Count
        match_type: regexp
        experimental_match_labels: { "count": "1" }
        aggregation_type: ""
        submatch_case: ""
        operations:
          - action: aggregate_labels
            label_set: [ ]
            aggregation_type: sum
            experimental_scale: 0
            label: ""
            new_label: ""
            label_value: ""
            new_value: ""
          - action: add_label
            new_label: Telemetry.Source
            new_value: RuntimeMetric
            aggregation_type: ""
            experimental_scale: 0
            label: ""
            label_value: ""
      - include: ^process\.runtime\.(.*)\.gc_count$$
        action: insert
        new_name: PythonProcessGCGen2Count
        match_type: regexp
        experimental_match_labels: { "count": "2" }
        aggregation_type: ""
        submatch_case: ""
        operations:
          - action: aggregate_labels
            label_set: [ ]
            aggregation_type: sum
            experimental_scale: 0
            label: ""
            new_label: ""
            label_value: ""
            new_value: ""
          - action: add_label
            new_label: Telemetry.Source
            new_value: RuntimeMetric
            aggregation_type: ""
            experimental_scale: 0
            label: ""
            label_value: ""
      - include: ^process\.runtime\.(.*)\.thread_count$$
        action: update
        new_name: PythonProcessThreadCount
        match_type: regexp
        aggregation_type: ""
        submatch_case: ""
        operations:
          - action: aggregate_labels
            label_set: [ ]
            aggregation_type: sum
            experimental_scale: 0
            label: ""
            new_label: ""
            label_value: ""
            new_value: ""
          - action: add_label
            new_label: Telemetry.Source
            new_value: RuntimeMetric
            aggregation_type: ""
            experimental_scale: 0
            label: ""
            label_value: ""
      - include: ^process\.runtime\.(.*)\.cpu_time$$
        action: update
        new_name: PythonProcessCpuTime
        match_type: regexp
        aggregation_type: ""
        submatch_case: ""
        operations:
          - action: aggregate_labels
            label_set: [ ]
            aggregation_type: sum
            experimental_scale: 0
            label: ""
            new_label: ""
            label_value: ""
            new_value: ""
          - action: add_label
            new_label: Telemetry.Source
            new_value: RuntimeMetric
            aggregation_type: ""
            experimental_scale: 0
            label: ""
            label_value: ""
      - include: ^process\.runtime\.(.*)\.cpu\.utilization$$
        action: update
        new_name: PythonProcessCpuUtilization
        match_type: regexp
        aggregation_type: ""
        submatch_case: ""
        operations:
          - action: aggregate_labels
            label_set: [ ]
            aggregation_type: sum
            experimental_scale: 0
            label: ""
            new_label: ""
            label_value: ""
            new_value: ""
          - action: add_label
            new_label: Telemetry.Source
            new_value: RuntimeMetric
            aggregation_type: ""
            experimental_scale: 0
            label: ""
            label_value: ""
      - include: ^process\.runtime\.(.*)\.memory$$
        action: insert
        new_name: PythonProcessVMSMemoryUsed
        experimental_match_labels: { "type": "vms" }
        match_type: regexp
        aggregation_type: ""
        submatch_case: ""
        operations:
          - action: aggregate_labels
            label_set: [ ]
            aggregation_type: sum
            experimental_scale: 0
            label: ""
            new_label: ""
            label_value: ""
            new_value: ""
          - action: add_label
            new_label: Telemetry.Source
            new_value: RuntimeMetric
            aggregation_type: ""
            experimental_scale: 0
            label: ""
            label_value: ""
      - include: ^process\.runtime\.(.*)\.memory$$
        action: insert
        new_name: PythonProcessRSSMemoryUsed
        experimental_match_labels: { "type": "rss" }
        match_type: regexp
        aggregation_type: ""
        submatch_case: ""
        operations:
          - action: aggregate_labels
            label_set: [ ]
            aggregation_type: sum
            experimental_scale: 0
            label: ""
            new_label: ""
            label_value: ""
            new_value: ""
          - action: add_label
            new_label: Telemetry.Source
            new_value: RuntimeMetric
            aggregation_type: ""
            experimental_scale: 0
            label: ""
            label_value: ""
receivers:
  awscontainerinsightreceiver:
    accelerated_compute_metrics: false
    add_container_name_metric_label: false
    add_full_pod_name_metric_label: false
    add_service_as_attribute: true
    certificate_file_path: ""
    cluster_name: TestCluster
    collection_interval: 30s
    container_orchestrator: eks
    enable_control_plane_metrics: false
    endpoint: ""
    host_ip: ""
    host_name: ""
    imds_retries: 1
    kube_config_path: ""
    leader_lock_name: cwagent-clusterleader
    leader_lock_using_config_map_only: true
    local_mode: false
    max_retries: 0
    no_verify_ssl: false
    num_workers: 0
    prefer_full_pod_name: false
    profile: ""
    proxy_address: ""
    region: us-east-1
    request_timeout_seconds: 0
    resource_arn: ""
    role_arn: ""
  otlp/application_signals:
    protocols:
      grpc:
        endpoint: 0.0.0.0:4315
=======
    agenthealth/logs:
        is_usage_data_enabled: true
        stats:
            operations:
                - PutLogEvents
            usage_flags:
                mode: EKS
                region_type: ACJ
    agenthealth/statuscode:
        is_status_code_enabled: true
        is_usage_data_enabled: true
        stats:
            usage_flags:
                mode: EKS
                region_type: ACJ
    agenthealth/traces:
        is_usage_data_enabled: true
        stats:
            operations:
                - PutTraceSegments
            usage_flags:
                mode: EKS
                region_type: ACJ
    awsproxy/application_signals:
        aws_endpoint: ""
        certificate_file_path: ""
>>>>>>> b462f7ff
        dialer:
            timeout: 0s
        endpoint: 0.0.0.0:2000
        imds_retries: 1
        local_mode: false
        profile: ""
        proxy_address: ""
        region: us-east-1
        role_arn: ""
        service_name: ""
    entitystore:
        kubernetes_mode: EKS
        mode: ec2
        region: us-east-1
    server:
        listen_addr: :4311
        tls_ca_path: /etc/amazon-cloudwatch-observability-agent-client-cert/tls-ca.crt
        tls_cert_path: /etc/amazon-cloudwatch-observability-agent-server-cert/server.crt
        tls_key_path: /etc/amazon-cloudwatch-observability-agent-server-cert/server.key
processors:
    awsapplicationsignals:
        limiter:
            disabled: false
            drop_threshold: 500
            garbage_collection_interval: 10m0s
            log_dropped_metrics: true
            rotation_interval: 10m0s
        resolvers:
            - name: TestCluster
              platform: eks
    awsentity/service/application_signals:
        cluster_name: TestCluster
        entity_type: Service
        kubernetes_mode: EKS
        platform: ec2
    batch/containerinsights:
        metadata_cardinality_limit: 1000
        send_batch_max_size: 0
        send_batch_size: 8192
        timeout: 5s
    metricstransform/application_signals:
        transforms:
            - action: update
              aggregation_type: ""
              include: jvm.cpu.recent_utilization
              match_type: ""
              new_name: JVMCpuRecentUtilization
              operations:
                - action: aggregate_labels
                  aggregation_type: sum
                  experimental_scale: 0
                  label: ""
                  label_set: []
                  label_value: ""
                  new_label: ""
                  new_value: ""
                - action: add_label
                  aggregation_type: ""
                  experimental_scale: 0
                  label: ""
                  label_value: ""
                  new_label: Telemetry.Source
                  new_value: RuntimeMetric
              submatch_case: ""
            - action: update
              aggregation_type: ""
              include: jvm.cpu.time
              match_type: ""
              new_name: JVMCpuTime
              operations:
                - action: aggregate_labels
                  aggregation_type: sum
                  experimental_scale: 0
                  label: ""
                  label_set: []
                  label_value: ""
                  new_label: ""
                  new_value: ""
                - action: add_label
                  aggregation_type: ""
                  experimental_scale: 0
                  label: ""
                  label_value: ""
                  new_label: Telemetry.Source
                  new_value: RuntimeMetric
              submatch_case: ""
            - action: update
              aggregation_type: ""
              include: jvm.classes.loaded
              match_type: ""
              new_name: JVMClassLoaded
              operations:
                - action: aggregate_labels
                  aggregation_type: sum
                  experimental_scale: 0
                  label: ""
                  label_set: []
                  label_value: ""
                  new_label: ""
                  new_value: ""
                - action: add_label
                  aggregation_type: ""
                  experimental_scale: 0
                  label: ""
                  label_value: ""
                  new_label: Telemetry.Source
                  new_value: RuntimeMetric
              submatch_case: ""
            - action: update
              aggregation_type: ""
              include: jvm.threads.count
              match_type: ""
              new_name: JVMThreadCount
              operations:
                - action: aggregate_labels
                  aggregation_type: sum
                  experimental_scale: 0
                  label: ""
                  label_set: []
                  label_value: ""
                  new_label: ""
                  new_value: ""
                - action: add_label
                  aggregation_type: ""
                  experimental_scale: 0
                  label: ""
                  label_value: ""
                  new_label: Telemetry.Source
                  new_value: RuntimeMetric
              submatch_case: ""
            - action: update
              aggregation_type: ""
              include: jvm.memory.nonheap.used
              match_type: ""
              new_name: JVMMemoryNonHeapUsed
              operations:
                - action: aggregate_labels
                  aggregation_type: sum
                  experimental_scale: 0
                  label: ""
                  label_set: []
                  label_value: ""
                  new_label: ""
                  new_value: ""
                - action: add_label
                  aggregation_type: ""
                  experimental_scale: 0
                  label: ""
                  label_value: ""
                  new_label: Telemetry.Source
                  new_value: RuntimeMetric
              submatch_case: ""
            - action: update
              aggregation_type: ""
              include: jvm.memory.pool.used_after_last_gc
              match_type: ""
              new_name: JVMMemoryUsedAfterLastGC
              operations:
                - action: aggregate_labels
                  aggregation_type: sum
                  experimental_scale: 0
                  label: ""
                  label_set: []
                  label_value: ""
                  new_label: ""
                  new_value: ""
                - action: add_label
                  aggregation_type: ""
                  experimental_scale: 0
                  label: ""
                  label_value: ""
                  new_label: Telemetry.Source
                  new_value: RuntimeMetric
              submatch_case: ""
            - action: update
              aggregation_type: ""
              include: jvm.memory.heap.used
              match_type: ""
              new_name: JVMMemoryHeapUsed
              operations:
                - action: aggregate_labels
                  aggregation_type: sum
                  experimental_scale: 0
                  label: ""
                  label_set: []
                  label_value: ""
                  new_label: ""
                  new_value: ""
                - action: add_label
                  aggregation_type: ""
                  experimental_scale: 0
                  label: ""
                  label_value: ""
                  new_label: Telemetry.Source
                  new_value: RuntimeMetric
              submatch_case: ""
            - action: insert
              aggregation_type: ""
              experimental_match_labels:
                name: .*Old\sGen$
              include: jvm.memory.pool.used
              match_type: regexp
              new_name: JVMMemoryOldGenUsed
              operations:
                - action: aggregate_labels
                  aggregation_type: sum
                  experimental_scale: 0
                  label: ""
                  label_set: []
                  label_value: ""
                  new_label: ""
                  new_value: ""
                - action: add_label
                  aggregation_type: ""
                  experimental_scale: 0
                  label: ""
                  label_value: ""
                  new_label: Telemetry.Source
                  new_value: RuntimeMetric
              submatch_case: ""
            - action: insert
              aggregation_type: ""
              experimental_match_labels:
                name: .*Survivor\sSpace$
              include: jvm.memory.pool.used
              match_type: regexp
              new_name: JVMMemorySurvivorSpaceUsed
              operations:
                - action: aggregate_labels
                  aggregation_type: sum
                  experimental_scale: 0
                  label: ""
                  label_set: []
                  label_value: ""
                  new_label: ""
                  new_value: ""
                - action: add_label
                  aggregation_type: ""
                  experimental_scale: 0
                  label: ""
                  label_value: ""
                  new_label: Telemetry.Source
                  new_value: RuntimeMetric
              submatch_case: ""
            - action: insert
              aggregation_type: ""
              experimental_match_labels:
                name: .*Eden\sSpace$
              include: jvm.memory.pool.used
              match_type: regexp
              new_name: JVMMemoryEdenSpaceUsed
              operations:
                - action: aggregate_labels
                  aggregation_type: sum
                  experimental_scale: 0
                  label: ""
                  label_set: []
                  label_value: ""
                  new_label: ""
                  new_value: ""
                - action: add_label
                  aggregation_type: ""
                  experimental_scale: 0
                  label: ""
                  label_value: ""
                  new_label: Telemetry.Source
                  new_value: RuntimeMetric
              submatch_case: ""
            - action: insert
              aggregation_type: ""
              include: jvm.gc.collections.elapsed
              match_type: ""
              new_name: JVMGCDuration
              operations:
                - action: aggregate_labels
                  aggregation_type: sum
                  experimental_scale: 0
                  label: ""
                  label_set: []
                  label_value: ""
                  new_label: ""
                  new_value: ""
                - action: add_label
                  aggregation_type: ""
                  experimental_scale: 0
                  label: ""
                  label_value: ""
                  new_label: Telemetry.Source
                  new_value: RuntimeMetric
              submatch_case: ""
            - action: insert
              aggregation_type: ""
              include: jvm.gc.collections.count
              match_type: ""
              new_name: JVMGCCount
              operations:
                - action: aggregate_labels
                  aggregation_type: sum
                  experimental_scale: 0
                  label: ""
                  label_set: []
                  label_value: ""
                  new_label: ""
                  new_value: ""
                - action: add_label
                  aggregation_type: ""
                  experimental_scale: 0
                  label: ""
                  label_value: ""
                  new_label: Telemetry.Source
                  new_value: RuntimeMetric
              submatch_case: ""
            - action: insert
              aggregation_type: ""
              experimental_match_labels:
                name: G1 Old Generation
              include: jvm.gc.collections.elapsed
              match_type: strict
              new_name: JVMGCOldGenDuration
              operations:
                - action: aggregate_labels
                  aggregation_type: sum
                  experimental_scale: 0
                  label: ""
                  label_set: []
                  label_value: ""
                  new_label: ""
                  new_value: ""
                - action: add_label
                  aggregation_type: ""
                  experimental_scale: 0
                  label: ""
                  label_value: ""
                  new_label: Telemetry.Source
                  new_value: RuntimeMetric
              submatch_case: ""
            - action: insert
              aggregation_type: ""
              experimental_match_labels:
                name: G1 Young Generation
              include: jvm.gc.collections.elapsed
              match_type: strict
              new_name: JVMGCYoungGenDuration
              operations:
                - action: aggregate_labels
                  aggregation_type: sum
                  experimental_scale: 0
                  label: ""
                  label_set: []
                  label_value: ""
                  new_label: ""
                  new_value: ""
                - action: add_label
                  aggregation_type: ""
                  experimental_scale: 0
                  label: ""
                  label_value: ""
                  new_label: Telemetry.Source
                  new_value: RuntimeMetric
              submatch_case: ""
            - action: insert
              aggregation_type: ""
              experimental_match_labels:
                name: G1 Old Generation
              include: jvm.gc.collections.count
              match_type: strict
              new_name: JVMGCOldGenCount
              operations:
                - action: aggregate_labels
                  aggregation_type: sum
                  experimental_scale: 0
                  label: ""
                  label_set: []
                  label_value: ""
                  new_label: ""
                  new_value: ""
                - action: add_label
                  aggregation_type: ""
                  experimental_scale: 0
                  label: ""
                  label_value: ""
                  new_label: Telemetry.Source
                  new_value: RuntimeMetric
              submatch_case: ""
            - action: insert
              aggregation_type: ""
              experimental_match_labels:
                name: G1 Young Generation
              include: jvm.gc.collections.count
              match_type: strict
              new_name: JVMGCYoungGenCount
              operations:
                - action: aggregate_labels
                  aggregation_type: sum
                  experimental_scale: 0
                  label: ""
                  label_set: []
                  label_value: ""
                  new_label: ""
                  new_value: ""
                - action: add_label
                  aggregation_type: ""
                  experimental_scale: 0
                  label: ""
                  label_value: ""
                  new_label: Telemetry.Source
                  new_value: RuntimeMetric
              submatch_case: ""
            - action: insert
              aggregation_type: ""
              include: ^process\.runtime\.(.*)\.gc_count$$
              match_type: regexp
              new_name: PythonProcessGCCount
              operations:
                - action: aggregate_labels
                  aggregation_type: sum
                  experimental_scale: 0
                  label: ""
                  label_set: []
                  label_value: ""
                  new_label: ""
                  new_value: ""
                - action: add_label
                  aggregation_type: ""
                  experimental_scale: 0
                  label: ""
                  label_value: ""
                  new_label: Telemetry.Source
                  new_value: RuntimeMetric
              submatch_case: ""
            - action: insert
              aggregation_type: ""
              experimental_match_labels:
                count: "0"
              include: ^process\.runtime\.(.*)\.gc_count$$
              match_type: regexp
              new_name: PythonProcessGCGen0Count
              operations:
                - action: aggregate_labels
                  aggregation_type: sum
                  experimental_scale: 0
                  label: ""
                  label_set: []
                  label_value: ""
                  new_label: ""
                  new_value: ""
                - action: add_label
                  aggregation_type: ""
                  experimental_scale: 0
                  label: ""
                  label_value: ""
                  new_label: Telemetry.Source
                  new_value: RuntimeMetric
              submatch_case: ""
            - action: insert
              aggregation_type: ""
              experimental_match_labels:
                count: "1"
              include: ^process\.runtime\.(.*)\.gc_count$$
              match_type: regexp
              new_name: PythonProcessGCGen1Count
              operations:
                - action: aggregate_labels
                  aggregation_type: sum
                  experimental_scale: 0
                  label: ""
                  label_set: []
                  label_value: ""
                  new_label: ""
                  new_value: ""
                - action: add_label
                  aggregation_type: ""
                  experimental_scale: 0
                  label: ""
                  label_value: ""
                  new_label: Telemetry.Source
                  new_value: RuntimeMetric
              submatch_case: ""
            - action: insert
              aggregation_type: ""
              experimental_match_labels:
                count: "2"
              include: ^process\.runtime\.(.*)\.gc_count$$
              match_type: regexp
              new_name: PythonProcessGCGen2Count
              operations:
                - action: aggregate_labels
                  aggregation_type: sum
                  experimental_scale: 0
                  label: ""
                  label_set: []
                  label_value: ""
                  new_label: ""
                  new_value: ""
                - action: add_label
                  aggregation_type: ""
                  experimental_scale: 0
                  label: ""
                  label_value: ""
                  new_label: Telemetry.Source
                  new_value: RuntimeMetric
              submatch_case: ""
            - action: update
              aggregation_type: ""
              include: ^process\.runtime\.(.*)\.thread_count$$
              match_type: regexp
              new_name: PythonProcessThreadCount
              operations:
                - action: aggregate_labels
                  aggregation_type: sum
                  experimental_scale: 0
                  label: ""
                  label_set: []
                  label_value: ""
                  new_label: ""
                  new_value: ""
                - action: add_label
                  aggregation_type: ""
                  experimental_scale: 0
                  label: ""
                  label_value: ""
                  new_label: Telemetry.Source
                  new_value: RuntimeMetric
              submatch_case: ""
            - action: update
              aggregation_type: ""
              include: ^process\.runtime\.(.*)\.cpu_time$$
              match_type: regexp
              new_name: PythonProcessCpuTime
              operations:
                - action: aggregate_labels
                  aggregation_type: sum
                  experimental_scale: 0
                  label: ""
                  label_set: []
                  label_value: ""
                  new_label: ""
                  new_value: ""
                - action: add_label
                  aggregation_type: ""
                  experimental_scale: 0
                  label: ""
                  label_value: ""
                  new_label: Telemetry.Source
                  new_value: RuntimeMetric
              submatch_case: ""
            - action: update
              aggregation_type: ""
              include: ^process\.runtime\.(.*)\.cpu\.utilization$$
              match_type: regexp
              new_name: PythonProcessCpuUtilization
              operations:
                - action: aggregate_labels
                  aggregation_type: sum
                  experimental_scale: 0
                  label: ""
                  label_set: []
                  label_value: ""
                  new_label: ""
                  new_value: ""
                - action: add_label
                  aggregation_type: ""
                  experimental_scale: 0
                  label: ""
                  label_value: ""
                  new_label: Telemetry.Source
                  new_value: RuntimeMetric
              submatch_case: ""
            - action: insert
              aggregation_type: ""
              experimental_match_labels:
                type: vms
              include: ^process\.runtime\.(.*)\.memory$$
              match_type: regexp
              new_name: PythonProcessVMSMemoryUsed
              operations:
                - action: aggregate_labels
                  aggregation_type: sum
                  experimental_scale: 0
                  label: ""
                  label_set: []
                  label_value: ""
                  new_label: ""
                  new_value: ""
                - action: add_label
                  aggregation_type: ""
                  experimental_scale: 0
                  label: ""
                  label_value: ""
                  new_label: Telemetry.Source
                  new_value: RuntimeMetric
              submatch_case: ""
            - action: insert
              aggregation_type: ""
              experimental_match_labels:
                type: rss
              include: ^process\.runtime\.(.*)\.memory$$
              match_type: regexp
              new_name: PythonProcessRSSMemoryUsed
              operations:
                - action: aggregate_labels
                  aggregation_type: sum
                  experimental_scale: 0
                  label: ""
                  label_set: []
                  label_value: ""
                  new_label: ""
                  new_value: ""
                - action: add_label
                  aggregation_type: ""
                  experimental_scale: 0
                  label: ""
                  label_value: ""
                  new_label: Telemetry.Source
                  new_value: RuntimeMetric
              submatch_case: ""
    resourcedetection:
        aks:
            resource_attributes:
                cloud.platform:
                    enabled: true
                cloud.provider:
                    enabled: true
                k8s.cluster.name:
                    enabled: false
        azure:
            resource_attributes:
                azure.resourcegroup.name:
                    enabled: true
                azure.vm.name:
                    enabled: true
                azure.vm.scaleset.name:
                    enabled: true
                azure.vm.size:
                    enabled: true
                cloud.account.id:
                    enabled: true
                cloud.platform:
                    enabled: true
                cloud.provider:
                    enabled: true
                cloud.region:
                    enabled: true
                host.id:
                    enabled: true
                host.name:
                    enabled: true
            tags: []
        compression: ""
        consul:
            address: ""
            datacenter: ""
            namespace: ""
            resource_attributes:
                cloud.region:
                    enabled: true
                host.id:
                    enabled: true
                host.name:
                    enabled: true
            token_file: ""
        detectors:
            - eks
            - env
            - ec2
        disable_keep_alives: false
        docker:
            resource_attributes:
                host.name:
                    enabled: true
                os.type:
                    enabled: true
        ec2:
            resource_attributes:
                cloud.account.id:
                    enabled: true
                cloud.availability_zone:
                    enabled: true
                cloud.platform:
                    enabled: true
                cloud.provider:
                    enabled: true
                cloud.region:
                    enabled: true
                host.id:
                    enabled: true
                host.image.id:
                    enabled: true
                host.name:
                    enabled: true
                host.type:
                    enabled: true
            tags:
                - ^kubernetes.io/cluster/.*$
                - ^aws:autoscaling:groupName
        ecs:
            resource_attributes:
                aws.ecs.cluster.arn:
                    enabled: true
                aws.ecs.launchtype:
                    enabled: true
                aws.ecs.task.arn:
                    enabled: true
                aws.ecs.task.family:
                    enabled: true
                aws.ecs.task.id:
                    enabled: true
                aws.ecs.task.revision:
                    enabled: true
                aws.log.group.arns:
                    enabled: true
                aws.log.group.names:
                    enabled: true
                aws.log.stream.arns:
                    enabled: true
                aws.log.stream.names:
                    enabled: true
                cloud.account.id:
                    enabled: true
                cloud.availability_zone:
                    enabled: true
                cloud.platform:
                    enabled: true
                cloud.provider:
                    enabled: true
                cloud.region:
                    enabled: true
        eks:
            resource_attributes:
                cloud.platform:
                    enabled: true
                cloud.provider:
                    enabled: true
                k8s.cluster.name:
                    enabled: false
        elasticbeanstalk:
            resource_attributes:
                cloud.platform:
                    enabled: true
                cloud.provider:
                    enabled: true
                deployment.environment:
                    enabled: true
                service.instance.id:
                    enabled: true
                service.version:
                    enabled: true
        endpoint: ""
        gcp:
            resource_attributes:
                cloud.account.id:
                    enabled: true
                cloud.availability_zone:
                    enabled: true
                cloud.platform:
                    enabled: true
                cloud.provider:
                    enabled: true
                cloud.region:
                    enabled: true
                faas.id:
                    enabled: true
                faas.instance:
                    enabled: true
                faas.name:
                    enabled: true
                faas.version:
                    enabled: true
                gcp.cloud_run.job.execution:
                    enabled: true
                gcp.cloud_run.job.task_index:
                    enabled: true
                gcp.gce.instance.hostname:
                    enabled: false
                gcp.gce.instance.name:
                    enabled: false
                host.id:
                    enabled: true
                host.name:
                    enabled: true
                host.type:
                    enabled: true
                k8s.cluster.name:
                    enabled: true
        heroku:
            resource_attributes:
                cloud.provider:
                    enabled: true
                heroku.app.id:
                    enabled: true
                heroku.dyno.id:
                    enabled: true
                heroku.release.commit:
                    enabled: true
                heroku.release.creation_timestamp:
                    enabled: true
                service.instance.id:
                    enabled: true
                service.name:
                    enabled: true
                service.version:
                    enabled: true
        http2_ping_timeout: 0s
        http2_read_idle_timeout: 0s
        idle_conn_timeout: 1m30s
        k8snode:
            auth_type: serviceAccount
            context: ""
            kube_config_path: ""
            node_from_env_var: ""
            resource_attributes:
                k8s.node.name:
                    enabled: true
                k8s.node.uid:
                    enabled: true
        lambda:
            resource_attributes:
                aws.log.group.names:
                    enabled: true
                aws.log.stream.names:
                    enabled: true
                cloud.platform:
                    enabled: true
                cloud.provider:
                    enabled: true
                cloud.region:
                    enabled: true
                faas.instance:
                    enabled: true
                faas.max_memory:
                    enabled: true
                faas.name:
                    enabled: true
                faas.version:
                    enabled: true
        max_idle_conns: 100
        openshift:
            address: ""
            resource_attributes:
                cloud.platform:
                    enabled: true
                cloud.provider:
                    enabled: true
                cloud.region:
                    enabled: true
                k8s.cluster.name:
                    enabled: true
            tls:
                ca_file: ""
                cert_file: ""
                include_system_ca_certs_pool: false
                insecure: false
                insecure_skip_verify: false
                key_file: ""
                max_version: ""
                min_version: ""
                reload_interval: 0s
                server_name_override: ""
            token: ""
        override: true
        proxy_url: ""
        read_buffer_size: 0
        system:
            resource_attributes:
                host.arch:
                    enabled: false
                host.cpu.cache.l2.size:
                    enabled: false
                host.cpu.family:
                    enabled: false
                host.cpu.model.id:
                    enabled: false
                host.cpu.model.name:
                    enabled: false
                host.cpu.stepping:
                    enabled: false
                host.cpu.vendor.id:
                    enabled: false
                host.id:
                    enabled: false
                host.ip:
                    enabled: false
                host.mac:
                    enabled: false
                host.name:
                    enabled: true
                os.description:
                    enabled: false
                os.type:
                    enabled: true
        timeout: 2s
        tls:
            ca_file: ""
            cert_file: ""
            include_system_ca_certs_pool: false
            insecure: false
            insecure_skip_verify: false
            key_file: ""
            max_version: ""
            min_version: ""
            reload_interval: 0s
            server_name_override: ""
        write_buffer_size: 0
<<<<<<< HEAD
      http:
        endpoint: 0.0.0.0:4316
        include_metadata: false
        idle_timeout: 0s
        logs_url_path: /v1/logs
        max_request_body_size: 0
        metrics_url_path: /v1/metrics
        read_header_timeout: 0s
        read_timeout: 0s
        tls:
          ca_file: ""
          cert_file: path/to/cert.crt
          client_ca_file: ""
          client_ca_file_reload: false
          key_file: path/to/key.key
          max_version: ""
          min_version: ""
          reload_interval: 0s
          include_system_ca_certs_pool: false
        traces_url_path: /v1/traces
        write_timeout: 0s
service:
  extensions:
    - awsproxy/application_signals
    - agenthealth/traces
    - agenthealth/logs
    - entitystore
    - server
  pipelines:
    metrics/application_signals:
      exporters:
        - awsemf/application_signals
      processors:
        - metricstransform/application_signals
        - awsentity/service/application_signals
        - resourcedetection
        - awsapplicationsignals
      receivers:
        - otlp/application_signals
    metrics/containerinsights:
      exporters:
        - awsemf/containerinsights
      processors:
        - batch/containerinsights
      receivers:
        - awscontainerinsightreceiver
    traces/application_signals:
      exporters:
        - awsxray/application_signals
      processors:
        - resourcedetection
        - awsapplicationsignals
      receivers:
        - otlp/application_signals
  telemetry:
    logs:
      development: false
      disable_caller: false
      disable_stacktrace: false
      encoding: console
      level: info
      sampling:
        enabled: true
        initial: 2
        thereafter: 500
        tick: 10s
    metrics:
      address: ""
      level: None
    traces:
      level: Basic
=======
receivers:
    awscontainerinsightreceiver:
        accelerated_compute_metrics: false
        add_container_name_metric_label: false
        add_full_pod_name_metric_label: false
        add_service_as_attribute: true
        certificate_file_path: ""
        cluster_name: TestCluster
        collection_interval: 30s
        container_orchestrator: eks
        enable_control_plane_metrics: false
        endpoint: ""
        host_ip: ""
        host_name: ""
        imds_retries: 1
        kube_config_path: ""
        leader_lock_name: cwagent-clusterleader
        leader_lock_using_config_map_only: true
        local_mode: false
        max_retries: 0
        no_verify_ssl: false
        num_workers: 0
        prefer_full_pod_name: false
        profile: ""
        proxy_address: ""
        region: us-east-1
        request_timeout_seconds: 0
        resource_arn: ""
        role_arn: ""
    otlp/application_signals:
        protocols:
            grpc:
                dialer:
                    timeout: 0s
                endpoint: 0.0.0.0:4315
                include_metadata: false
                max_concurrent_streams: 0
                max_recv_msg_size_mib: 0
                read_buffer_size: 524288
                tls:
                    ca_file: ""
                    cert_file: path/to/cert.crt
                    client_ca_file: ""
                    client_ca_file_reload: false
                    include_system_ca_certs_pool: false
                    key_file: path/to/key.key
                    max_version: ""
                    min_version: ""
                    reload_interval: 0s
                transport: tcp
                write_buffer_size: 0
            http:
                endpoint: 0.0.0.0:4316
                include_metadata: false
                logs_url_path: /v1/logs
                max_request_body_size: 0
                metrics_url_path: /v1/metrics
                tls:
                    ca_file: ""
                    cert_file: path/to/cert.crt
                    client_ca_file: ""
                    client_ca_file_reload: false
                    include_system_ca_certs_pool: false
                    key_file: path/to/key.key
                    max_version: ""
                    min_version: ""
                    reload_interval: 0s
                traces_url_path: /v1/traces
service:
    extensions:
        - agenthealth/logs
        - agenthealth/statuscode
        - awsproxy/application_signals
        - agenthealth/traces
        - entitystore
        - server
    pipelines:
        metrics/application_signals:
            exporters:
                - awsemf/application_signals
            processors:
                - metricstransform/application_signals
                - resourcedetection
                - awsapplicationsignals
                - awsentity/service/application_signals
            receivers:
                - otlp/application_signals
        metrics/containerinsights:
            exporters:
                - awsemf/containerinsights
            processors:
                - batch/containerinsights
            receivers:
                - awscontainerinsightreceiver
        traces/application_signals:
            exporters:
                - awsxray/application_signals
            processors:
                - resourcedetection
                - awsapplicationsignals
            receivers:
                - otlp/application_signals
    telemetry:
        logs:
            development: false
            disable_caller: false
            disable_stacktrace: false
            encoding: console
            level: info
            sampling:
                enabled: true
                initial: 2
                thereafter: 500
                tick: 10s
        metrics:
            address: ""
            level: None
        traces: {}
>>>>>>> b462f7ff
<|MERGE_RESOLUTION|>--- conflicted
+++ resolved
@@ -266,953 +266,6 @@
             enabled: true
             include_metadata: true
 extensions:
-<<<<<<< HEAD
-  agenthealth/logs:
-    is_usage_data_enabled: true
-    stats:
-      operations:
-        - PutLogEvents
-      usage_flags:
-        mode: EKS
-        region_type: ACJ
-  agenthealth/traces:
-    is_usage_data_enabled: true
-    stats:
-      operations:
-        - PutTraceSegments
-      usage_flags:
-        mode: EKS
-        region_type: ACJ
-  awsproxy/application_signals:
-    aws_endpoint: ""
-    certificate_file_path: ""
-    dialer:
-      timeout: "0s"
-    endpoint: localhost:2000
-    imds_retries: 1
-    local_mode: false
-    profile: ""
-    proxy_address: ""
-    region: us-east-1
-    service_name: ""
-    role_arn: ""
-  entitystore:
-    mode: ec2
-    region: us-east-1
-    kubernetes_mode: EKS
-  server:
-    listen_addr: :4311
-    tls_ca_path: "/etc/amazon-cloudwatch-observability-agent-client-cert/tls-ca.crt"
-    tls_cert_path: "/etc/amazon-cloudwatch-observability-agent-server-cert/server.crt"
-    tls_key_path: "/etc/amazon-cloudwatch-observability-agent-server-cert/server.key"
-processors:
-  awsapplicationsignals:
-    limiter:
-      disabled: false
-      drop_threshold: 500
-      garbage_collection_interval: 10m0s
-      log_dropped_metrics: true
-      rotation_interval: 10m0s
-    resolvers:
-      - name: TestCluster
-        platform: eks
-  awsentity/service/application_signals:
-    cluster_name: TestCluster
-    entity_type: Service
-    kubernetes_mode: EKS
-    platform:  ec2
-  batch/containerinsights:
-    metadata_cardinality_limit: 1000
-    send_batch_max_size: 0
-    send_batch_size: 8192
-    timeout: 5s
-  resourcedetection:
-    aks:
-      resource_attributes:
-        cloud.platform:
-          enabled: true
-        cloud.provider:
-          enabled: true
-        k8s.cluster.name:
-          enabled: false
-    azure:
-      resource_attributes:
-        azure.resourcegroup.name:
-          enabled: true
-        azure.vm.name:
-          enabled: true
-        azure.vm.scaleset.name:
-          enabled: true
-        azure.vm.size:
-          enabled: true
-        cloud.account.id:
-          enabled: true
-        cloud.platform:
-          enabled: true
-        cloud.provider:
-          enabled: true
-        cloud.region:
-          enabled: true
-        host.id:
-          enabled: true
-        host.name:
-          enabled: true
-      tags: []
-    compression: ""
-    consul:
-      address: ""
-      datacenter: ""
-      namespace: ""
-      resource_attributes:
-        cloud.region:
-          enabled: true
-        host.id:
-          enabled: true
-        host.name:
-          enabled: true
-      token_file: ""
-    detectors:
-      - eks
-      - env
-      - ec2
-    disable_keep_alives: false
-    docker:
-      resource_attributes:
-        host.name:
-          enabled: true
-        os.type:
-          enabled: true
-    ec2:
-      resource_attributes:
-        cloud.account.id:
-          enabled: true
-        cloud.availability_zone:
-          enabled: true
-        cloud.platform:
-          enabled: true
-        cloud.provider:
-          enabled: true
-        cloud.region:
-          enabled: true
-        host.id:
-          enabled: true
-        host.image.id:
-          enabled: true
-        host.name:
-          enabled: true
-        host.type:
-          enabled: true
-      tags:
-        - ^kubernetes.io/cluster/.*$
-        - ^aws:autoscaling:groupName
-    ecs:
-      resource_attributes:
-        aws.ecs.cluster.arn:
-          enabled: true
-        aws.ecs.launchtype:
-          enabled: true
-        aws.ecs.task.arn:
-          enabled: true
-        aws.ecs.task.family:
-          enabled: true
-        aws.ecs.task.id:
-          enabled: true
-        aws.ecs.task.revision:
-          enabled: true
-        aws.log.group.arns:
-          enabled: true
-        aws.log.group.names:
-          enabled: true
-        aws.log.stream.arns:
-          enabled: true
-        aws.log.stream.names:
-          enabled: true
-        cloud.account.id:
-          enabled: true
-        cloud.availability_zone:
-          enabled: true
-        cloud.platform:
-          enabled: true
-        cloud.provider:
-          enabled: true
-        cloud.region:
-          enabled: true
-    eks:
-      resource_attributes:
-        cloud.platform:
-          enabled: true
-        cloud.provider:
-          enabled: true
-        k8s.cluster.name:
-          enabled: false
-    elasticbeanstalk:
-      resource_attributes:
-        cloud.platform:
-          enabled: true
-        cloud.provider:
-          enabled: true
-        deployment.environment:
-          enabled: true
-        service.instance.id:
-          enabled: true
-        service.version:
-          enabled: true
-    endpoint: ""
-    gcp:
-      resource_attributes:
-        cloud.account.id:
-          enabled: true
-        cloud.availability_zone:
-          enabled: true
-        cloud.platform:
-          enabled: true
-        cloud.provider:
-          enabled: true
-        cloud.region:
-          enabled: true
-        faas.id:
-          enabled: true
-        faas.instance:
-          enabled: true
-        faas.name:
-          enabled: true
-        faas.version:
-          enabled: true
-        gcp.cloud_run.job.execution:
-          enabled: true
-        gcp.cloud_run.job.task_index:
-          enabled: true
-        gcp.gce.instance.hostname:
-          enabled: false
-        gcp.gce.instance.name:
-          enabled: false
-        host.id:
-          enabled: true
-        host.name:
-          enabled: true
-        host.type:
-          enabled: true
-        k8s.cluster.name:
-          enabled: true
-    heroku:
-      resource_attributes:
-        cloud.provider:
-          enabled: true
-        heroku.app.id:
-          enabled: true
-        heroku.dyno.id:
-          enabled: true
-        heroku.release.commit:
-          enabled: true
-        heroku.release.creation_timestamp:
-          enabled: true
-        service.instance.id:
-          enabled: true
-        service.name:
-          enabled: true
-        service.version:
-          enabled: true
-    http2_ping_timeout: "0s"
-    http2_read_idle_timeout: "0s"
-    idle_conn_timeout: 1m30s
-    k8snode:
-      auth_type: serviceAccount
-      context: ""
-      kube_config_path: ""
-      node_from_env_var: ""
-      resource_attributes:
-        k8s.node.name:
-          enabled: true
-        k8s.node.uid:
-          enabled: true
-    lambda:
-      resource_attributes:
-        aws.log.group.names:
-          enabled: true
-        aws.log.stream.names:
-          enabled: true
-        cloud.platform:
-          enabled: true
-        cloud.provider:
-          enabled: true
-        cloud.region:
-          enabled: true
-        faas.instance:
-          enabled: true
-        faas.max_memory:
-          enabled: true
-        faas.name:
-          enabled: true
-        faas.version:
-          enabled: true
-    max_conns_per_host: 0
-    max_idle_conns: 100
-    max_idle_conns_per_host: 0
-    openshift:
-      address: ""
-      resource_attributes:
-        cloud.platform:
-          enabled: true
-        cloud.provider:
-          enabled: true
-        cloud.region:
-          enabled: true
-        k8s.cluster.name:
-          enabled: true
-      tls:
-        ca_file: ""
-        cert_file: ""
-        include_system_ca_certs_pool: false
-        insecure: false
-        insecure_skip_verify: false
-        key_file: ""
-        max_version: ""
-        min_version: ""
-        reload_interval: "0s"
-        server_name_override: ""
-      token: ""
-    override: true
-    proxy_url: ""
-    read_buffer_size: 0
-    system:
-      resource_attributes:
-        host.arch:
-          enabled: false
-        host.cpu.cache.l2.size:
-          enabled: false
-        host.cpu.family:
-          enabled: false
-        host.cpu.model.id:
-          enabled: false
-        host.cpu.model.name:
-          enabled: false
-        host.cpu.stepping:
-          enabled: false
-        host.cpu.vendor.id:
-          enabled: false
-        host.id:
-          enabled: false
-        host.ip:
-          enabled: false
-        host.mac:
-          enabled: false
-        host.name:
-          enabled: true
-        os.description:
-          enabled: false
-        os.type:
-          enabled: true
-    timeout: 2s
-    tls:
-      ca_file: ""
-      cert_file: ""
-      include_system_ca_certs_pool: false
-      insecure: false
-      insecure_skip_verify: false
-      key_file: ""
-      max_version: ""
-      min_version: ""
-      reload_interval: "0s"
-      server_name_override: ""
-    write_buffer_size: 0
-  metricstransform/application_signals:
-    transforms:
-      - include: jvm.cpu.recent_utilization
-        action: update
-        new_name: JVMCpuRecentUtilization
-        aggregation_type: ""
-        submatch_case: ""
-        match_type: ""
-        operations:
-          - action: aggregate_labels
-            label_set: [ ]
-            aggregation_type: sum
-            experimental_scale: 0
-            label: ""
-            new_label: ""
-            label_value: ""
-            new_value: ""
-          - action: add_label
-            new_label: Telemetry.Source
-            new_value: RuntimeMetric
-            aggregation_type: ""
-            experimental_scale: 0
-            label: ""
-            label_value: ""
-      - include: jvm.cpu.time
-        action: update
-        new_name: JVMCpuTime
-        aggregation_type: ""
-        submatch_case: ""
-        match_type: ""
-        operations:
-          - action: aggregate_labels
-            label_set: [ ]
-            aggregation_type: sum
-            experimental_scale: 0
-            label: ""
-            new_label: ""
-            label_value: ""
-            new_value: ""
-          - action: add_label
-            new_label: Telemetry.Source
-            new_value: RuntimeMetric
-            aggregation_type: ""
-            experimental_scale: 0
-            label: ""
-            label_value: ""
-      - include: jvm.classes.loaded
-        action: update
-        new_name: JVMClassLoaded
-        aggregation_type: ""
-        submatch_case: ""
-        match_type: ""
-        operations:
-          - action: aggregate_labels
-            label_set: [ ]
-            aggregation_type: sum
-            experimental_scale: 0
-            label: ""
-            new_label: ""
-            label_value: ""
-            new_value: ""
-          - action: add_label
-            new_label: Telemetry.Source
-            new_value: RuntimeMetric
-            aggregation_type: ""
-            experimental_scale: 0
-            label: ""
-            label_value: ""
-      - include: jvm.threads.count
-        action: update
-        new_name: JVMThreadCount
-        aggregation_type: ""
-        submatch_case: ""
-        match_type: ""
-        operations:
-          - action: aggregate_labels
-            label_set: [ ]
-            aggregation_type: sum
-            experimental_scale: 0
-            label: ""
-            new_label: ""
-            label_value: ""
-            new_value: ""
-          - action: add_label
-            new_label: Telemetry.Source
-            new_value: RuntimeMetric
-            aggregation_type: ""
-            experimental_scale: 0
-            label: ""
-            label_value: ""
-      - include: jvm.memory.nonheap.used
-        action: update
-        new_name: JVMMemoryNonHeapUsed
-        aggregation_type: ""
-        submatch_case: ""
-        match_type: ""
-        operations:
-          - action: aggregate_labels
-            label_set: [ ]
-            aggregation_type: sum
-            experimental_scale: 0
-            label: ""
-            new_label: ""
-            label_value: ""
-            new_value: ""
-          - action: add_label
-            new_label: Telemetry.Source
-            new_value: RuntimeMetric
-            aggregation_type: ""
-            experimental_scale: 0
-            label: ""
-            label_value: ""
-      - include: jvm.memory.pool.used_after_last_gc
-        action: update
-        new_name: JVMMemoryUsedAfterLastGC
-        aggregation_type: ""
-        submatch_case: ""
-        match_type: ""
-        operations:
-          - action: aggregate_labels
-            label_set: [ ]
-            aggregation_type: sum
-            experimental_scale: 0
-            label: ""
-            new_label: ""
-            label_value: ""
-            new_value: ""
-          - action: add_label
-            new_label: Telemetry.Source
-            new_value: RuntimeMetric
-            aggregation_type: ""
-            experimental_scale: 0
-            label: ""
-            label_value: ""
-      - include: jvm.memory.heap.used
-        action: update
-        new_name: JVMMemoryHeapUsed
-        aggregation_type: ""
-        submatch_case: ""
-        match_type: ""
-        operations:
-          - action: aggregate_labels
-            label_set: [ ]
-            aggregation_type: sum
-            experimental_scale: 0
-            label: ""
-            new_label: ""
-            label_value: ""
-            new_value: ""
-          - action: add_label
-            new_label: Telemetry.Source
-            new_value: RuntimeMetric
-            aggregation_type: ""
-            experimental_scale: 0
-            label: ""
-            label_value: ""
-      - include: jvm.memory.pool.used
-        action: insert
-        new_name: JVMMemoryOldGenUsed
-        match_type: regexp
-        experimental_match_labels: { "name": '.*Old\\sGen$' }
-        aggregation_type: ""
-        submatch_case: ""
-        operations:
-          - action: aggregate_labels
-            label_set: [ ]
-            aggregation_type: sum
-            experimental_scale: 0
-            label: ""
-            new_label: ""
-            label_value: ""
-            new_value: ""
-          - action: add_label
-            new_label: Telemetry.Source
-            new_value: RuntimeMetric
-            aggregation_type: ""
-            experimental_scale: 0
-            label: ""
-            label_value: ""
-      - include: jvm.memory.pool.used
-        action: insert
-        new_name: JVMMemorySurvivorSpaceUsed
-        match_type: regexp
-        experimental_match_labels: { "name": '.*Survivor\\sSpace$' }
-        aggregation_type: ""
-        submatch_case: ""
-        operations:
-          - action: aggregate_labels
-            label_set: [ ]
-            aggregation_type: sum
-            experimental_scale: 0
-            label: ""
-            new_label: ""
-            label_value: ""
-            new_value: ""
-          - action: add_label
-            new_label: Telemetry.Source
-            new_value: RuntimeMetric
-            aggregation_type: ""
-            experimental_scale: 0
-            label: ""
-            label_value: ""
-      - include: jvm.memory.pool.used
-        action: insert
-        new_name: JVMMemoryEdenSpaceUsed
-        match_type: regexp
-        experimental_match_labels: { "name": '.*Eden\\sSpace$' }
-        aggregation_type: ""
-        submatch_case: ""
-        operations:
-          - action: aggregate_labels
-            label_set: [ ]
-            aggregation_type: sum
-            experimental_scale: 0
-            label: ""
-            new_label: ""
-            label_value: ""
-            new_value: ""
-          - action: add_label
-            new_label: Telemetry.Source
-            new_value: RuntimeMetric
-            aggregation_type: ""
-            experimental_scale: 0
-            label: ""
-            label_value: ""
-      - include: jvm.gc.collections.elapsed
-        action: insert
-        new_name: JVMGCDuration
-        match_type: ""
-        aggregation_type: ""
-        submatch_case: ""
-        operations:
-          - action: aggregate_labels
-            label_set: [ ]
-            aggregation_type: sum
-            experimental_scale: 0
-            label: ""
-            new_label: ""
-            label_value: ""
-            new_value: ""
-          - action: add_label
-            new_label: Telemetry.Source
-            new_value: RuntimeMetric
-            aggregation_type: ""
-            experimental_scale: 0
-            label: ""
-            label_value: ""
-      - include: jvm.gc.collections.count
-        action: insert
-        new_name: JVMGCCount
-        match_type: ""
-        aggregation_type: ""
-        submatch_case: ""
-        operations:
-          - action: aggregate_labels
-            label_set: [ ]
-            aggregation_type: sum
-            experimental_scale: 0
-            label: ""
-            new_label: ""
-            label_value: ""
-            new_value: ""
-          - action: add_label
-            new_label: Telemetry.Source
-            new_value: RuntimeMetric
-            aggregation_type: ""
-            experimental_scale: 0
-            label: ""
-            label_value: ""
-      - include: jvm.gc.collections.elapsed
-        action: insert
-        new_name: JVMGCOldGenDuration
-        match_type: strict
-        experimental_match_labels: { "name": "G1 Old Generation" }
-        aggregation_type: ""
-        submatch_case: ""
-        operations:
-          - action: aggregate_labels
-            label_set: [ ]
-            aggregation_type: sum
-            experimental_scale: 0
-            label: ""
-            new_label: ""
-            label_value: ""
-            new_value: ""
-          - action: add_label
-            new_label: Telemetry.Source
-            new_value: RuntimeMetric
-            aggregation_type: ""
-            experimental_scale: 0
-            label: ""
-            label_value: ""
-      - include: jvm.gc.collections.elapsed
-        action: insert
-        new_name: JVMGCYoungGenDuration
-        match_type: strict
-        experimental_match_labels: { "name": "G1 Young Generation" }
-        aggregation_type: ""
-        submatch_case: ""
-        operations:
-          - action: aggregate_labels
-            label_set: [ ]
-            aggregation_type: sum
-            experimental_scale: 0
-            label: ""
-            new_label: ""
-            label_value: ""
-            new_value: ""
-          - action: add_label
-            new_label: Telemetry.Source
-            new_value: RuntimeMetric
-            aggregation_type: ""
-            experimental_scale: 0
-            label: ""
-            label_value: ""
-      - include: jvm.gc.collections.count
-        action: insert
-        new_name: JVMGCOldGenCount
-        match_type: strict
-        experimental_match_labels: { "name": "G1 Old Generation" }
-        aggregation_type: ""
-        submatch_case: ""
-        operations:
-          - action: aggregate_labels
-            label_set: [ ]
-            aggregation_type: sum
-            experimental_scale: 0
-            label: ""
-            new_label: ""
-            label_value: ""
-            new_value: ""
-          - action: add_label
-            new_label: Telemetry.Source
-            new_value: RuntimeMetric
-            aggregation_type: ""
-            experimental_scale: 0
-            label: ""
-            label_value: ""
-      - include: jvm.gc.collections.count
-        action: insert
-        new_name: JVMGCYoungGenCount
-        match_type: strict
-        experimental_match_labels: { "name": "G1 Young Generation" }
-        aggregation_type: ""
-        submatch_case: ""
-        operations:
-          - action: aggregate_labels
-            label_set: [ ]
-            aggregation_type: sum
-            experimental_scale: 0
-            label: ""
-            new_label: ""
-            label_value: ""
-            new_value: ""
-          - action: add_label
-            new_label: Telemetry.Source
-            new_value: RuntimeMetric
-            aggregation_type: ""
-            experimental_scale: 0
-            label: ""
-            label_value: ""
-      - include: ^process\.runtime\.(.*)\.gc_count$$
-        action: insert
-        new_name: PythonProcessGCCount
-        match_type: regexp
-        aggregation_type: ""
-        submatch_case: ""
-        operations:
-          - action: aggregate_labels
-            label_set: [ ]
-            aggregation_type: sum
-            experimental_scale: 0
-            label: ""
-            new_label: ""
-            label_value: ""
-            new_value: ""
-          - action: add_label
-            new_label: Telemetry.Source
-            new_value: RuntimeMetric
-            aggregation_type: ""
-            experimental_scale: 0
-            label: ""
-            label_value: ""
-      - include: ^process\.runtime\.(.*)\.gc_count$$
-        action: insert
-        new_name: PythonProcessGCGen0Count
-        match_type: regexp
-        experimental_match_labels: { "count": "0" }
-        aggregation_type: ""
-        submatch_case: ""
-        operations:
-          - action: aggregate_labels
-            label_set: [ ]
-            aggregation_type: sum
-            experimental_scale: 0
-            label: ""
-            new_label: ""
-            label_value: ""
-            new_value: ""
-          - action: add_label
-            new_label: Telemetry.Source
-            new_value: RuntimeMetric
-            aggregation_type: ""
-            experimental_scale: 0
-            label: ""
-            label_value: ""
-      - include: ^process\.runtime\.(.*)\.gc_count$$
-        action: insert
-        new_name: PythonProcessGCGen1Count
-        match_type: regexp
-        experimental_match_labels: { "count": "1" }
-        aggregation_type: ""
-        submatch_case: ""
-        operations:
-          - action: aggregate_labels
-            label_set: [ ]
-            aggregation_type: sum
-            experimental_scale: 0
-            label: ""
-            new_label: ""
-            label_value: ""
-            new_value: ""
-          - action: add_label
-            new_label: Telemetry.Source
-            new_value: RuntimeMetric
-            aggregation_type: ""
-            experimental_scale: 0
-            label: ""
-            label_value: ""
-      - include: ^process\.runtime\.(.*)\.gc_count$$
-        action: insert
-        new_name: PythonProcessGCGen2Count
-        match_type: regexp
-        experimental_match_labels: { "count": "2" }
-        aggregation_type: ""
-        submatch_case: ""
-        operations:
-          - action: aggregate_labels
-            label_set: [ ]
-            aggregation_type: sum
-            experimental_scale: 0
-            label: ""
-            new_label: ""
-            label_value: ""
-            new_value: ""
-          - action: add_label
-            new_label: Telemetry.Source
-            new_value: RuntimeMetric
-            aggregation_type: ""
-            experimental_scale: 0
-            label: ""
-            label_value: ""
-      - include: ^process\.runtime\.(.*)\.thread_count$$
-        action: update
-        new_name: PythonProcessThreadCount
-        match_type: regexp
-        aggregation_type: ""
-        submatch_case: ""
-        operations:
-          - action: aggregate_labels
-            label_set: [ ]
-            aggregation_type: sum
-            experimental_scale: 0
-            label: ""
-            new_label: ""
-            label_value: ""
-            new_value: ""
-          - action: add_label
-            new_label: Telemetry.Source
-            new_value: RuntimeMetric
-            aggregation_type: ""
-            experimental_scale: 0
-            label: ""
-            label_value: ""
-      - include: ^process\.runtime\.(.*)\.cpu_time$$
-        action: update
-        new_name: PythonProcessCpuTime
-        match_type: regexp
-        aggregation_type: ""
-        submatch_case: ""
-        operations:
-          - action: aggregate_labels
-            label_set: [ ]
-            aggregation_type: sum
-            experimental_scale: 0
-            label: ""
-            new_label: ""
-            label_value: ""
-            new_value: ""
-          - action: add_label
-            new_label: Telemetry.Source
-            new_value: RuntimeMetric
-            aggregation_type: ""
-            experimental_scale: 0
-            label: ""
-            label_value: ""
-      - include: ^process\.runtime\.(.*)\.cpu\.utilization$$
-        action: update
-        new_name: PythonProcessCpuUtilization
-        match_type: regexp
-        aggregation_type: ""
-        submatch_case: ""
-        operations:
-          - action: aggregate_labels
-            label_set: [ ]
-            aggregation_type: sum
-            experimental_scale: 0
-            label: ""
-            new_label: ""
-            label_value: ""
-            new_value: ""
-          - action: add_label
-            new_label: Telemetry.Source
-            new_value: RuntimeMetric
-            aggregation_type: ""
-            experimental_scale: 0
-            label: ""
-            label_value: ""
-      - include: ^process\.runtime\.(.*)\.memory$$
-        action: insert
-        new_name: PythonProcessVMSMemoryUsed
-        experimental_match_labels: { "type": "vms" }
-        match_type: regexp
-        aggregation_type: ""
-        submatch_case: ""
-        operations:
-          - action: aggregate_labels
-            label_set: [ ]
-            aggregation_type: sum
-            experimental_scale: 0
-            label: ""
-            new_label: ""
-            label_value: ""
-            new_value: ""
-          - action: add_label
-            new_label: Telemetry.Source
-            new_value: RuntimeMetric
-            aggregation_type: ""
-            experimental_scale: 0
-            label: ""
-            label_value: ""
-      - include: ^process\.runtime\.(.*)\.memory$$
-        action: insert
-        new_name: PythonProcessRSSMemoryUsed
-        experimental_match_labels: { "type": "rss" }
-        match_type: regexp
-        aggregation_type: ""
-        submatch_case: ""
-        operations:
-          - action: aggregate_labels
-            label_set: [ ]
-            aggregation_type: sum
-            experimental_scale: 0
-            label: ""
-            new_label: ""
-            label_value: ""
-            new_value: ""
-          - action: add_label
-            new_label: Telemetry.Source
-            new_value: RuntimeMetric
-            aggregation_type: ""
-            experimental_scale: 0
-            label: ""
-            label_value: ""
-receivers:
-  awscontainerinsightreceiver:
-    accelerated_compute_metrics: false
-    add_container_name_metric_label: false
-    add_full_pod_name_metric_label: false
-    add_service_as_attribute: true
-    certificate_file_path: ""
-    cluster_name: TestCluster
-    collection_interval: 30s
-    container_orchestrator: eks
-    enable_control_plane_metrics: false
-    endpoint: ""
-    host_ip: ""
-    host_name: ""
-    imds_retries: 1
-    kube_config_path: ""
-    leader_lock_name: cwagent-clusterleader
-    leader_lock_using_config_map_only: true
-    local_mode: false
-    max_retries: 0
-    no_verify_ssl: false
-    num_workers: 0
-    prefer_full_pod_name: false
-    profile: ""
-    proxy_address: ""
-    region: us-east-1
-    request_timeout_seconds: 0
-    resource_arn: ""
-    role_arn: ""
-  otlp/application_signals:
-    protocols:
-      grpc:
-        endpoint: 0.0.0.0:4315
-=======
     agenthealth/logs:
         is_usage_data_enabled: true
         stats:
@@ -1239,10 +292,9 @@
     awsproxy/application_signals:
         aws_endpoint: ""
         certificate_file_path: ""
->>>>>>> b462f7ff
         dialer:
             timeout: 0s
-        endpoint: 0.0.0.0:2000
+        endpoint: localhost:2000
         imds_retries: 1
         local_mode: false
         profile: ""
@@ -2075,7 +1127,9 @@
                     enabled: true
                 faas.version:
                     enabled: true
+        max_conns_per_host: 0
         max_idle_conns: 100
+        max_idle_conns_per_host: 0
         openshift:
             address: ""
             resource_attributes:
@@ -2143,79 +1197,6 @@
             reload_interval: 0s
             server_name_override: ""
         write_buffer_size: 0
-<<<<<<< HEAD
-      http:
-        endpoint: 0.0.0.0:4316
-        include_metadata: false
-        idle_timeout: 0s
-        logs_url_path: /v1/logs
-        max_request_body_size: 0
-        metrics_url_path: /v1/metrics
-        read_header_timeout: 0s
-        read_timeout: 0s
-        tls:
-          ca_file: ""
-          cert_file: path/to/cert.crt
-          client_ca_file: ""
-          client_ca_file_reload: false
-          key_file: path/to/key.key
-          max_version: ""
-          min_version: ""
-          reload_interval: 0s
-          include_system_ca_certs_pool: false
-        traces_url_path: /v1/traces
-        write_timeout: 0s
-service:
-  extensions:
-    - awsproxy/application_signals
-    - agenthealth/traces
-    - agenthealth/logs
-    - entitystore
-    - server
-  pipelines:
-    metrics/application_signals:
-      exporters:
-        - awsemf/application_signals
-      processors:
-        - metricstransform/application_signals
-        - awsentity/service/application_signals
-        - resourcedetection
-        - awsapplicationsignals
-      receivers:
-        - otlp/application_signals
-    metrics/containerinsights:
-      exporters:
-        - awsemf/containerinsights
-      processors:
-        - batch/containerinsights
-      receivers:
-        - awscontainerinsightreceiver
-    traces/application_signals:
-      exporters:
-        - awsxray/application_signals
-      processors:
-        - resourcedetection
-        - awsapplicationsignals
-      receivers:
-        - otlp/application_signals
-  telemetry:
-    logs:
-      development: false
-      disable_caller: false
-      disable_stacktrace: false
-      encoding: console
-      level: info
-      sampling:
-        enabled: true
-        initial: 2
-        thereafter: 500
-        tick: 10s
-    metrics:
-      address: ""
-      level: None
-    traces:
-      level: Basic
-=======
 receivers:
     awscontainerinsightreceiver:
         accelerated_compute_metrics: false
@@ -2270,9 +1251,12 @@
             http:
                 endpoint: 0.0.0.0:4316
                 include_metadata: false
+                idle_timeout: 0s
                 logs_url_path: /v1/logs
                 max_request_body_size: 0
                 metrics_url_path: /v1/metrics
+                read_header_timeout: 0s
+                read_timeout: 0s
                 tls:
                     ca_file: ""
                     cert_file: path/to/cert.crt
@@ -2284,6 +1268,7 @@
                     min_version: ""
                     reload_interval: 0s
                 traces_url_path: /v1/traces
+                write_timeout: 0s
 service:
     extensions:
         - agenthealth/logs
@@ -2333,5 +1318,5 @@
         metrics:
             address: ""
             level: None
-        traces: {}
->>>>>>> b462f7ff
+        traces:
+            level: Basic