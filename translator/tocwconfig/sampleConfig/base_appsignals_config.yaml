--- conflicted
+++ resolved
@@ -141,290 +141,6 @@
               platform: generic
         rules: []
         limiter: null
-<<<<<<< HEAD
-    resourcedetection:
-      aks:
-        resource_attributes:
-          cloud.platform:
-            enabled: true
-          cloud.provider:
-            enabled: true
-      attributes: [ ]
-      auth: null
-      azure:
-        resource_attributes:
-          azure.resourcegroup.name:
-            enabled: true
-          azure.vm.name:
-            enabled: true
-          azure.vm.scaleset.name:
-            enabled: true
-          azure.vm.size:
-            enabled: true
-          cloud.account.id:
-            enabled: true
-          cloud.platform:
-            enabled: true
-          cloud.provider:
-            enabled: true
-          cloud.region:
-            enabled: true
-          host.id:
-            enabled: true
-          host.name:
-            enabled: true
-      compression: ""
-      consul:
-        address: ""
-        datacenter: ""
-        meta: { }
-        namespace: ""
-        resource_attributes:
-          azure.resourcegroup.name:
-            enabled: true
-          azure.vm.name:
-            enabled: true
-          azure.vm.scaleset.name:
-            enabled: true
-          azure.vm.size:
-            enabled: true
-          cloud.account.id:
-            enabled: true
-          cloud.platform:
-            enabled: true
-          cloud.provider:
-            enabled: true
-          cloud.region:
-            enabled: true
-          host.id:
-            enabled: true
-          host.name:
-            enabled: true
-        token: '[REDACTED]'
-        token_file: ""
-      detectors:
-        - eks
-        - env
-        - ec2
-      disable_keep_alives: false
-      docker:
-        resource_attributes:
-          host.name:
-            enabled: true
-          os.type:
-            enabled: true
-      ec2:
-        resource_attributes:
-          cloud.account.id:
-            enabled: true
-          cloud.availability_zone:
-            enabled: true
-          cloud.platform:
-            enabled: true
-          cloud.provider:
-            enabled: true
-          cloud.region:
-            enabled: true
-          host.id:
-            enabled: true
-          host.image.id:
-            enabled: true
-          host.name:
-            enabled: true
-          host.type:
-            enabled: true
-        tags:
-          - ^kubernetes.io/cluster/.*$
-      ecs:
-        resource_attributes:
-          aws.ecs.cluster.arn:
-            enabled: true
-          aws.ecs.launchtype:
-            enabled: true
-          aws.ecs.task.arn:
-            enabled: true
-          aws.ecs.task.family:
-            enabled: true
-          aws.ecs.task.revision:
-            enabled: true
-          aws.log.group.arns:
-            enabled: true
-          aws.log.group.names:
-            enabled: true
-          aws.log.stream.arns:
-            enabled: true
-          aws.log.stream.names:
-            enabled: true
-          cloud.account.id:
-            enabled: true
-          cloud.availability_zone:
-            enabled: true
-          cloud.platform:
-            enabled: true
-          cloud.provider:
-            enabled: true
-          cloud.region:
-            enabled: true
-      eks:
-        resource_attributes:
-          cloud.platform:
-            enabled: true
-          cloud.provider:
-            enabled: true
-      elasticbeanstalk:
-        resource_attributes:
-          cloud.platform:
-            enabled: true
-          cloud.provider:
-            enabled: true
-          deployment.environment:
-            enabled: true
-          service.instance.id:
-            enabled: true
-          service.version:
-            enabled: true
-      endpoint: ""
-      gcp:
-        resource_attributes:
-          cloud.account.id:
-            enabled: true
-          cloud.availability_zone:
-            enabled: true
-          cloud.platform:
-            enabled: true
-          cloud.provider:
-            enabled: true
-          cloud.region:
-            enabled: true
-          faas.id:
-            enabled: true
-          faas.instance:
-            enabled: true
-          faas.name:
-            enabled: true
-          faas.version:
-            enabled: true
-          gcp.cloud_run.job.execution:
-            enabled: true
-          gcp.cloud_run.job.task_index:
-            enabled: true
-          gcp.gce.instance.hostname:
-            enabled: false
-          gcp.gce.instance.name:
-            enabled: false
-          host.id:
-            enabled: true
-          host.name:
-            enabled: true
-          host.type:
-            enabled: true
-          k8s.cluster.name:
-            enabled: true
-      headers: { }
-      heroku:
-        resource_attributes:
-          cloud.provider:
-            enabled: true
-          heroku.app.id:
-            enabled: true
-          heroku.dyno.id:
-            enabled: true
-          heroku.release.commit:
-            enabled: true
-          heroku.release.creation_timestamp:
-            enabled: true
-          service.instance.id:
-            enabled: true
-          service.name:
-            enabled: true
-          service.version:
-            enabled: true
-      idle_conn_timeout: 1m30s
-      k8snode:
-        auth_type: serviceAccount
-        context: ""
-        node_from_env_var: ""
-        resource_attributes:
-          k8s.node.name:
-            enabled: true
-          k8s.node.uid:
-            enabled: true
-      lambda:
-        resource_attributes:
-          aws.log.group.names:
-            enabled: true
-          aws.log.stream.names:
-            enabled: true
-          cloud.platform:
-            enabled: true
-          cloud.provider:
-            enabled: true
-          cloud.region:
-            enabled: true
-          faas.instance:
-            enabled: true
-          faas.max_memory:
-            enabled: true
-          faas.name:
-            enabled: true
-          faas.version:
-            enabled: true
-      max_conns_per_host: null
-      max_idle_conns: 100
-      max_idle_conns_per_host: null
-      openshift:
-        address: ""
-        resource_attributes:
-          cloud.platform:
-            enabled: true
-          cloud.provider:
-            enabled: true
-          cloud.region:
-            enabled: true
-          k8s.cluster.name:
-            enabled: true
-        tls:
-          ca_file: ""
-          cert_file: ""
-          insecure: false
-          insecure_skip_verify: false
-          key_file: ""
-          max_version: ""
-          min_version: ""
-          reload_interval: 0s
-          server_name_override: ""
-        token: ""
-      override: true
-      read_buffer_size: 0
-      system:
-        hostname_sources: [ ]
-        resource_attributes:
-          host.arch:
-            enabled: false
-          host.cpu.cache.l2.size:
-            enabled: false
-          host.cpu.family:
-            enabled: false
-          host.cpu.model.id:
-            enabled: false
-          host.cpu.model.name:
-            enabled: false
-          host.cpu.stepping:
-            enabled: false
-          host.cpu.vendor.id:
-            enabled: false
-          host.id:
-            enabled: false
-          host.name:
-            enabled: true
-          os.description:
-            enabled: false
-          os.type:
-            enabled: true
-      timeout: 2s
-      write_buffer_size: 0
-=======
->>>>>>> 862fc27d
 receivers:
     otlp/app_signals:
         protocols:
