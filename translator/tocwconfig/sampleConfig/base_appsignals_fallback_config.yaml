exporters:
<<<<<<< HEAD
    awsemf/application_signals:
        certificate_file_path: ""
        detailed_metrics: false
        dimension_rollup_option: NoDimensionRollup
        disable_metric_extraction: false
        eks_fargate_container_insights_enabled: false
        endpoint: https://fake_endpoint
        enhanced_container_insights: false
        imds_retries: 1
        local_mode: true
        log_group_name: /aws/application-signals/data
        log_retention: 0
        log_stream_name: ""
        max_retries: 2
        metric_declarations:
            - dimensions:
                - - Environment
                  - Operation
                  - Service
                - - Environment
                  - Service
              label_matchers:
                - label_names:
                    - Telemetry.Source
                  regex: ^(ServerSpan|LocalRootSpan)$
                  separator: ;
              metric_name_selectors:
                - Latency
                - Fault
                - Error
            - dimensions:
                - - Environment
                  - Operation
                  - RemoteOperation
                  - RemoteResourceIdentifier
                  - RemoteResourceType
                  - RemoteService
                  - Service
                - - Environment
                  - Operation
                  - RemoteOperation
                  - RemoteService
                  - Service
                - - Environment
                  - RemoteService
                  - Service
                - - Environment
                  - RemoteOperation
                  - RemoteResourceIdentifier
                  - RemoteResourceType
                  - RemoteService
                  - Service
                - - Environment
                  - RemoteOperation
                  - RemoteService
                  - Service
                - - Environment
                  - RemoteResourceIdentifier
                  - RemoteResourceType
                  - RemoteService
                  - Service
                - - RemoteResourceIdentifier
                  - RemoteResourceType
                  - RemoteService
                - - RemoteService
              label_matchers:
                - label_names:
                    - Telemetry.Source
                  regex: ^(ClientSpan|ProducerSpan|ConsumerSpan)$
                  separator: ;
              metric_name_selectors:
                - Latency
                - Fault
                - Error
            - dimensions:
                - - Environment
                  - Service
              label_matchers:
                - label_names:
                    - Telemetry.Source
                  regex: ^RuntimeMetric$
                  separator: ;
              metric_name_selectors:
                - ^.*$
        middleware: agenthealth/logs
        namespace: ApplicationSignals
        no_verify_ssl: false
        num_workers: 8
        output_destination: cloudwatch
        profile: AmazonCloudWatchAgent
        proxy_address: ""
        region: us-east-1
        request_timeout_seconds: 30
        resource_arn: ""
        resource_to_telemetry_conversion:
            enabled: false
        retain_initial_value_of_delta_metric: false
        role_arn: ""
        shared_credentials_file:
            - fake-path
        version: "1"
    awsxray/application_signals:
        certificate_file_path: ""
        endpoint: https://fake_endpoint
        imds_retries: 1
        index_all_attributes: false
        indexed_attributes:
            - aws.local.service
            - aws.local.operation
            - aws.local.environment
            - aws.remote.service
            - aws.remote.operation
            - aws.remote.environment
            - aws.remote.resource.identifier
            - aws.remote.resource.type
        local_mode: true
        max_retries: 2
        middleware: agenthealth/traces
        no_verify_ssl: false
        num_workers: 8
        profile: AmazonCloudWatchAgent
        proxy_address: ""
        region: us-east-1
        request_timeout_seconds: 30
        resource_arn: ""
        role_arn: ""
        shared_credentials_file:
            - fake-path
        telemetry:
            enabled: true
            include_metadata: true
=======
  awsemf/application_signals:
    certificate_file_path: ""
    detailed_metrics: false
    dimension_rollup_option: NoDimensionRollup
    disable_metric_extraction: false
    eks_fargate_container_insights_enabled: false
    endpoint: https://fake_endpoint
    enhanced_container_insights: false
    imds_retries: 1
    local_mode: true
    log_group_name: /aws/application-signals/data
    log_retention: 0
    log_stream_name: ""
    max_retries: 2
    metric_declarations:
      - dimensions:
          - - Environment
            - Operation
            - Service
          - - Environment
            - Service
        label_matchers:
          - label_names:
              - Telemetry.Source
            regex: ^(ServerSpan|LocalRootSpan)$
            separator: ;
        metric_name_selectors:
          - Latency
          - Fault
          - Error
      - dimensions:
          - - Environment
            - Operation
            - RemoteEnvironment
            - RemoteOperation
            - RemoteResourceIdentifier
            - RemoteResourceType
            - RemoteService
            - Service
          - - Environment
            - Operation
            - RemoteEnvironment
            - RemoteOperation
            - RemoteService
            - Service
          - - Environment
            - Operation
            - RemoteOperation
            - RemoteResourceIdentifier
            - RemoteResourceType
            - RemoteService
            - Service
          - - Environment
            - Operation
            - RemoteOperation
            - RemoteService
            - Service
          - - Environment
            - RemoteEnvironment
            - RemoteService
            - Service
          - - Environment
            - RemoteService
            - Service
          - - Environment
            - RemoteEnvironment
            - RemoteOperation
            - RemoteResourceIdentifier
            - RemoteResourceType
            - RemoteService
            - Service
          - - Environment
            - RemoteEnvironment
            - RemoteOperation
            - RemoteService
            - Service
          - - Environment
            - RemoteOperation
            - RemoteResourceIdentifier
            - RemoteResourceType
            - RemoteService
            - Service
          - - Environment
            - RemoteOperation
            - RemoteService
            - Service
          - - Environment
            - RemoteResourceIdentifier
            - RemoteResourceType
            - RemoteService
            - Service
          - - RemoteResourceIdentifier
            - RemoteResourceType
            - RemoteService
          - - RemoteService
        label_matchers:
          - label_names:
              - Telemetry.Source
            regex: ^(ClientSpan|ProducerSpan|ConsumerSpan)$
            separator: ;
        metric_name_selectors:
          - Latency
          - Fault
          - Error
      - dimensions:
          - [ Environment, Service ]
        label_matchers:
          - label_names:
              - Telemetry.Source
            regex: '^RuntimeMetric$'
            separator: ;
        metric_name_selectors:
          - '^.*$'
    middleware: agenthealth/logs
    namespace: ApplicationSignals
    no_verify_ssl: false
    num_workers: 8
    output_destination: cloudwatch
    profile: AmazonCloudWatchAgent
    proxy_address: ""
    region: us-east-1
    request_timeout_seconds: 30
    resource_arn: ""
    resource_to_telemetry_conversion:
      enabled: false
    retain_initial_value_of_delta_metric: false
    role_arn: ""
    shared_credentials_file:
      - fake-path
    version: "1"
  awsxray/application_signals:
    certificate_file_path: ""
    endpoint: https://fake_endpoint
    imds_retries: 1
    index_all_attributes: false
    indexed_attributes:
      - aws.local.service
      - aws.local.operation
      - aws.local.environment
      - aws.remote.service
      - aws.remote.operation
      - aws.remote.environment
      - aws.remote.resource.identifier
      - aws.remote.resource.type
    local_mode: true
    max_retries: 2
    middleware: agenthealth/traces
    no_verify_ssl: false
    num_workers: 8
    profile: AmazonCloudWatchAgent
    proxy_address: ""
    region: us-east-1
    request_timeout_seconds: 30
    resource_arn: ""
    role_arn: ""
    shared_credentials_file:
      - fake-path
    telemetry:
      enabled: true
      include_metadata: true
>>>>>>> f3d2e330
extensions:
    agenthealth/logs:
        is_usage_data_enabled: true
        stats:
            operations:
                - PutLogEvents
            usage_flags:
                mode: OP
                region_type: ACJ
    agenthealth/statuscode:
        is_status_code_enabled: true
        is_usage_data_enabled: true
        stats:
            usage_flags:
                mode: OP
                region_type: ACJ
    agenthealth/traces:
        is_usage_data_enabled: true
        stats:
            operations:
                - PutTraceSegments
            usage_flags:
                mode: OP
                region_type: ACJ
    awsproxy/application_signals:
        aws_endpoint: https://fake_endpoint
        certificate_file_path: ""
        dialer:
            timeout: 0s
        endpoint: 0.0.0.0:2000
        imds_retries: 1
        local_mode: true
        profile: AmazonCloudWatchAgent
        proxy_address: ""
        region: us-east-1
        role_arn: ""
        service_name: ""
        shared_credentials_file:
            - fake-path
    entitystore:
        mode: onPremise
        profile: AmazonCloudWatchAgent
        region: us-east-1
        shared_credential_file: fake-path
processors:
    awsapplicationsignals:
        resolvers:
            - name: ""
              platform: generic
    metricstransform/application_signals:
        transforms:
            - action: update
              aggregation_type: ""
              include: jvm.cpu.recent_utilization
              match_type: ""
              new_name: JVMCpuRecentUtilization
              operations:
                - action: aggregate_labels
                  aggregation_type: sum
                  experimental_scale: 0
                  label: ""
                  label_set: []
                  label_value: ""
                  new_label: ""
                  new_value: ""
                - action: add_label
                  aggregation_type: ""
                  experimental_scale: 0
                  label: ""
                  label_value: ""
                  new_label: Telemetry.Source
                  new_value: RuntimeMetric
              submatch_case: ""
            - action: update
              aggregation_type: ""
              include: jvm.cpu.time
              match_type: ""
              new_name: JVMCpuTime
              operations:
                - action: aggregate_labels
                  aggregation_type: sum
                  experimental_scale: 0
                  label: ""
                  label_set: []
                  label_value: ""
                  new_label: ""
                  new_value: ""
                - action: add_label
                  aggregation_type: ""
                  experimental_scale: 0
                  label: ""
                  label_value: ""
                  new_label: Telemetry.Source
                  new_value: RuntimeMetric
              submatch_case: ""
            - action: update
              aggregation_type: ""
              include: jvm.classes.loaded
              match_type: ""
              new_name: JVMClassLoaded
              operations:
                - action: aggregate_labels
                  aggregation_type: sum
                  experimental_scale: 0
                  label: ""
                  label_set: []
                  label_value: ""
                  new_label: ""
                  new_value: ""
                - action: add_label
                  aggregation_type: ""
                  experimental_scale: 0
                  label: ""
                  label_value: ""
                  new_label: Telemetry.Source
                  new_value: RuntimeMetric
              submatch_case: ""
            - action: update
              aggregation_type: ""
              include: jvm.threads.count
              match_type: ""
              new_name: JVMThreadCount
              operations:
                - action: aggregate_labels
                  aggregation_type: sum
                  experimental_scale: 0
                  label: ""
                  label_set: []
                  label_value: ""
                  new_label: ""
                  new_value: ""
                - action: add_label
                  aggregation_type: ""
                  experimental_scale: 0
                  label: ""
                  label_value: ""
                  new_label: Telemetry.Source
                  new_value: RuntimeMetric
              submatch_case: ""
            - action: update
              aggregation_type: ""
              include: jvm.memory.nonheap.used
              match_type: ""
              new_name: JVMMemoryNonHeapUsed
              operations:
                - action: aggregate_labels
                  aggregation_type: sum
                  experimental_scale: 0
                  label: ""
                  label_set: []
                  label_value: ""
                  new_label: ""
                  new_value: ""
                - action: add_label
                  aggregation_type: ""
                  experimental_scale: 0
                  label: ""
                  label_value: ""
                  new_label: Telemetry.Source
                  new_value: RuntimeMetric
              submatch_case: ""
            - action: update
              aggregation_type: ""
              include: jvm.memory.pool.used_after_last_gc
              match_type: ""
              new_name: JVMMemoryUsedAfterLastGC
              operations:
                - action: aggregate_labels
                  aggregation_type: sum
                  experimental_scale: 0
                  label: ""
                  label_set: []
                  label_value: ""
                  new_label: ""
                  new_value: ""
                - action: add_label
                  aggregation_type: ""
                  experimental_scale: 0
                  label: ""
                  label_value: ""
                  new_label: Telemetry.Source
                  new_value: RuntimeMetric
              submatch_case: ""
            - action: update
              aggregation_type: ""
              include: jvm.memory.heap.used
              match_type: ""
              new_name: JVMMemoryHeapUsed
              operations:
                - action: aggregate_labels
                  aggregation_type: sum
                  experimental_scale: 0
                  label: ""
                  label_set: []
                  label_value: ""
                  new_label: ""
                  new_value: ""
                - action: add_label
                  aggregation_type: ""
                  experimental_scale: 0
                  label: ""
                  label_value: ""
                  new_label: Telemetry.Source
                  new_value: RuntimeMetric
              submatch_case: ""
            - action: insert
              aggregation_type: ""
              experimental_match_labels:
                name: .*Old\sGen$
              include: jvm.memory.pool.used
              match_type: regexp
              new_name: JVMMemoryOldGenUsed
              operations:
                - action: aggregate_labels
                  aggregation_type: sum
                  experimental_scale: 0
                  label: ""
                  label_set: []
                  label_value: ""
                  new_label: ""
                  new_value: ""
                - action: add_label
                  aggregation_type: ""
                  experimental_scale: 0
                  label: ""
                  label_value: ""
                  new_label: Telemetry.Source
                  new_value: RuntimeMetric
              submatch_case: ""
            - action: insert
              aggregation_type: ""
              experimental_match_labels:
                name: .*Survivor\sSpace$
              include: jvm.memory.pool.used
              match_type: regexp
              new_name: JVMMemorySurvivorSpaceUsed
              operations:
                - action: aggregate_labels
                  aggregation_type: sum
                  experimental_scale: 0
                  label: ""
                  label_set: []
                  label_value: ""
                  new_label: ""
                  new_value: ""
                - action: add_label
                  aggregation_type: ""
                  experimental_scale: 0
                  label: ""
                  label_value: ""
                  new_label: Telemetry.Source
                  new_value: RuntimeMetric
              submatch_case: ""
            - action: insert
              aggregation_type: ""
              experimental_match_labels:
                name: .*Eden\sSpace$
              include: jvm.memory.pool.used
              match_type: regexp
              new_name: JVMMemoryEdenSpaceUsed
              operations:
                - action: aggregate_labels
                  aggregation_type: sum
                  experimental_scale: 0
                  label: ""
                  label_set: []
                  label_value: ""
                  new_label: ""
                  new_value: ""
                - action: add_label
                  aggregation_type: ""
                  experimental_scale: 0
                  label: ""
                  label_value: ""
                  new_label: Telemetry.Source
                  new_value: RuntimeMetric
              submatch_case: ""
            - action: insert
              aggregation_type: ""
              include: jvm.gc.collections.elapsed
              match_type: ""
              new_name: JVMGCDuration
              operations:
                - action: aggregate_labels
                  aggregation_type: sum
                  experimental_scale: 0
                  label: ""
                  label_set: []
                  label_value: ""
                  new_label: ""
                  new_value: ""
                - action: add_label
                  aggregation_type: ""
                  experimental_scale: 0
                  label: ""
                  label_value: ""
                  new_label: Telemetry.Source
                  new_value: RuntimeMetric
              submatch_case: ""
            - action: insert
              aggregation_type: ""
              include: jvm.gc.collections.count
              match_type: ""
              new_name: JVMGCCount
              operations:
                - action: aggregate_labels
                  aggregation_type: sum
                  experimental_scale: 0
                  label: ""
                  label_set: []
                  label_value: ""
                  new_label: ""
                  new_value: ""
                - action: add_label
                  aggregation_type: ""
                  experimental_scale: 0
                  label: ""
                  label_value: ""
                  new_label: Telemetry.Source
                  new_value: RuntimeMetric
              submatch_case: ""
            - action: insert
              aggregation_type: ""
              experimental_match_labels:
                name: G1 Old Generation
              include: jvm.gc.collections.elapsed
              match_type: strict
              new_name: JVMGCOldGenDuration
              operations:
                - action: aggregate_labels
                  aggregation_type: sum
                  experimental_scale: 0
                  label: ""
                  label_set: []
                  label_value: ""
                  new_label: ""
                  new_value: ""
                - action: add_label
                  aggregation_type: ""
                  experimental_scale: 0
                  label: ""
                  label_value: ""
                  new_label: Telemetry.Source
                  new_value: RuntimeMetric
              submatch_case: ""
            - action: insert
              aggregation_type: ""
              experimental_match_labels:
                name: G1 Young Generation
              include: jvm.gc.collections.elapsed
              match_type: strict
              new_name: JVMGCYoungGenDuration
              operations:
                - action: aggregate_labels
                  aggregation_type: sum
                  experimental_scale: 0
                  label: ""
                  label_set: []
                  label_value: ""
                  new_label: ""
                  new_value: ""
                - action: add_label
                  aggregation_type: ""
                  experimental_scale: 0
                  label: ""
                  label_value: ""
                  new_label: Telemetry.Source
                  new_value: RuntimeMetric
              submatch_case: ""
            - action: insert
              aggregation_type: ""
              experimental_match_labels:
                name: G1 Old Generation
              include: jvm.gc.collections.count
              match_type: strict
              new_name: JVMGCOldGenCount
              operations:
                - action: aggregate_labels
                  aggregation_type: sum
                  experimental_scale: 0
                  label: ""
                  label_set: []
                  label_value: ""
                  new_label: ""
                  new_value: ""
                - action: add_label
                  aggregation_type: ""
                  experimental_scale: 0
                  label: ""
                  label_value: ""
                  new_label: Telemetry.Source
                  new_value: RuntimeMetric
              submatch_case: ""
            - action: insert
              aggregation_type: ""
              experimental_match_labels:
                name: G1 Young Generation
              include: jvm.gc.collections.count
              match_type: strict
              new_name: JVMGCYoungGenCount
              operations:
                - action: aggregate_labels
                  aggregation_type: sum
                  experimental_scale: 0
                  label: ""
                  label_set: []
                  label_value: ""
                  new_label: ""
                  new_value: ""
                - action: add_label
                  aggregation_type: ""
                  experimental_scale: 0
                  label: ""
                  label_value: ""
                  new_label: Telemetry.Source
                  new_value: RuntimeMetric
              submatch_case: ""
            - action: insert
              aggregation_type: ""
              include: ^process\.runtime\.(.*)\.gc_count$$
              match_type: regexp
              new_name: PythonProcessGCCount
              operations:
                - action: aggregate_labels
                  aggregation_type: sum
                  experimental_scale: 0
                  label: ""
                  label_set: []
                  label_value: ""
                  new_label: ""
                  new_value: ""
                - action: add_label
                  aggregation_type: ""
                  experimental_scale: 0
                  label: ""
                  label_value: ""
                  new_label: Telemetry.Source
                  new_value: RuntimeMetric
              submatch_case: ""
            - action: insert
              aggregation_type: ""
              experimental_match_labels:
                count: "0"
              include: ^process\.runtime\.(.*)\.gc_count$$
              match_type: regexp
              new_name: PythonProcessGCGen0Count
              operations:
                - action: aggregate_labels
                  aggregation_type: sum
                  experimental_scale: 0
                  label: ""
                  label_set: []
                  label_value: ""
                  new_label: ""
                  new_value: ""
                - action: add_label
                  aggregation_type: ""
                  experimental_scale: 0
                  label: ""
                  label_value: ""
                  new_label: Telemetry.Source
                  new_value: RuntimeMetric
              submatch_case: ""
            - action: insert
              aggregation_type: ""
              experimental_match_labels:
                count: "1"
              include: ^process\.runtime\.(.*)\.gc_count$$
              match_type: regexp
              new_name: PythonProcessGCGen1Count
              operations:
                - action: aggregate_labels
                  aggregation_type: sum
                  experimental_scale: 0
                  label: ""
                  label_set: []
                  label_value: ""
                  new_label: ""
                  new_value: ""
                - action: add_label
                  aggregation_type: ""
                  experimental_scale: 0
                  label: ""
                  label_value: ""
                  new_label: Telemetry.Source
                  new_value: RuntimeMetric
              submatch_case: ""
            - action: insert
              aggregation_type: ""
              experimental_match_labels:
                count: "2"
              include: ^process\.runtime\.(.*)\.gc_count$$
              match_type: regexp
              new_name: PythonProcessGCGen2Count
              operations:
                - action: aggregate_labels
                  aggregation_type: sum
                  experimental_scale: 0
                  label: ""
                  label_set: []
                  label_value: ""
                  new_label: ""
                  new_value: ""
                - action: add_label
                  aggregation_type: ""
                  experimental_scale: 0
                  label: ""
                  label_value: ""
                  new_label: Telemetry.Source
                  new_value: RuntimeMetric
              submatch_case: ""
            - action: update
              aggregation_type: ""
              include: ^process\.runtime\.(.*)\.thread_count$$
              match_type: regexp
              new_name: PythonProcessThreadCount
              operations:
                - action: aggregate_labels
                  aggregation_type: sum
                  experimental_scale: 0
                  label: ""
                  label_set: []
                  label_value: ""
                  new_label: ""
                  new_value: ""
                - action: add_label
                  aggregation_type: ""
                  experimental_scale: 0
                  label: ""
                  label_value: ""
                  new_label: Telemetry.Source
                  new_value: RuntimeMetric
              submatch_case: ""
            - action: update
              aggregation_type: ""
              include: ^process\.runtime\.(.*)\.cpu_time$$
              match_type: regexp
              new_name: PythonProcessCpuTime
              operations:
                - action: aggregate_labels
                  aggregation_type: sum
                  experimental_scale: 0
                  label: ""
                  label_set: []
                  label_value: ""
                  new_label: ""
                  new_value: ""
                - action: add_label
                  aggregation_type: ""
                  experimental_scale: 0
                  label: ""
                  label_value: ""
                  new_label: Telemetry.Source
                  new_value: RuntimeMetric
              submatch_case: ""
            - action: update
              aggregation_type: ""
              include: ^process\.runtime\.(.*)\.cpu\.utilization$$
              match_type: regexp
              new_name: PythonProcessCpuUtilization
              operations:
                - action: aggregate_labels
                  aggregation_type: sum
                  experimental_scale: 0
                  label: ""
                  label_set: []
                  label_value: ""
                  new_label: ""
                  new_value: ""
                - action: add_label
                  aggregation_type: ""
                  experimental_scale: 0
                  label: ""
                  label_value: ""
                  new_label: Telemetry.Source
                  new_value: RuntimeMetric
              submatch_case: ""
            - action: insert
              aggregation_type: ""
              experimental_match_labels:
                type: vms
              include: ^process\.runtime\.(.*)\.memory$$
              match_type: regexp
              new_name: PythonProcessVMSMemoryUsed
              operations:
                - action: aggregate_labels
                  aggregation_type: sum
                  experimental_scale: 0
                  label: ""
                  label_set: []
                  label_value: ""
                  new_label: ""
                  new_value: ""
                - action: add_label
                  aggregation_type: ""
                  experimental_scale: 0
                  label: ""
                  label_value: ""
                  new_label: Telemetry.Source
                  new_value: RuntimeMetric
              submatch_case: ""
            - action: insert
              aggregation_type: ""
              experimental_match_labels:
                type: rss
              include: ^process\.runtime\.(.*)\.memory$$
              match_type: regexp
              new_name: PythonProcessRSSMemoryUsed
              operations:
                - action: aggregate_labels
                  aggregation_type: sum
                  experimental_scale: 0
                  label: ""
                  label_set: []
                  label_value: ""
                  new_label: ""
                  new_value: ""
                - action: add_label
                  aggregation_type: ""
                  experimental_scale: 0
                  label: ""
                  label_value: ""
                  new_label: Telemetry.Source
                  new_value: RuntimeMetric
              submatch_case: ""
    resourcedetection:
        aks:
            resource_attributes:
                cloud.platform:
                    enabled: true
                cloud.provider:
                    enabled: true
                k8s.cluster.name:
                    enabled: false
        azure:
            resource_attributes:
                azure.resourcegroup.name:
                    enabled: true
                azure.vm.name:
                    enabled: true
                azure.vm.scaleset.name:
                    enabled: true
                azure.vm.size:
                    enabled: true
                cloud.account.id:
                    enabled: true
                cloud.platform:
                    enabled: true
                cloud.provider:
                    enabled: true
                cloud.region:
                    enabled: true
                host.id:
                    enabled: true
                host.name:
                    enabled: true
            tags: []
        compression: ""
        consul:
            address: ""
            datacenter: ""
            namespace: ""
            resource_attributes:
                cloud.region:
                    enabled: true
                host.id:
                    enabled: true
                host.name:
                    enabled: true
            token_file: ""
        detectors:
            - eks
            - env
            - ec2
        disable_keep_alives: false
        docker:
            resource_attributes:
                host.name:
                    enabled: true
                os.type:
                    enabled: true
        ec2:
            resource_attributes:
                cloud.account.id:
                    enabled: true
                cloud.availability_zone:
                    enabled: true
                cloud.platform:
                    enabled: true
                cloud.provider:
                    enabled: true
                cloud.region:
                    enabled: true
                host.id:
                    enabled: true
                host.image.id:
                    enabled: true
                host.name:
                    enabled: true
                host.type:
                    enabled: true
            tags:
                - ^kubernetes.io/cluster/.*$
                - ^aws:autoscaling:groupName
        ecs:
            resource_attributes:
                aws.ecs.cluster.arn:
                    enabled: true
                aws.ecs.launchtype:
                    enabled: true
                aws.ecs.task.arn:
                    enabled: true
                aws.ecs.task.family:
                    enabled: true
                aws.ecs.task.id:
                    enabled: true
                aws.ecs.task.revision:
                    enabled: true
                aws.log.group.arns:
                    enabled: true
                aws.log.group.names:
                    enabled: true
                aws.log.stream.arns:
                    enabled: true
                aws.log.stream.names:
                    enabled: true
                cloud.account.id:
                    enabled: true
                cloud.availability_zone:
                    enabled: true
                cloud.platform:
                    enabled: true
                cloud.provider:
                    enabled: true
                cloud.region:
                    enabled: true
        eks:
            resource_attributes:
                cloud.platform:
                    enabled: true
                cloud.provider:
                    enabled: true
                k8s.cluster.name:
                    enabled: false
        elasticbeanstalk:
            resource_attributes:
                cloud.platform:
                    enabled: true
                cloud.provider:
                    enabled: true
                deployment.environment:
                    enabled: true
                service.instance.id:
                    enabled: true
                service.version:
                    enabled: true
        endpoint: ""
        gcp:
            resource_attributes:
                cloud.account.id:
                    enabled: true
                cloud.availability_zone:
                    enabled: true
                cloud.platform:
                    enabled: true
                cloud.provider:
                    enabled: true
                cloud.region:
                    enabled: true
                faas.id:
                    enabled: true
                faas.instance:
                    enabled: true
                faas.name:
                    enabled: true
                faas.version:
                    enabled: true
                gcp.cloud_run.job.execution:
                    enabled: true
                gcp.cloud_run.job.task_index:
                    enabled: true
                gcp.gce.instance.hostname:
                    enabled: false
                gcp.gce.instance.name:
                    enabled: false
                host.id:
                    enabled: true
                host.name:
                    enabled: true
                host.type:
                    enabled: true
                k8s.cluster.name:
                    enabled: true
        heroku:
            resource_attributes:
                cloud.provider:
                    enabled: true
                heroku.app.id:
                    enabled: true
                heroku.dyno.id:
                    enabled: true
                heroku.release.commit:
                    enabled: true
                heroku.release.creation_timestamp:
                    enabled: true
                service.instance.id:
                    enabled: true
                service.name:
                    enabled: true
                service.version:
                    enabled: true
        http2_ping_timeout: 0s
        http2_read_idle_timeout: 0s
        idle_conn_timeout: 1m30s
        k8snode:
            auth_type: serviceAccount
            context: ""
            kube_config_path: ""
            node_from_env_var: ""
            resource_attributes:
                k8s.node.name:
                    enabled: true
                k8s.node.uid:
                    enabled: true
        lambda:
            resource_attributes:
                aws.log.group.names:
                    enabled: true
                aws.log.stream.names:
                    enabled: true
                cloud.platform:
                    enabled: true
                cloud.provider:
                    enabled: true
                cloud.region:
                    enabled: true
                faas.instance:
                    enabled: true
                faas.max_memory:
                    enabled: true
                faas.name:
                    enabled: true
                faas.version:
                    enabled: true
        max_idle_conns: 100
        openshift:
            address: ""
            resource_attributes:
                cloud.platform:
                    enabled: true
                cloud.provider:
                    enabled: true
                cloud.region:
                    enabled: true
                k8s.cluster.name:
                    enabled: true
            tls:
                ca_file: ""
                cert_file: ""
                include_system_ca_certs_pool: false
                insecure: false
                insecure_skip_verify: false
                key_file: ""
                max_version: ""
                min_version: ""
                reload_interval: 0s
                server_name_override: ""
            token: ""
        override: true
        proxy_url: ""
        read_buffer_size: 0
        system:
            resource_attributes:
                host.arch:
                    enabled: false
                host.cpu.cache.l2.size:
                    enabled: false
                host.cpu.family:
                    enabled: false
                host.cpu.model.id:
                    enabled: false
                host.cpu.model.name:
                    enabled: false
                host.cpu.stepping:
                    enabled: false
                host.cpu.vendor.id:
                    enabled: false
                host.id:
                    enabled: false
                host.ip:
                    enabled: false
                host.mac:
                    enabled: false
                host.name:
                    enabled: true
                os.description:
                    enabled: false
                os.type:
                    enabled: true
        timeout: 2s
        tls:
            ca_file: ""
            cert_file: ""
            include_system_ca_certs_pool: false
            insecure: false
            insecure_skip_verify: false
            key_file: ""
            max_version: ""
            min_version: ""
            reload_interval: 0s
            server_name_override: ""
        write_buffer_size: 0
receivers:
    otlp/application_signals:
        protocols:
            grpc:
                dialer:
                    timeout: 0s
                endpoint: 0.0.0.0:4315
                include_metadata: false
                max_concurrent_streams: 0
                max_recv_msg_size_mib: 0
                read_buffer_size: 524288
                transport: tcp
                write_buffer_size: 0
            http:
                endpoint: 0.0.0.0:4316
                include_metadata: false
                logs_url_path: /v1/logs
                max_request_body_size: 0
                metrics_url_path: /v1/metrics
                traces_url_path: /v1/traces
service:
    extensions:
        - awsproxy/application_signals
        - agenthealth/traces
        - agenthealth/statuscode
        - agenthealth/logs
        - entitystore
    pipelines:
        metrics/application_signals:
            exporters:
                - awsemf/application_signals
            processors:
                - metricstransform/application_signals
                - resourcedetection
                - awsapplicationsignals
            receivers:
                - otlp/application_signals
        traces/application_signals:
            exporters:
                - awsxray/application_signals
            processors:
                - resourcedetection
                - awsapplicationsignals
            receivers:
                - otlp/application_signals
    telemetry:
        logs:
            development: false
            disable_caller: false
            disable_stacktrace: false
            encoding: console
            level: info
            output_paths:
                - /opt/aws/amazon-cloudwatch-agent/logs/amazon-cloudwatch-agent.log
            sampling:
                enabled: true
                initial: 2
                thereafter: 500
                tick: 10s
        metrics:
            address: ""
            level: None
        traces: {}<|MERGE_RESOLUTION|>--- conflicted
+++ resolved
@@ -1,137 +1,4 @@
 exporters:
-<<<<<<< HEAD
-    awsemf/application_signals:
-        certificate_file_path: ""
-        detailed_metrics: false
-        dimension_rollup_option: NoDimensionRollup
-        disable_metric_extraction: false
-        eks_fargate_container_insights_enabled: false
-        endpoint: https://fake_endpoint
-        enhanced_container_insights: false
-        imds_retries: 1
-        local_mode: true
-        log_group_name: /aws/application-signals/data
-        log_retention: 0
-        log_stream_name: ""
-        max_retries: 2
-        metric_declarations:
-            - dimensions:
-                - - Environment
-                  - Operation
-                  - Service
-                - - Environment
-                  - Service
-              label_matchers:
-                - label_names:
-                    - Telemetry.Source
-                  regex: ^(ServerSpan|LocalRootSpan)$
-                  separator: ;
-              metric_name_selectors:
-                - Latency
-                - Fault
-                - Error
-            - dimensions:
-                - - Environment
-                  - Operation
-                  - RemoteOperation
-                  - RemoteResourceIdentifier
-                  - RemoteResourceType
-                  - RemoteService
-                  - Service
-                - - Environment
-                  - Operation
-                  - RemoteOperation
-                  - RemoteService
-                  - Service
-                - - Environment
-                  - RemoteService
-                  - Service
-                - - Environment
-                  - RemoteOperation
-                  - RemoteResourceIdentifier
-                  - RemoteResourceType
-                  - RemoteService
-                  - Service
-                - - Environment
-                  - RemoteOperation
-                  - RemoteService
-                  - Service
-                - - Environment
-                  - RemoteResourceIdentifier
-                  - RemoteResourceType
-                  - RemoteService
-                  - Service
-                - - RemoteResourceIdentifier
-                  - RemoteResourceType
-                  - RemoteService
-                - - RemoteService
-              label_matchers:
-                - label_names:
-                    - Telemetry.Source
-                  regex: ^(ClientSpan|ProducerSpan|ConsumerSpan)$
-                  separator: ;
-              metric_name_selectors:
-                - Latency
-                - Fault
-                - Error
-            - dimensions:
-                - - Environment
-                  - Service
-              label_matchers:
-                - label_names:
-                    - Telemetry.Source
-                  regex: ^RuntimeMetric$
-                  separator: ;
-              metric_name_selectors:
-                - ^.*$
-        middleware: agenthealth/logs
-        namespace: ApplicationSignals
-        no_verify_ssl: false
-        num_workers: 8
-        output_destination: cloudwatch
-        profile: AmazonCloudWatchAgent
-        proxy_address: ""
-        region: us-east-1
-        request_timeout_seconds: 30
-        resource_arn: ""
-        resource_to_telemetry_conversion:
-            enabled: false
-        retain_initial_value_of_delta_metric: false
-        role_arn: ""
-        shared_credentials_file:
-            - fake-path
-        version: "1"
-    awsxray/application_signals:
-        certificate_file_path: ""
-        endpoint: https://fake_endpoint
-        imds_retries: 1
-        index_all_attributes: false
-        indexed_attributes:
-            - aws.local.service
-            - aws.local.operation
-            - aws.local.environment
-            - aws.remote.service
-            - aws.remote.operation
-            - aws.remote.environment
-            - aws.remote.resource.identifier
-            - aws.remote.resource.type
-        local_mode: true
-        max_retries: 2
-        middleware: agenthealth/traces
-        no_verify_ssl: false
-        num_workers: 8
-        profile: AmazonCloudWatchAgent
-        proxy_address: ""
-        region: us-east-1
-        request_timeout_seconds: 30
-        resource_arn: ""
-        role_arn: ""
-        shared_credentials_file:
-            - fake-path
-        telemetry:
-            enabled: true
-            include_metadata: true
-=======
   awsemf/application_signals:
     certificate_file_path: ""
     detailed_metrics: false
@@ -292,7 +159,6 @@
     telemetry:
       enabled: true
       include_metadata: true
->>>>>>> f3d2e330
 extensions:
     agenthealth/logs:
         is_usage_data_enabled: true
