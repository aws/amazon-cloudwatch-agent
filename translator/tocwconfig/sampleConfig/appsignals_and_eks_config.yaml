exporters:
    awsemf/app_signals:
        certificate_file_path: ""
        detailed_metrics: false
        dimension_rollup_option: NoDimensionRollup
        disable_metric_extraction: false
        eks_fargate_container_insights_enabled: false
        endpoint: https://fake_endpoint
        enhanced_container_insights: false
        imds_retries: 1
        local_mode: false
        log_group_name: /aws/appsignals/eks
        log_retention: 0
        log_stream_name: ""
        max_retries: 2
        metric_declarations:
            - dimensions:
                - - HostedIn.EKS.Cluster
                  - HostedIn.K8s.Namespace
                  - Operation
                  - Service
                - - HostedIn.EKS.Cluster
                  - HostedIn.K8s.Namespace
                  - Service
              label_matchers:
                - label_names:
                    - aws.span.kind
                  regex: ^(SERVER|LOCAL_ROOT)$
                  separator: ;
              metric_name_selectors:
                - Latency
                - Fault
                - Error
            - dimensions:
                - - HostedIn.EKS.Cluster
                  - HostedIn.K8s.Namespace
                  - K8s.RemoteNamespace
                  - Operation
                  - RemoteOperation
                  - RemoteService
                  - RemoteTarget
                  - Service
                - - HostedIn.EKS.Cluster
                  - HostedIn.K8s.Namespace
                  - K8s.RemoteNamespace
                  - Operation
                  - RemoteOperation
                  - RemoteService
                  - Service
                - - HostedIn.EKS.Cluster
                  - HostedIn.K8s.Namespace
                  - Operation
                  - RemoteOperation
                  - RemoteService
                  - RemoteTarget
                  - Service
                - - HostedIn.EKS.Cluster
                  - HostedIn.K8s.Namespace
                  - Operation
                  - RemoteOperation
                  - RemoteService
                  - Service
                - - HostedIn.EKS.Cluster
                  - HostedIn.K8s.Namespace
                  - K8s.RemoteNamespace
                  - RemoteService
                  - Service
                - - HostedIn.EKS.Cluster
                  - HostedIn.K8s.Namespace
                  - RemoteService
                  - Service
                - - HostedIn.EKS.Cluster
                  - HostedIn.K8s.Namespace
                  - K8s.RemoteNamespace
                  - RemoteOperation
                  - RemoteService
                  - RemoteTarget
                  - Service
                - - HostedIn.EKS.Cluster
                  - HostedIn.K8s.Namespace
                  - K8s.RemoteNamespace
                  - RemoteOperation
                  - RemoteService
                  - Service
                - - HostedIn.EKS.Cluster
                  - HostedIn.K8s.Namespace
                  - RemoteOperation
                  - RemoteService
                  - RemoteTarget
                  - Service
                - - HostedIn.EKS.Cluster
                  - HostedIn.K8s.Namespace
                  - RemoteOperation
                  - RemoteService
                  - Service
                - - HostedIn.EKS.Cluster
                  - HostedIn.K8s.Namespace
                  - RemoteService
                  - RemoteTarget
                  - Service
                - - RemoteService
                  - RemoteTarget
                - - RemoteService
              label_matchers:
                - label_names:
                    - aws.span.kind
                  regex: ^(CLIENT|PRODUCER|CONSUMER)$
                  separator: ;
              metric_name_selectors:
                - Latency
                - Fault
                - Error
        middleware: agenthealth/logs
        namespace: AppSignals
        no_verify_ssl: false
        num_workers: 8
        output_destination: cloudwatch
        profile: ""
        proxy_address: ""
        region: us-east-1
        request_timeout_seconds: 30
        resource_arn: ""
        resource_to_telemetry_conversion:
            enabled: false
        retain_initial_value_of_delta_metric: false
        role_arn: ""
        version: "1"
    awsemf/containerinsights:
        certificate_file_path: ""
        detailed_metrics: false
        dimension_rollup_option: NoDimensionRollup
        disable_metric_extraction: true
        eks_fargate_container_insights_enabled: false
        endpoint: https://fake_endpoint
        enhanced_container_insights: false
        imds_retries: 1
        local_mode: false
        log_group_name: /aws/containerinsights/{ClusterName}/performance
        log_retention: 0
        log_stream_name: '{NodeName}'
        max_retries: 2
        metric_declarations:
            - dimensions:
                - - ClusterName
                  - Namespace
                  - PodName
                - - ClusterName
                - - ClusterName
                  - Namespace
                  - Service
                - - ClusterName
                  - Namespace
              metric_name_selectors:
                - pod_cpu_utilization
                - pod_memory_utilization
                - pod_network_rx_bytes
                - pod_network_tx_bytes
                - pod_cpu_utilization_over_pod_limit
                - pod_memory_utilization_over_pod_limit
            - dimensions:
                - - ClusterName
                  - Namespace
                  - PodName
              metric_name_selectors:
                - pod_number_of_container_restarts
            - dimensions:
                - - ClusterName
                  - Namespace
                  - PodName
                - - ClusterName
              metric_name_selectors:
                - pod_cpu_reserved_capacity
                - pod_memory_reserved_capacity
            - dimensions:
                - - ClusterName
                  - InstanceId
                  - NodeName
                - - ClusterName
              metric_name_selectors:
                - node_cpu_utilization
                - node_memory_utilization
                - node_network_total_bytes
                - node_cpu_reserved_capacity
                - node_memory_reserved_capacity
                - node_number_of_running_pods
                - node_number_of_running_containers
            - dimensions:
                - - ClusterName
              metric_name_selectors:
                - node_cpu_usage_total
                - node_cpu_limit
                - node_memory_working_set
                - node_memory_limit
            - dimensions:
                - - ClusterName
                  - InstanceId
                  - NodeName
                - - ClusterName
              metric_name_selectors:
                - node_filesystem_utilization
            - dimensions:
                - - ClusterName
                  - Namespace
                  - Service
                - - ClusterName
              metric_name_selectors:
                - service_number_of_running_pods
            - dimensions:
                - - ClusterName
                  - Namespace
                - - ClusterName
              metric_name_selectors:
                - namespace_number_of_running_pods
            - dimensions:
                - - ClusterName
              metric_name_selectors:
                - cluster_node_count
                - cluster_failed_node_count
        middleware: agenthealth/logs
        namespace: ContainerInsights
        no_verify_ssl: false
        num_workers: 8
        output_destination: cloudwatch
        parse_json_encoded_attr_values:
            - Sources
            - kubernetes
        profile: ""
        proxy_address: ""
        region: us-east-1
        request_timeout_seconds: 30
        resource_arn: ""
        resource_to_telemetry_conversion:
            enabled: true
        retain_initial_value_of_delta_metric: false
        role_arn: ""
        version: "0"
    awsxray/app_signals:
        certificate_file_path: ""
        endpoint: ""
        imds_retries: 1
        index_all_attributes: false
        indexed_attributes:
            - aws.local.service
            - aws.local.operation
            - aws.remote.service
            - aws.remote.operation
            - HostedIn.K8s.Namespace
            - K8s.RemoteNamespace
            - aws.remote.target
            - HostedIn.Environment
            - HostedIn.EKS.Cluster
        local_mode: false
        max_retries: 2
        middleware: agenthealth/traces
        no_verify_ssl: false
        num_workers: 8
        profile: ""
        proxy_address: ""
        region: us-east-1
        request_timeout_seconds: 30
        resource_arn: ""
        role_arn: ""
        telemetry:
            enabled: true
            include_metadata: true
extensions:
    agenthealth/logs:
        is_usage_data_enabled: true
        stats:
            operations:
                - PutLogEvents
            usage_flags:
                mode: EKS
                region_type: ACJ
    agenthealth/traces:
        is_usage_data_enabled: true
        stats:
            operations:
                - PutTraceSegments
            usage_flags:
                mode: EKS
                region_type: ACJ
    awsproxy/app_signals:
        aws_endpoint: ""
        certificate_file_path: ""
        endpoint: 0.0.0.0:2000
        imds_retries: 1
        local_mode: false
        profile: ""
        proxy_address: ""
        region: us-east-1
        role_arn: ""
processors:
    awsappsignals:
        limiter:
            disabled: false
            drop_threshold: 500
            garbage_collection_interval: 10m0s
            log_dropped_metrics: true
            rotation_interval: 10m0s
        resolvers:
            - name: TestCluster
              platform: eks
    batch/containerinsights:
        metadata_cardinality_limit: 1000
        send_batch_max_size: 0
        send_batch_size: 8192
        timeout: 5s
    resourcedetection:
        aks:
            resource_attributes:
                cloud.platform:
                    enabled: true
                cloud.provider:
                    enabled: true
        azure:
            resource_attributes:
                azure.resourcegroup.name:
                    enabled: true
                azure.vm.name:
                    enabled: true
                azure.vm.scaleset.name:
                    enabled: true
                azure.vm.size:
                    enabled: true
                cloud.account.id:
                    enabled: true
                cloud.platform:
                    enabled: true
                cloud.provider:
                    enabled: true
                cloud.region:
                    enabled: true
                host.id:
                    enabled: true
                host.name:
                    enabled: true
        compression: ""
        consul:
            address: ""
            datacenter: ""
            namespace: ""
            resource_attributes:
                azure.resourcegroup.name:
                    enabled: true
                azure.vm.name:
                    enabled: true
                azure.vm.scaleset.name:
                    enabled: true
                azure.vm.size:
                    enabled: true
                cloud.account.id:
                    enabled: true
                cloud.platform:
                    enabled: true
                cloud.provider:
                    enabled: true
                cloud.region:
                    enabled: true
                host.id:
                    enabled: true
                host.name:
                    enabled: true
            token_file: ""
        detectors:
            - eks
            - env
            - ec2
        disable_keep_alives: false
        docker:
            resource_attributes:
                host.name:
                    enabled: true
                os.type:
                    enabled: true
        ec2:
            resource_attributes:
                cloud.account.id:
                    enabled: true
                cloud.availability_zone:
                    enabled: true
                cloud.platform:
                    enabled: true
                cloud.provider:
                    enabled: true
                cloud.region:
                    enabled: true
                host.id:
                    enabled: true
                host.image.id:
                    enabled: true
                host.name:
                    enabled: true
                host.type:
                    enabled: true
            tags:
                - ^kubernetes.io/cluster/.*$
                - ^aws:autoscaling:groupName
        ecs:
            resource_attributes:
                aws.ecs.cluster.arn:
                    enabled: true
                aws.ecs.launchtype:
                    enabled: true
                aws.ecs.task.arn:
                    enabled: true
                aws.ecs.task.family:
                    enabled: true
                aws.ecs.task.revision:
                    enabled: true
                aws.log.group.arns:
                    enabled: true
                aws.log.group.names:
                    enabled: true
                aws.log.stream.arns:
                    enabled: true
                aws.log.stream.names:
                    enabled: true
                cloud.account.id:
                    enabled: true
                cloud.availability_zone:
                    enabled: true
                cloud.platform:
                    enabled: true
                cloud.provider:
                    enabled: true
                cloud.region:
                    enabled: true
        eks:
            resource_attributes:
                cloud.platform:
                    enabled: true
                cloud.provider:
                    enabled: true
        elasticbeanstalk:
            resource_attributes:
                cloud.platform:
                    enabled: true
                cloud.provider:
                    enabled: true
                deployment.environment:
                    enabled: true
                service.instance.id:
                    enabled: true
                service.version:
                    enabled: true
        endpoint: ""
        gcp:
            resource_attributes:
                cloud.account.id:
                    enabled: true
                cloud.availability_zone:
                    enabled: true
                cloud.platform:
                    enabled: true
                cloud.provider:
                    enabled: true
                cloud.region:
                    enabled: true
                faas.id:
                    enabled: true
                faas.instance:
                    enabled: true
                faas.name:
                    enabled: true
                faas.version:
                    enabled: true
                gcp.cloud_run.job.execution:
                    enabled: true
                gcp.cloud_run.job.task_index:
                    enabled: true
                gcp.gce.instance.hostname:
                    enabled: false
                gcp.gce.instance.name:
                    enabled: false
                host.id:
                    enabled: true
                host.name:
                    enabled: true
                host.type:
                    enabled: true
                k8s.cluster.name:
                    enabled: true
        heroku:
            resource_attributes:
                cloud.provider:
                    enabled: true
                heroku.app.id:
                    enabled: true
                heroku.dyno.id:
                    enabled: true
                heroku.release.commit:
                    enabled: true
                heroku.release.creation_timestamp:
                    enabled: true
                service.instance.id:
                    enabled: true
                service.name:
                    enabled: true
                service.version:
                    enabled: true
        idle_conn_timeout: 1m30s
        k8snode:
            auth_type: serviceAccount
            context: ""
            node_from_env_var: ""
            resource_attributes:
                k8s.node.name:
                    enabled: true
                k8s.node.uid:
                    enabled: true
        lambda:
            resource_attributes:
                aws.log.group.names:
                    enabled: true
                aws.log.stream.names:
                    enabled: true
                cloud.platform:
                    enabled: true
                cloud.provider:
                    enabled: true
                cloud.region:
                    enabled: true
                faas.instance:
                    enabled: true
                faas.max_memory:
                    enabled: true
                faas.name:
                    enabled: true
                faas.version:
                    enabled: true
        max_idle_conns: 100
        openshift:
            address: ""
            resource_attributes:
                cloud.platform:
                    enabled: true
                cloud.provider:
                    enabled: true
                cloud.region:
                    enabled: true
                k8s.cluster.name:
                    enabled: true
<<<<<<< HEAD
            tls:
                ca_file: ""
                cert_file: ""
                insecure: false
                insecure_skip_verify: false
                key_file: ""
                max_version: ""
                min_version: ""
                reload_interval: 0s
                server_name_override: ""
=======
>>>>>>> b805c684
            token: ""
        override: true
        read_buffer_size: 0
        system:
            resource_attributes:
                host.arch:
                    enabled: false
                host.cpu.cache.l2.size:
                    enabled: false
                host.cpu.family:
                    enabled: false
                host.cpu.model.id:
                    enabled: false
                host.cpu.model.name:
                    enabled: false
                host.cpu.stepping:
                    enabled: false
                host.cpu.vendor.id:
                    enabled: false
                host.id:
                    enabled: false
                host.name:
                    enabled: true
                os.description:
                    enabled: false
                os.type:
                    enabled: true
        timeout: 2s
        write_buffer_size: 0
receivers:
    awscontainerinsightreceiver:
        accelerated_compute_metrics: false
        add_container_name_metric_label: false
        add_full_pod_name_metric_label: false
        add_service_as_attribute: true
        certificate_file_path: ""
        cluster_name: TestCluster
        collection_interval: 30s
        container_orchestrator: eks
        enable_control_plane_metrics: false
        endpoint: ""
        imds_retries: 1
        leader_lock_name: cwagent-clusterleader
        leader_lock_using_config_map_only: true
        local_mode: false
        max_retries: 0
        no_verify_ssl: false
        num_workers: 0
        prefer_full_pod_name: false
        profile: ""
        proxy_address: ""
        region: us-east-1
        request_timeout_seconds: 0
        resource_arn: ""
        role_arn: ""
    otlp/app_signals:
        protocols:
            grpc:
                endpoint: 0.0.0.0:4315
                include_metadata: false
                max_concurrent_streams: 0
                max_recv_msg_size_mib: 0
                read_buffer_size: 524288
                tls:
                    ca_file: ""
                    cert_file: path/to/cert.crt
                    client_ca_file: ""
                    client_ca_file_reload: false
                    key_file: path/to/key.key
                    max_version: ""
                    min_version: ""
                    reload_interval: 0s
                transport: tcp
                write_buffer_size: 0
            http:
                endpoint: 0.0.0.0:4316
                include_metadata: false
                logs_url_path: /v1/logs
                max_request_body_size: 0
                metrics_url_path: /v1/metrics
                tls:
                    ca_file: ""
                    cert_file: path/to/cert.crt
                    client_ca_file: ""
                    client_ca_file_reload: false
                    key_file: path/to/key.key
                    max_version: ""
                    min_version: ""
                    reload_interval: 0s
                traces_url_path: /v1/traces
service:
    extensions:
        - awsproxy/app_signals
        - agenthealth/traces
        - agenthealth/logs
    pipelines:
        metrics/app_signals:
            exporters:
                - awsemf/app_signals
            processors:
                - resourcedetection
                - awsappsignals
            receivers:
                - otlp/app_signals
        metrics/containerinsights:
            exporters:
                - awsemf/containerinsights
            processors:
                - batch/containerinsights
            receivers:
                - awscontainerinsightreceiver
        traces/app_signals:
            exporters:
                - awsxray/app_signals
            processors:
                - resourcedetection
                - awsappsignals
            receivers:
                - otlp/app_signals
    telemetry:
        logs:
            development: false
            disable_caller: false
            disable_stacktrace: false
            encoding: console
            level: info
            sampling:
                enabled: true
                initial: 2
                thereafter: 500
                tick: 10s
        metrics:
            address: ""
            level: None
        traces: {}<|MERGE_RESOLUTION|>--- conflicted
+++ resolved
@@ -541,19 +541,6 @@
                     enabled: true
                 k8s.cluster.name:
                     enabled: true
-<<<<<<< HEAD
-            tls:
-                ca_file: ""
-                cert_file: ""
-                insecure: false
-                insecure_skip_verify: false
-                key_file: ""
-                max_version: ""
-                min_version: ""
-                reload_interval: 0s
-                server_name_override: ""
-=======
->>>>>>> b805c684
             token: ""
         override: true
         read_buffer_size: 0
