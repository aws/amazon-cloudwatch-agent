exporters:
    awsemf/application_signals:
        certificate_file_path: ""
        detailed_metrics: false
        dimension_rollup_option: NoDimensionRollup
        disable_metric_extraction: false
        eks_fargate_container_insights_enabled: false
        endpoint: https://fake_endpoint
        enhanced_container_insights: false
        imds_retries: 1
        local_mode: false
        log_group_name: /aws/application-signals/data
        log_retention: 0
        log_stream_name: ""
        max_retries: 2
        metric_declarations:
            - dimensions:
                - - Environment
                  - Operation
                  - Service
                - - Environment
                  - Service
              label_matchers:
                - label_names:
                    - Telemetry.Source
                  regex: ^(ServerSpan|LocalRootSpan)$
                  separator: ;
              metric_name_selectors:
                - Latency
                - Fault
                - Error
            - dimensions:
<<<<<<< HEAD
                - - Environment
                  - Operation
                  - RemoteOperation
                  - RemoteResourceIdentifier
                  - RemoteResourceType
                  - RemoteService
                  - Service
                - - Environment
                  - Operation
                  - RemoteOperation
                  - RemoteService
                  - Service
                - - Environment
                  - RemoteService
                  - Service
                - - Environment
                  - RemoteOperation
                  - RemoteResourceIdentifier
                  - RemoteResourceType
                  - RemoteService
                  - Service
                - - Environment
                  - RemoteOperation
                  - RemoteService
                  - Service
                - - Environment
                  - RemoteResourceIdentifier
                  - RemoteResourceType
                  - RemoteService
                  - Service
                - - RemoteResourceIdentifier
                  - RemoteResourceType
                  - RemoteService
                - - RemoteService
=======
                  - - Environment
                    - Operation
                    - RemoteEnvironment
                    - RemoteOperation
                    - RemoteResourceIdentifier
                    - RemoteResourceType
                    - RemoteService
                    - Service
                  - - Environment
                    - Operation
                    - RemoteEnvironment
                    - RemoteOperation
                    - RemoteService
                    - Service
                  - - Environment
                    - Operation
                    - RemoteOperation
                    - RemoteResourceIdentifier
                    - RemoteResourceType
                    - RemoteService
                    - Service
                  - - Environment
                    - Operation
                    - RemoteOperation
                    - RemoteService
                    - Service
                  - - Environment
                    - RemoteEnvironment
                    - RemoteService
                    - Service
                  - - Environment
                    - RemoteService
                    - Service
                  - - Environment
                    - RemoteEnvironment
                    - RemoteOperation
                    - RemoteResourceIdentifier
                    - RemoteResourceType
                    - RemoteService
                    - Service
                  - - Environment
                    - RemoteEnvironment
                    - RemoteOperation
                    - RemoteService
                    - Service
                  - - Environment
                    - RemoteOperation
                    - RemoteResourceIdentifier
                    - RemoteResourceType
                    - RemoteService
                    - Service
                  - - Environment
                    - RemoteOperation
                    - RemoteService
                    - Service
                  - - Environment
                    - RemoteResourceIdentifier
                    - RemoteResourceType
                    - RemoteService
                    - Service
                  - - RemoteResourceIdentifier
                    - RemoteResourceType
                    - RemoteService
                  - - RemoteService
>>>>>>> f3d2e330
              label_matchers:
                - label_names:
                    - Telemetry.Source
                  regex: ^(ClientSpan|ProducerSpan|ConsumerSpan)$
                  separator: ;
              metric_name_selectors:
                - Latency
                - Fault
                - Error
            - dimensions:
                - - Environment
                  - Service
              label_matchers:
                - label_names:
                    - Telemetry.Source
                  regex: ^RuntimeMetric$
                  separator: ;
              metric_name_selectors:
                - ^.*$
        middleware: agenthealth/logs
        namespace: ApplicationSignals
        no_verify_ssl: false
        num_workers: 8
        output_destination: cloudwatch
        profile: ""
        proxy_address: ""
        region: us-east-1
        request_timeout_seconds: 30
        resource_arn: ""
        resource_to_telemetry_conversion:
            enabled: false
        retain_initial_value_of_delta_metric: false
        role_arn: ""
        version: "1"
    awsxray/application_signals:
        certificate_file_path: ""
        endpoint: ""
        imds_retries: 1
        index_all_attributes: false
        indexed_attributes:
            - aws.local.service
            - aws.local.operation
            - aws.local.environment
            - aws.remote.service
            - aws.remote.operation
            - aws.remote.environment
            - aws.remote.resource.identifier
            - aws.remote.resource.type
        local_mode: false
        max_retries: 2
        middleware: agenthealth/traces
        no_verify_ssl: false
        num_workers: 8
        profile: ""
        proxy_address: ""
        region: us-east-1
        request_timeout_seconds: 30
        resource_arn: ""
        role_arn: ""
        telemetry:
            enabled: true
            include_metadata: true
extensions:
    agenthealth/logs:
        is_usage_data_enabled: true
        stats:
            operations:
                - PutLogEvents
            usage_flags:
                mode: EC2
                region_type: ACJ
    agenthealth/statuscode:
        is_status_code_enabled: true
        is_usage_data_enabled: true
        stats:
            usage_flags:
                mode: EC2
                region_type: ACJ
    agenthealth/traces:
        is_usage_data_enabled: true
        stats:
            operations:
                - PutTraceSegments
            usage_flags:
                mode: EC2
                region_type: ACJ
    awsproxy/application_signals:
        aws_endpoint: ""
        certificate_file_path: ""
        dialer:
            timeout: 0s
        endpoint: 0.0.0.0:2000
        imds_retries: 1
        local_mode: false
        profile: ""
        proxy_address: ""
        region: us-east-1
        role_arn: ""
        service_name: ""
processors:
    awsapplicationsignals:
        limiter:
            disabled: false
            drop_threshold: 500
            garbage_collection_interval: 10m0s
            log_dropped_metrics: true
            rotation_interval: 10m0s
        resolvers:
            - name: ""
              platform: ecs
    metricstransform/application_signals:
        transforms:
            - action: update
              aggregation_type: ""
              include: jvm.cpu.recent_utilization
              match_type: ""
              new_name: JVMCpuRecentUtilization
              operations:
                - action: aggregate_labels
                  aggregation_type: sum
                  experimental_scale: 0
                  label: ""
                  label_set: []
                  label_value: ""
                  new_label: ""
                  new_value: ""
                - action: add_label
                  aggregation_type: ""
                  experimental_scale: 0
                  label: ""
                  label_value: ""
                  new_label: Telemetry.Source
                  new_value: RuntimeMetric
              submatch_case: ""
            - action: update
              aggregation_type: ""
              include: jvm.cpu.time
              match_type: ""
              new_name: JVMCpuTime
              operations:
                - action: aggregate_labels
                  aggregation_type: sum
                  experimental_scale: 0
                  label: ""
                  label_set: []
                  label_value: ""
                  new_label: ""
                  new_value: ""
                - action: add_label
                  aggregation_type: ""
                  experimental_scale: 0
                  label: ""
                  label_value: ""
                  new_label: Telemetry.Source
                  new_value: RuntimeMetric
              submatch_case: ""
            - action: update
              aggregation_type: ""
              include: jvm.classes.loaded
              match_type: ""
              new_name: JVMClassLoaded
              operations:
                - action: aggregate_labels
                  aggregation_type: sum
                  experimental_scale: 0
                  label: ""
                  label_set: []
                  label_value: ""
                  new_label: ""
                  new_value: ""
                - action: add_label
                  aggregation_type: ""
                  experimental_scale: 0
                  label: ""
                  label_value: ""
                  new_label: Telemetry.Source
                  new_value: RuntimeMetric
              submatch_case: ""
            - action: update
              aggregation_type: ""
              include: jvm.threads.count
              match_type: ""
              new_name: JVMThreadCount
              operations:
                - action: aggregate_labels
                  aggregation_type: sum
                  experimental_scale: 0
                  label: ""
                  label_set: []
                  label_value: ""
                  new_label: ""
                  new_value: ""
                - action: add_label
                  aggregation_type: ""
                  experimental_scale: 0
                  label: ""
                  label_value: ""
                  new_label: Telemetry.Source
                  new_value: RuntimeMetric
              submatch_case: ""
            - action: update
              aggregation_type: ""
              include: jvm.memory.nonheap.used
              match_type: ""
              new_name: JVMMemoryNonHeapUsed
              operations:
                - action: aggregate_labels
                  aggregation_type: sum
                  experimental_scale: 0
                  label: ""
                  label_set: []
                  label_value: ""
                  new_label: ""
                  new_value: ""
                - action: add_label
                  aggregation_type: ""
                  experimental_scale: 0
                  label: ""
                  label_value: ""
                  new_label: Telemetry.Source
                  new_value: RuntimeMetric
              submatch_case: ""
            - action: update
              aggregation_type: ""
              include: jvm.memory.pool.used_after_last_gc
              match_type: ""
              new_name: JVMMemoryUsedAfterLastGC
              operations:
                - action: aggregate_labels
                  aggregation_type: sum
                  experimental_scale: 0
                  label: ""
                  label_set: []
                  label_value: ""
                  new_label: ""
                  new_value: ""
                - action: add_label
                  aggregation_type: ""
                  experimental_scale: 0
                  label: ""
                  label_value: ""
                  new_label: Telemetry.Source
                  new_value: RuntimeMetric
              submatch_case: ""
            - action: update
              aggregation_type: ""
              include: jvm.memory.heap.used
              match_type: ""
              new_name: JVMMemoryHeapUsed
              operations:
                - action: aggregate_labels
                  aggregation_type: sum
                  experimental_scale: 0
                  label: ""
                  label_set: []
                  label_value: ""
                  new_label: ""
                  new_value: ""
                - action: add_label
                  aggregation_type: ""
                  experimental_scale: 0
                  label: ""
                  label_value: ""
                  new_label: Telemetry.Source
                  new_value: RuntimeMetric
              submatch_case: ""
            - action: insert
              aggregation_type: ""
              experimental_match_labels:
                name: .*Old\sGen$
              include: jvm.memory.pool.used
              match_type: regexp
              new_name: JVMMemoryOldGenUsed
              operations:
                - action: aggregate_labels
                  aggregation_type: sum
                  experimental_scale: 0
                  label: ""
                  label_set: []
                  label_value: ""
                  new_label: ""
                  new_value: ""
                - action: add_label
                  aggregation_type: ""
                  experimental_scale: 0
                  label: ""
                  label_value: ""
                  new_label: Telemetry.Source
                  new_value: RuntimeMetric
              submatch_case: ""
            - action: insert
              aggregation_type: ""
              experimental_match_labels:
                name: .*Survivor\sSpace$
              include: jvm.memory.pool.used
              match_type: regexp
              new_name: JVMMemorySurvivorSpaceUsed
              operations:
                - action: aggregate_labels
                  aggregation_type: sum
                  experimental_scale: 0
                  label: ""
                  label_set: []
                  label_value: ""
                  new_label: ""
                  new_value: ""
                - action: add_label
                  aggregation_type: ""
                  experimental_scale: 0
                  label: ""
                  label_value: ""
                  new_label: Telemetry.Source
                  new_value: RuntimeMetric
              submatch_case: ""
            - action: insert
              aggregation_type: ""
              experimental_match_labels:
                name: .*Eden\sSpace$
              include: jvm.memory.pool.used
              match_type: regexp
              new_name: JVMMemoryEdenSpaceUsed
              operations:
                - action: aggregate_labels
                  aggregation_type: sum
                  experimental_scale: 0
                  label: ""
                  label_set: []
                  label_value: ""
                  new_label: ""
                  new_value: ""
                - action: add_label
                  aggregation_type: ""
                  experimental_scale: 0
                  label: ""
                  label_value: ""
                  new_label: Telemetry.Source
                  new_value: RuntimeMetric
              submatch_case: ""
            - action: insert
              aggregation_type: ""
              include: jvm.gc.collections.elapsed
              match_type: ""
              new_name: JVMGCDuration
              operations:
                - action: aggregate_labels
                  aggregation_type: sum
                  experimental_scale: 0
                  label: ""
                  label_set: []
                  label_value: ""
                  new_label: ""
                  new_value: ""
                - action: add_label
                  aggregation_type: ""
                  experimental_scale: 0
                  label: ""
                  label_value: ""
                  new_label: Telemetry.Source
                  new_value: RuntimeMetric
              submatch_case: ""
            - action: insert
              aggregation_type: ""
              include: jvm.gc.collections.count
              match_type: ""
              new_name: JVMGCCount
              operations:
                - action: aggregate_labels
                  aggregation_type: sum
                  experimental_scale: 0
                  label: ""
                  label_set: []
                  label_value: ""
                  new_label: ""
                  new_value: ""
                - action: add_label
                  aggregation_type: ""
                  experimental_scale: 0
                  label: ""
                  label_value: ""
                  new_label: Telemetry.Source
                  new_value: RuntimeMetric
              submatch_case: ""
            - action: insert
              aggregation_type: ""
              experimental_match_labels:
                name: G1 Old Generation
              include: jvm.gc.collections.elapsed
              match_type: strict
              new_name: JVMGCOldGenDuration
              operations:
                - action: aggregate_labels
                  aggregation_type: sum
                  experimental_scale: 0
                  label: ""
                  label_set: []
                  label_value: ""
                  new_label: ""
                  new_value: ""
                - action: add_label
                  aggregation_type: ""
                  experimental_scale: 0
                  label: ""
                  label_value: ""
                  new_label: Telemetry.Source
                  new_value: RuntimeMetric
              submatch_case: ""
            - action: insert
              aggregation_type: ""
              experimental_match_labels:
                name: G1 Young Generation
              include: jvm.gc.collections.elapsed
              match_type: strict
              new_name: JVMGCYoungGenDuration
              operations:
                - action: aggregate_labels
                  aggregation_type: sum
                  experimental_scale: 0
                  label: ""
                  label_set: []
                  label_value: ""
                  new_label: ""
                  new_value: ""
                - action: add_label
                  aggregation_type: ""
                  experimental_scale: 0
                  label: ""
                  label_value: ""
                  new_label: Telemetry.Source
                  new_value: RuntimeMetric
              submatch_case: ""
            - action: insert
              aggregation_type: ""
              experimental_match_labels:
                name: G1 Old Generation
              include: jvm.gc.collections.count
              match_type: strict
              new_name: JVMGCOldGenCount
              operations:
                - action: aggregate_labels
                  aggregation_type: sum
                  experimental_scale: 0
                  label: ""
                  label_set: []
                  label_value: ""
                  new_label: ""
                  new_value: ""
                - action: add_label
                  aggregation_type: ""
                  experimental_scale: 0
                  label: ""
                  label_value: ""
                  new_label: Telemetry.Source
                  new_value: RuntimeMetric
              submatch_case: ""
            - action: insert
              aggregation_type: ""
              experimental_match_labels:
                name: G1 Young Generation
              include: jvm.gc.collections.count
              match_type: strict
              new_name: JVMGCYoungGenCount
              operations:
                - action: aggregate_labels
                  aggregation_type: sum
                  experimental_scale: 0
                  label: ""
                  label_set: []
                  label_value: ""
                  new_label: ""
                  new_value: ""
                - action: add_label
                  aggregation_type: ""
                  experimental_scale: 0
                  label: ""
                  label_value: ""
                  new_label: Telemetry.Source
                  new_value: RuntimeMetric
              submatch_case: ""
            - action: insert
              aggregation_type: ""
              include: ^process\.runtime\.(.*)\.gc_count$$
              match_type: regexp
              new_name: PythonProcessGCCount
              operations:
                - action: aggregate_labels
                  aggregation_type: sum
                  experimental_scale: 0
                  label: ""
                  label_set: []
                  label_value: ""
                  new_label: ""
                  new_value: ""
                - action: add_label
                  aggregation_type: ""
                  experimental_scale: 0
                  label: ""
                  label_value: ""
                  new_label: Telemetry.Source
                  new_value: RuntimeMetric
              submatch_case: ""
            - action: insert
              aggregation_type: ""
              experimental_match_labels:
                count: "0"
              include: ^process\.runtime\.(.*)\.gc_count$$
              match_type: regexp
              new_name: PythonProcessGCGen0Count
              operations:
                - action: aggregate_labels
                  aggregation_type: sum
                  experimental_scale: 0
                  label: ""
                  label_set: []
                  label_value: ""
                  new_label: ""
                  new_value: ""
                - action: add_label
                  aggregation_type: ""
                  experimental_scale: 0
                  label: ""
                  label_value: ""
                  new_label: Telemetry.Source
                  new_value: RuntimeMetric
              submatch_case: ""
            - action: insert
              aggregation_type: ""
              experimental_match_labels:
                count: "1"
              include: ^process\.runtime\.(.*)\.gc_count$$
              match_type: regexp
              new_name: PythonProcessGCGen1Count
              operations:
                - action: aggregate_labels
                  aggregation_type: sum
                  experimental_scale: 0
                  label: ""
                  label_set: []
                  label_value: ""
                  new_label: ""
                  new_value: ""
                - action: add_label
                  aggregation_type: ""
                  experimental_scale: 0
                  label: ""
                  label_value: ""
                  new_label: Telemetry.Source
                  new_value: RuntimeMetric
              submatch_case: ""
            - action: insert
              aggregation_type: ""
              experimental_match_labels:
                count: "2"
              include: ^process\.runtime\.(.*)\.gc_count$$
              match_type: regexp
              new_name: PythonProcessGCGen2Count
              operations:
                - action: aggregate_labels
                  aggregation_type: sum
                  experimental_scale: 0
                  label: ""
                  label_set: []
                  label_value: ""
                  new_label: ""
                  new_value: ""
                - action: add_label
                  aggregation_type: ""
                  experimental_scale: 0
                  label: ""
                  label_value: ""
                  new_label: Telemetry.Source
                  new_value: RuntimeMetric
              submatch_case: ""
            - action: update
              aggregation_type: ""
              include: ^process\.runtime\.(.*)\.thread_count$$
              match_type: regexp
              new_name: PythonProcessThreadCount
              operations:
                - action: aggregate_labels
                  aggregation_type: sum
                  experimental_scale: 0
                  label: ""
                  label_set: []
                  label_value: ""
                  new_label: ""
                  new_value: ""
                - action: add_label
                  aggregation_type: ""
                  experimental_scale: 0
                  label: ""
                  label_value: ""
                  new_label: Telemetry.Source
                  new_value: RuntimeMetric
              submatch_case: ""
            - action: update
              aggregation_type: ""
              include: ^process\.runtime\.(.*)\.cpu_time$$
              match_type: regexp
              new_name: PythonProcessCpuTime
              operations:
                - action: aggregate_labels
                  aggregation_type: sum
                  experimental_scale: 0
                  label: ""
                  label_set: []
                  label_value: ""
                  new_label: ""
                  new_value: ""
                - action: add_label
                  aggregation_type: ""
                  experimental_scale: 0
                  label: ""
                  label_value: ""
                  new_label: Telemetry.Source
                  new_value: RuntimeMetric
              submatch_case: ""
            - action: update
              aggregation_type: ""
              include: ^process\.runtime\.(.*)\.cpu\.utilization$$
              match_type: regexp
              new_name: PythonProcessCpuUtilization
              operations:
                - action: aggregate_labels
                  aggregation_type: sum
                  experimental_scale: 0
                  label: ""
                  label_set: []
                  label_value: ""
                  new_label: ""
                  new_value: ""
                - action: add_label
                  aggregation_type: ""
                  experimental_scale: 0
                  label: ""
                  label_value: ""
                  new_label: Telemetry.Source
                  new_value: RuntimeMetric
              submatch_case: ""
            - action: insert
              aggregation_type: ""
              experimental_match_labels:
                type: vms
              include: ^process\.runtime\.(.*)\.memory$$
              match_type: regexp
              new_name: PythonProcessVMSMemoryUsed
              operations:
                - action: aggregate_labels
                  aggregation_type: sum
                  experimental_scale: 0
                  label: ""
                  label_set: []
                  label_value: ""
                  new_label: ""
                  new_value: ""
                - action: add_label
                  aggregation_type: ""
                  experimental_scale: 0
                  label: ""
                  label_value: ""
                  new_label: Telemetry.Source
                  new_value: RuntimeMetric
              submatch_case: ""
            - action: insert
              aggregation_type: ""
              experimental_match_labels:
                type: rss
              include: ^process\.runtime\.(.*)\.memory$$
              match_type: regexp
              new_name: PythonProcessRSSMemoryUsed
              operations:
                - action: aggregate_labels
                  aggregation_type: sum
                  experimental_scale: 0
                  label: ""
                  label_set: []
                  label_value: ""
                  new_label: ""
                  new_value: ""
                - action: add_label
                  aggregation_type: ""
                  experimental_scale: 0
                  label: ""
                  label_value: ""
                  new_label: Telemetry.Source
                  new_value: RuntimeMetric
              submatch_case: ""
    resourcedetection:
        aks:
            resource_attributes:
                cloud.platform:
                    enabled: true
                cloud.provider:
                    enabled: true
                k8s.cluster.name:
                    enabled: false
        azure:
            resource_attributes:
                azure.resourcegroup.name:
                    enabled: true
                azure.vm.name:
                    enabled: true
                azure.vm.scaleset.name:
                    enabled: true
                azure.vm.size:
                    enabled: true
                cloud.account.id:
                    enabled: true
                cloud.platform:
                    enabled: true
                cloud.provider:
                    enabled: true
                cloud.region:
                    enabled: true
                host.id:
                    enabled: true
                host.name:
                    enabled: true
            tags: []
        compression: ""
        consul:
            address: ""
            datacenter: ""
            namespace: ""
            resource_attributes:
                cloud.region:
                    enabled: true
                host.id:
                    enabled: true
                host.name:
                    enabled: true
            token_file: ""
        detectors:
            - env
            - ecs
            - ec2
        disable_keep_alives: false
        docker:
            resource_attributes:
                host.name:
                    enabled: true
                os.type:
                    enabled: true
        ec2:
            resource_attributes:
                cloud.account.id:
                    enabled: true
                cloud.availability_zone:
                    enabled: true
                cloud.platform:
                    enabled: true
                cloud.provider:
                    enabled: true
                cloud.region:
                    enabled: true
                host.id:
                    enabled: true
                host.image.id:
                    enabled: true
                host.name:
                    enabled: true
                host.type:
                    enabled: true
            tags:
                - ^aws:autoscaling:groupName
        ecs:
            resource_attributes:
                aws.ecs.cluster.arn:
                    enabled: true
                aws.ecs.launchtype:
                    enabled: true
                aws.ecs.task.arn:
                    enabled: false
                aws.ecs.task.family:
                    enabled: false
                aws.ecs.task.id:
                    enabled: false
                aws.ecs.task.revision:
                    enabled: false
                aws.log.group.arns:
                    enabled: false
                aws.log.group.names:
                    enabled: false
                aws.log.stream.arns:
                    enabled: false
                aws.log.stream.names:
                    enabled: false
                cloud.account.id:
                    enabled: true
                cloud.availability_zone:
                    enabled: true
                cloud.platform:
                    enabled: true
                cloud.provider:
                    enabled: true
                cloud.region:
                    enabled: true
        eks:
            resource_attributes:
                cloud.platform:
                    enabled: true
                cloud.provider:
                    enabled: true
                k8s.cluster.name:
                    enabled: false
        elasticbeanstalk:
            resource_attributes:
                cloud.platform:
                    enabled: true
                cloud.provider:
                    enabled: true
                deployment.environment:
                    enabled: true
                service.instance.id:
                    enabled: true
                service.version:
                    enabled: true
        endpoint: ""
        gcp:
            resource_attributes:
                cloud.account.id:
                    enabled: true
                cloud.availability_zone:
                    enabled: true
                cloud.platform:
                    enabled: true
                cloud.provider:
                    enabled: true
                cloud.region:
                    enabled: true
                faas.id:
                    enabled: true
                faas.instance:
                    enabled: true
                faas.name:
                    enabled: true
                faas.version:
                    enabled: true
                gcp.cloud_run.job.execution:
                    enabled: true
                gcp.cloud_run.job.task_index:
                    enabled: true
                gcp.gce.instance.hostname:
                    enabled: false
                gcp.gce.instance.name:
                    enabled: false
                host.id:
                    enabled: true
                host.name:
                    enabled: true
                host.type:
                    enabled: true
                k8s.cluster.name:
                    enabled: true
        heroku:
            resource_attributes:
                cloud.provider:
                    enabled: true
                heroku.app.id:
                    enabled: true
                heroku.dyno.id:
                    enabled: true
                heroku.release.commit:
                    enabled: true
                heroku.release.creation_timestamp:
                    enabled: true
                service.instance.id:
                    enabled: true
                service.name:
                    enabled: true
                service.version:
                    enabled: true
        http2_ping_timeout: 0s
        http2_read_idle_timeout: 0s
        idle_conn_timeout: 1m30s
        k8snode:
            auth_type: serviceAccount
            context: ""
            kube_config_path: ""
            node_from_env_var: ""
            resource_attributes:
                k8s.node.name:
                    enabled: true
                k8s.node.uid:
                    enabled: true
        lambda:
            resource_attributes:
                aws.log.group.names:
                    enabled: true
                aws.log.stream.names:
                    enabled: true
                cloud.platform:
                    enabled: true
                cloud.provider:
                    enabled: true
                cloud.region:
                    enabled: true
                faas.instance:
                    enabled: true
                faas.max_memory:
                    enabled: true
                faas.name:
                    enabled: true
                faas.version:
                    enabled: true
        max_idle_conns: 100
        openshift:
            address: ""
            resource_attributes:
                cloud.platform:
                    enabled: true
                cloud.provider:
                    enabled: true
                cloud.region:
                    enabled: true
                k8s.cluster.name:
                    enabled: true
            tls:
                ca_file: ""
                cert_file: ""
                include_system_ca_certs_pool: false
                insecure: false
                insecure_skip_verify: false
                key_file: ""
                max_version: ""
                min_version: ""
                reload_interval: 0s
                server_name_override: ""
            token: ""
        override: true
        proxy_url: ""
        read_buffer_size: 0
        system:
            resource_attributes:
                host.arch:
                    enabled: false
                host.cpu.cache.l2.size:
                    enabled: false
                host.cpu.family:
                    enabled: false
                host.cpu.model.id:
                    enabled: false
                host.cpu.model.name:
                    enabled: false
                host.cpu.stepping:
                    enabled: false
                host.cpu.vendor.id:
                    enabled: false
                host.id:
                    enabled: false
                host.ip:
                    enabled: false
                host.mac:
                    enabled: false
                host.name:
                    enabled: true
                os.description:
                    enabled: false
                os.type:
                    enabled: true
        timeout: 2s
        tls:
            ca_file: ""
            cert_file: ""
            include_system_ca_certs_pool: false
            insecure: false
            insecure_skip_verify: false
            key_file: ""
            max_version: ""
            min_version: ""
            reload_interval: 0s
            server_name_override: ""
        write_buffer_size: 0
receivers:
    otlp/application_signals:
        protocols:
            grpc:
                dialer:
                    timeout: 0s
                endpoint: 0.0.0.0:4315
                include_metadata: false
                max_concurrent_streams: 0
                max_recv_msg_size_mib: 0
                read_buffer_size: 524288
                tls:
                    ca_file: ""
                    cert_file: path/to/cert.crt
                    client_ca_file: ""
                    client_ca_file_reload: false
                    include_system_ca_certs_pool: false
                    key_file: path/to/key.key
                    max_version: ""
                    min_version: ""
                    reload_interval: 0s
                transport: tcp
                write_buffer_size: 0
            http:
                endpoint: 0.0.0.0:4316
                include_metadata: false
                logs_url_path: /v1/logs
                max_request_body_size: 0
                metrics_url_path: /v1/metrics
                tls:
                    ca_file: ""
                    cert_file: path/to/cert.crt
                    client_ca_file: ""
                    client_ca_file_reload: false
                    include_system_ca_certs_pool: false
                    key_file: path/to/key.key
                    max_version: ""
                    min_version: ""
                    reload_interval: 0s
                traces_url_path: /v1/traces
service:
    extensions:
        - awsproxy/application_signals
        - agenthealth/traces
        - agenthealth/statuscode
        - agenthealth/logs
    pipelines:
        metrics/application_signals:
            exporters:
                - awsemf/application_signals
            processors:
                - metricstransform/application_signals
                - resourcedetection
                - awsapplicationsignals
            receivers:
                - otlp/application_signals
        traces/application_signals:
            exporters:
                - awsxray/application_signals
            processors:
                - resourcedetection
                - awsapplicationsignals
            receivers:
                - otlp/application_signals
    telemetry:
        logs:
            development: false
            disable_caller: false
            disable_stacktrace: false
            encoding: console
            level: info
            sampling:
                enabled: true
                initial: 2
                thereafter: 500
                tick: 10s
        metrics:
            address: ""
            level: None
        traces: {}<|MERGE_RESOLUTION|>--- conflicted
+++ resolved
@@ -30,42 +30,6 @@
                 - Fault
                 - Error
             - dimensions:
-<<<<<<< HEAD
-                - - Environment
-                  - Operation
-                  - RemoteOperation
-                  - RemoteResourceIdentifier
-                  - RemoteResourceType
-                  - RemoteService
-                  - Service
-                - - Environment
-                  - Operation
-                  - RemoteOperation
-                  - RemoteService
-                  - Service
-                - - Environment
-                  - RemoteService
-                  - Service
-                - - Environment
-                  - RemoteOperation
-                  - RemoteResourceIdentifier
-                  - RemoteResourceType
-                  - RemoteService
-                  - Service
-                - - Environment
-                  - RemoteOperation
-                  - RemoteService
-                  - Service
-                - - Environment
-                  - RemoteResourceIdentifier
-                  - RemoteResourceType
-                  - RemoteService
-                  - Service
-                - - RemoteResourceIdentifier
-                  - RemoteResourceType
-                  - RemoteService
-                - - RemoteService
-=======
                   - - Environment
                     - Operation
                     - RemoteEnvironment
@@ -130,7 +94,6 @@
                     - RemoteResourceType
                     - RemoteService
                   - - RemoteService
->>>>>>> f3d2e330
               label_matchers:
                 - label_names:
                     - Telemetry.Source
