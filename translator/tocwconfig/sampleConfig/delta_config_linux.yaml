--- conflicted
+++ resolved
@@ -1,26 +1,17 @@
 exporters:
-<<<<<<< HEAD
-    cloudwatch: {}
+    telegraf_cloudwatch: {}
 processors:
-    delta: {}
-    ec2tagger: {}
-=======
-    telegraf_cloudwatch: {}
->>>>>>> 4d538aec
+    telegraf_delta: {}
+    telegraf_ec2tagger: {}
 receivers:
     telegraf_diskio: {}
 service:
     pipelines:
         metrics:
             exporters:
-<<<<<<< HEAD
-                - cloudwatch
+                - telegraf_cloudwatch
             processors:
-                - ec2tagger
-                - delta
-=======
-                - telegraf_cloudwatch
-            processors: []
->>>>>>> 4d538aec
+                - telegraf_ec2tagger
+                - telegraf_delta
             receivers:
                 - telegraf_diskio