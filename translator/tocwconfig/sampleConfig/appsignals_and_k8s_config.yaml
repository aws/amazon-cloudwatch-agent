exporters:
    awsemf/application_signals:
        certificate_file_path: ""
        detailed_metrics: false
        dimension_rollup_option: NoDimensionRollup
        disable_metric_extraction: false
        eks_fargate_container_insights_enabled: false
        endpoint: https://fake_endpoint
        enhanced_container_insights: false
        imds_retries: 1
        local_mode: false
        log_group_name: /aws/application-signals/data
        log_retention: 0
        log_stream_name: ""
        max_retries: 2
        metric_declarations:
            - dimensions:
                - - Environment
                  - Operation
                  - Service
                - - Environment
                  - Service
              label_matchers:
                - label_names:
                    - Telemetry.Source
                  regex: ^(ServerSpan|LocalRootSpan)$
                  separator: ;
              metric_name_selectors:
                - Latency
                - Fault
                - Error
            - dimensions:
                - - Environment
                  - Operation
                  - RemoteEnvironment
                  - RemoteOperation
                  - RemoteResourceIdentifier
                  - RemoteResourceType
                  - RemoteService
                  - Service
                - - Environment
                  - Operation
                  - RemoteEnvironment
                  - RemoteOperation
                  - RemoteService
                  - Service
                - - Environment
                  - Operation
                  - RemoteOperation
                  - RemoteResourceIdentifier
                  - RemoteResourceType
                  - RemoteService
                  - Service
                - - Environment
                  - Operation
                  - RemoteOperation
                  - RemoteService
                  - Service
                - - Environment
                  - RemoteEnvironment
                  - RemoteService
                  - Service
                - - Environment
                  - RemoteService
                  - Service
                - - Environment
                  - RemoteEnvironment
                  - RemoteOperation
                  - RemoteResourceIdentifier
                  - RemoteResourceType
                  - RemoteService
                  - Service
                - - Environment
                  - RemoteEnvironment
                  - RemoteOperation
                  - RemoteService
                  - Service
                - - Environment
                  - RemoteOperation
                  - RemoteResourceIdentifier
                  - RemoteResourceType
                  - RemoteService
                  - Service
                - - Environment
                  - RemoteOperation
                  - RemoteService
                  - Service
                - - Environment
                  - RemoteResourceIdentifier
                  - RemoteResourceType
                  - RemoteService
                  - Service
                - - RemoteResourceIdentifier
                  - RemoteResourceType
                  - RemoteService
                - - RemoteService
              label_matchers:
                - label_names:
                    - Telemetry.Source
                  regex: ^(ClientSpan|ProducerSpan|ConsumerSpan)$
                  separator: ;
              metric_name_selectors:
                - Latency
                - Fault
                - Error
            - dimensions:
                - - Environment
                  - Service
              label_matchers:
                - label_names:
                    - Telemetry.Source
                  regex: ^RuntimeMetric$
                  separator: ;
              metric_name_selectors:
                - ^.*$
        middleware: agenthealth/logs
        namespace: ApplicationSignals
        no_verify_ssl: false
        num_workers: 8
        output_destination: cloudwatch
        profile: ""
        proxy_address: ""
        region: us-east-1
        request_timeout_seconds: 30
        resource_arn: ""
        resource_to_telemetry_conversion:
            enabled: false
        retain_initial_value_of_delta_metric: false
        role_arn: ""
        version: "1"
    awsemf/containerinsights:
        certificate_file_path: ""
        detailed_metrics: false
        dimension_rollup_option: NoDimensionRollup
        disable_metric_extraction: true
        eks_fargate_container_insights_enabled: false
        endpoint: https://fake_endpoint
        enhanced_container_insights: false
        imds_retries: 1
        local_mode: false
        log_group_name: /aws/containerinsights/{ClusterName}/performance
        log_retention: 0
        log_stream_name: '{NodeName}'
        max_retries: 2
        metric_declarations:
            - dimensions:
                - - ClusterName
                  - Namespace
                  - PodName
                - - ClusterName
                - - ClusterName
                  - Namespace
                  - Service
                - - ClusterName
                  - Namespace
              metric_name_selectors:
                - pod_cpu_utilization
                - pod_memory_utilization
                - pod_network_rx_bytes
                - pod_network_tx_bytes
                - pod_cpu_utilization_over_pod_limit
                - pod_memory_utilization_over_pod_limit
            - dimensions:
                - - ClusterName
                  - Namespace
                  - PodName
              metric_name_selectors:
                - pod_number_of_container_restarts
            - dimensions:
                - - ClusterName
                  - Namespace
                  - PodName
                - - ClusterName
              metric_name_selectors:
                - pod_cpu_reserved_capacity
                - pod_memory_reserved_capacity
            - dimensions:
                - - ClusterName
                  - InstanceId
                  - NodeName
                - - ClusterName
              metric_name_selectors:
                - node_cpu_utilization
                - node_memory_utilization
                - node_network_total_bytes
                - node_cpu_reserved_capacity
                - node_memory_reserved_capacity
                - node_number_of_running_pods
                - node_number_of_running_containers
            - dimensions:
                - - ClusterName
              metric_name_selectors:
                - node_cpu_usage_total
                - node_cpu_limit
                - node_memory_working_set
                - node_memory_limit
            - dimensions:
                - - ClusterName
                  - InstanceId
                  - NodeName
                - - ClusterName
              metric_name_selectors:
                - node_filesystem_utilization
            - dimensions:
                - - ClusterName
                  - Namespace
                  - Service
                - - ClusterName
              metric_name_selectors:
                - service_number_of_running_pods
            - dimensions:
                - - ClusterName
                  - Namespace
                - - ClusterName
              metric_name_selectors:
                - namespace_number_of_running_pods
            - dimensions:
                - - ClusterName
              metric_name_selectors:
                - cluster_node_count
                - cluster_failed_node_count
        middleware: agenthealth/logs
        namespace: ContainerInsights
        no_verify_ssl: false
        num_workers: 8
        output_destination: cloudwatch
        parse_json_encoded_attr_values:
            - Sources
            - kubernetes
        profile: ""
        proxy_address: ""
        region: us-east-1
        request_timeout_seconds: 30
        resource_arn: ""
        resource_to_telemetry_conversion:
            enabled: true
        retain_initial_value_of_delta_metric: false
        role_arn: ""
        version: "0"
    awsxray/application_signals:
        certificate_file_path: ""
        endpoint: ""
        imds_retries: 1
        index_all_attributes: false
        indexed_attributes:
            - aws.local.service
            - aws.local.operation
            - aws.local.environment
            - aws.remote.service
            - aws.remote.operation
            - aws.remote.environment
            - aws.remote.resource.identifier
            - aws.remote.resource.type
        local_mode: false
        max_retries: 2
        middleware: agenthealth/traces
        no_verify_ssl: false
        num_workers: 8
        profile: ""
        proxy_address: ""
        region: us-east-1
        request_timeout_seconds: 30
        resource_arn: ""
        role_arn: ""
        telemetry:
            enabled: true
            include_metadata: true
        transit_spans_in_otlp_format: true
extensions:
    agenthealth/logs:
        is_usage_data_enabled: true
        stats:
            operations:
                - PutLogEvents
            usage_flags:
                mode: K8E
                region_type: ACJ
    agenthealth/statuscode:
        is_status_code_enabled: true
        is_usage_data_enabled: true
        stats:
            usage_flags:
                mode: K8E
                region_type: ACJ
    agenthealth/traces:
        is_usage_data_enabled: true
        stats:
            operations:
                - PutTraceSegments
            usage_flags:
                mode: K8E
                region_type: ACJ
    awsproxy/application_signals:
        aws_endpoint: ""
        certificate_file_path: ""
        dialer:
            timeout: 0s
        endpoint: localhost:2000
        imds_retries: 1
        local_mode: false
        profile: ""
        proxy_address: ""
        region: us-east-1
        role_arn: ""
        service_name: ""
    entitystore:
        kubernetes_mode: K8sEC2
        mode: ec2
        region: us-east-1
    server:
        listen_addr: :4311
        tls_ca_path: /etc/amazon-cloudwatch-observability-agent-client-cert/tls-ca.crt
        tls_cert_path: /etc/amazon-cloudwatch-observability-agent-server-cert/server.crt
        tls_key_path: /etc/amazon-cloudwatch-observability-agent-server-cert/server.key
processors:
    awsapplicationsignals:
        limiter:
            disabled: false
            drop_threshold: 500
            garbage_collection_interval: 10m0s
            log_dropped_metrics: true
            rotation_interval: 10m0s
        resolvers:
            - name: TestCluster
              platform: k8s
    awsentity/service/application_signals:
        cluster_name: TestCluster
        entity_type: Service
        kubernetes_mode: K8sEC2
        platform: ec2
    batch/containerinsights:
        metadata_cardinality_limit: 1000
        send_batch_max_size: 0
        send_batch_size: 8192
        timeout: 5s
    metricstransform/application_signals:
        transforms:
            - action: update
              aggregation_type: ""
              include: jvm.cpu.recent_utilization
              match_type: ""
              new_name: JVMCpuRecentUtilization
              operations:
                - action: aggregate_labels
                  aggregation_type: sum
                  experimental_scale: 0
                  label: ""
                  label_set: []
                  label_value: ""
                  new_label: ""
                  new_value: ""
                - action: add_label
                  aggregation_type: ""
                  experimental_scale: 0
                  label: ""
                  label_value: ""
                  new_label: Telemetry.Source
                  new_value: RuntimeMetric
              submatch_case: ""
            - action: update
              aggregation_type: ""
              include: jvm.cpu.time
              match_type: ""
              new_name: JVMCpuTime
              operations:
                - action: aggregate_labels
                  aggregation_type: sum
                  experimental_scale: 0
                  label: ""
                  label_set: []
                  label_value: ""
                  new_label: ""
                  new_value: ""
                - action: add_label
                  aggregation_type: ""
                  experimental_scale: 0
                  label: ""
                  label_value: ""
                  new_label: Telemetry.Source
                  new_value: RuntimeMetric
              submatch_case: ""
            - action: update
              aggregation_type: ""
              include: jvm.classes.loaded
              match_type: ""
              new_name: JVMClassLoaded
              operations:
                - action: aggregate_labels
                  aggregation_type: sum
                  experimental_scale: 0
                  label: ""
                  label_set: []
                  label_value: ""
                  new_label: ""
                  new_value: ""
                - action: add_label
                  aggregation_type: ""
                  experimental_scale: 0
                  label: ""
                  label_value: ""
                  new_label: Telemetry.Source
                  new_value: RuntimeMetric
              submatch_case: ""
            - action: update
              aggregation_type: ""
              include: jvm.threads.count
              match_type: ""
              new_name: JVMThreadCount
              operations:
                - action: aggregate_labels
                  aggregation_type: sum
                  experimental_scale: 0
                  label: ""
                  label_set: []
                  label_value: ""
                  new_label: ""
                  new_value: ""
                - action: add_label
                  aggregation_type: ""
                  experimental_scale: 0
                  label: ""
                  label_value: ""
                  new_label: Telemetry.Source
                  new_value: RuntimeMetric
              submatch_case: ""
            - action: update
              aggregation_type: ""
              include: jvm.memory.nonheap.used
              match_type: ""
              new_name: JVMMemoryNonHeapUsed
              operations:
                - action: aggregate_labels
                  aggregation_type: sum
                  experimental_scale: 0
                  label: ""
                  label_set: []
                  label_value: ""
                  new_label: ""
                  new_value: ""
                - action: add_label
                  aggregation_type: ""
                  experimental_scale: 0
                  label: ""
                  label_value: ""
                  new_label: Telemetry.Source
                  new_value: RuntimeMetric
              submatch_case: ""
            - action: update
              aggregation_type: ""
              include: jvm.memory.pool.used_after_last_gc
              match_type: ""
              new_name: JVMMemoryUsedAfterLastGC
              operations:
                - action: aggregate_labels
                  aggregation_type: sum
                  experimental_scale: 0
                  label: ""
                  label_set: []
                  label_value: ""
                  new_label: ""
                  new_value: ""
                - action: add_label
                  aggregation_type: ""
                  experimental_scale: 0
                  label: ""
                  label_value: ""
                  new_label: Telemetry.Source
                  new_value: RuntimeMetric
              submatch_case: ""
            - action: update
              aggregation_type: ""
              include: jvm.memory.heap.used
              match_type: ""
              new_name: JVMMemoryHeapUsed
              operations:
                - action: aggregate_labels
                  aggregation_type: sum
                  experimental_scale: 0
                  label: ""
                  label_set: []
                  label_value: ""
                  new_label: ""
                  new_value: ""
                - action: add_label
                  aggregation_type: ""
                  experimental_scale: 0
                  label: ""
                  label_value: ""
                  new_label: Telemetry.Source
                  new_value: RuntimeMetric
              submatch_case: ""
            - action: insert
              aggregation_type: ""
              experimental_match_labels:
                name: .*Old\sGen$
              include: jvm.memory.pool.used
              match_type: regexp
              new_name: JVMMemoryOldGenUsed
              operations:
                - action: aggregate_labels
                  aggregation_type: sum
                  experimental_scale: 0
                  label: ""
                  label_set: []
                  label_value: ""
                  new_label: ""
                  new_value: ""
                - action: add_label
                  aggregation_type: ""
                  experimental_scale: 0
                  label: ""
                  label_value: ""
                  new_label: Telemetry.Source
                  new_value: RuntimeMetric
              submatch_case: ""
            - action: insert
              aggregation_type: ""
              experimental_match_labels:
                name: .*Survivor\sSpace$
              include: jvm.memory.pool.used
              match_type: regexp
              new_name: JVMMemorySurvivorSpaceUsed
              operations:
                - action: aggregate_labels
                  aggregation_type: sum
                  experimental_scale: 0
                  label: ""
                  label_set: []
                  label_value: ""
                  new_label: ""
                  new_value: ""
                - action: add_label
                  aggregation_type: ""
                  experimental_scale: 0
                  label: ""
                  label_value: ""
                  new_label: Telemetry.Source
                  new_value: RuntimeMetric
              submatch_case: ""
            - action: insert
              aggregation_type: ""
              experimental_match_labels:
                name: .*Eden\sSpace$
              include: jvm.memory.pool.used
              match_type: regexp
              new_name: JVMMemoryEdenSpaceUsed
              operations:
                - action: aggregate_labels
                  aggregation_type: sum
                  experimental_scale: 0
                  label: ""
                  label_set: []
                  label_value: ""
                  new_label: ""
                  new_value: ""
                - action: add_label
                  aggregation_type: ""
                  experimental_scale: 0
                  label: ""
                  label_value: ""
                  new_label: Telemetry.Source
                  new_value: RuntimeMetric
              submatch_case: ""
            - action: insert
              aggregation_type: ""
              include: jvm.gc.collections.elapsed
              match_type: ""
              new_name: JVMGCDuration
              operations:
                - action: aggregate_labels
                  aggregation_type: sum
                  experimental_scale: 0
                  label: ""
                  label_set: []
                  label_value: ""
                  new_label: ""
                  new_value: ""
                - action: add_label
                  aggregation_type: ""
                  experimental_scale: 0
                  label: ""
                  label_value: ""
                  new_label: Telemetry.Source
                  new_value: RuntimeMetric
              submatch_case: ""
            - action: insert
              aggregation_type: ""
              include: jvm.gc.collections.count
              match_type: ""
              new_name: JVMGCCount
              operations:
                - action: aggregate_labels
                  aggregation_type: sum
                  experimental_scale: 0
                  label: ""
                  label_set: []
                  label_value: ""
                  new_label: ""
                  new_value: ""
                - action: add_label
                  aggregation_type: ""
                  experimental_scale: 0
                  label: ""
                  label_value: ""
                  new_label: Telemetry.Source
                  new_value: RuntimeMetric
              submatch_case: ""
            - action: insert
              aggregation_type: ""
              experimental_match_labels:
                name: G1 Old Generation
              include: jvm.gc.collections.elapsed
              match_type: strict
              new_name: JVMGCOldGenDuration
              operations:
                - action: aggregate_labels
                  aggregation_type: sum
                  experimental_scale: 0
                  label: ""
                  label_set: []
                  label_value: ""
                  new_label: ""
                  new_value: ""
                - action: add_label
                  aggregation_type: ""
                  experimental_scale: 0
                  label: ""
                  label_value: ""
                  new_label: Telemetry.Source
                  new_value: RuntimeMetric
              submatch_case: ""
            - action: insert
              aggregation_type: ""
              experimental_match_labels:
                name: G1 Young Generation
              include: jvm.gc.collections.elapsed
              match_type: strict
              new_name: JVMGCYoungGenDuration
              operations:
                - action: aggregate_labels
                  aggregation_type: sum
                  experimental_scale: 0
                  label: ""
                  label_set: []
                  label_value: ""
                  new_label: ""
                  new_value: ""
                - action: add_label
                  aggregation_type: ""
                  experimental_scale: 0
                  label: ""
                  label_value: ""
                  new_label: Telemetry.Source
                  new_value: RuntimeMetric
              submatch_case: ""
            - action: insert
              aggregation_type: ""
              experimental_match_labels:
                name: G1 Old Generation
              include: jvm.gc.collections.count
              match_type: strict
              new_name: JVMGCOldGenCount
              operations:
                - action: aggregate_labels
                  aggregation_type: sum
                  experimental_scale: 0
                  label: ""
                  label_set: []
                  label_value: ""
                  new_label: ""
                  new_value: ""
                - action: add_label
                  aggregation_type: ""
                  experimental_scale: 0
                  label: ""
                  label_value: ""
                  new_label: Telemetry.Source
                  new_value: RuntimeMetric
              submatch_case: ""
            - action: insert
              aggregation_type: ""
              experimental_match_labels:
                name: G1 Young Generation
              include: jvm.gc.collections.count
              match_type: strict
              new_name: JVMGCYoungGenCount
              operations:
                - action: aggregate_labels
                  aggregation_type: sum
                  experimental_scale: 0
                  label: ""
                  label_set: []
                  label_value: ""
                  new_label: ""
                  new_value: ""
                - action: add_label
                  aggregation_type: ""
                  experimental_scale: 0
                  label: ""
                  label_value: ""
                  new_label: Telemetry.Source
                  new_value: RuntimeMetric
              submatch_case: ""
            - action: insert
              aggregation_type: ""
              include: ^process\.runtime\.(.*)\.gc_count$$
              match_type: regexp
              new_name: PythonProcessGCCount
              operations:
                - action: aggregate_labels
                  aggregation_type: sum
                  experimental_scale: 0
                  label: ""
                  label_set: []
                  label_value: ""
                  new_label: ""
                  new_value: ""
                - action: add_label
                  aggregation_type: ""
                  experimental_scale: 0
                  label: ""
                  label_value: ""
                  new_label: Telemetry.Source
                  new_value: RuntimeMetric
              submatch_case: ""
            - action: insert
              aggregation_type: ""
              experimental_match_labels:
                count: "0"
              include: ^process\.runtime\.(.*)\.gc_count$$
              match_type: regexp
              new_name: PythonProcessGCGen0Count
              operations:
                - action: aggregate_labels
                  aggregation_type: sum
                  experimental_scale: 0
                  label: ""
                  label_set: []
                  label_value: ""
                  new_label: ""
                  new_value: ""
                - action: add_label
                  aggregation_type: ""
                  experimental_scale: 0
                  label: ""
                  label_value: ""
                  new_label: Telemetry.Source
                  new_value: RuntimeMetric
              submatch_case: ""
            - action: insert
              aggregation_type: ""
              experimental_match_labels:
                count: "1"
              include: ^process\.runtime\.(.*)\.gc_count$$
              match_type: regexp
              new_name: PythonProcessGCGen1Count
              operations:
                - action: aggregate_labels
                  aggregation_type: sum
                  experimental_scale: 0
                  label: ""
                  label_set: []
                  label_value: ""
                  new_label: ""
                  new_value: ""
                - action: add_label
                  aggregation_type: ""
                  experimental_scale: 0
                  label: ""
                  label_value: ""
                  new_label: Telemetry.Source
                  new_value: RuntimeMetric
              submatch_case: ""
            - action: insert
              aggregation_type: ""
              experimental_match_labels:
                count: "2"
              include: ^process\.runtime\.(.*)\.gc_count$$
              match_type: regexp
              new_name: PythonProcessGCGen2Count
              operations:
                - action: aggregate_labels
                  aggregation_type: sum
                  experimental_scale: 0
                  label: ""
                  label_set: []
                  label_value: ""
                  new_label: ""
                  new_value: ""
                - action: add_label
                  aggregation_type: ""
                  experimental_scale: 0
                  label: ""
                  label_value: ""
                  new_label: Telemetry.Source
                  new_value: RuntimeMetric
              submatch_case: ""
            - action: update
              aggregation_type: ""
              include: ^process\.runtime\.(.*)\.thread_count$$
              match_type: regexp
              new_name: PythonProcessThreadCount
              operations:
                - action: aggregate_labels
                  aggregation_type: sum
                  experimental_scale: 0
                  label: ""
                  label_set: []
                  label_value: ""
                  new_label: ""
                  new_value: ""
                - action: add_label
                  aggregation_type: ""
                  experimental_scale: 0
                  label: ""
                  label_value: ""
                  new_label: Telemetry.Source
                  new_value: RuntimeMetric
              submatch_case: ""
            - action: update
              aggregation_type: ""
              include: ^process\.runtime\.(.*)\.cpu_time$$
              match_type: regexp
              new_name: PythonProcessCpuTime
              operations:
                - action: aggregate_labels
                  aggregation_type: sum
                  experimental_scale: 0
                  label: ""
                  label_set: []
                  label_value: ""
                  new_label: ""
                  new_value: ""
                - action: add_label
                  aggregation_type: ""
                  experimental_scale: 0
                  label: ""
                  label_value: ""
                  new_label: Telemetry.Source
                  new_value: RuntimeMetric
              submatch_case: ""
            - action: update
              aggregation_type: ""
              include: ^process\.runtime\.(.*)\.cpu\.utilization$$
              match_type: regexp
              new_name: PythonProcessCpuUtilization
              operations:
                - action: aggregate_labels
                  aggregation_type: sum
                  experimental_scale: 0
                  label: ""
                  label_set: []
                  label_value: ""
                  new_label: ""
                  new_value: ""
                - action: add_label
                  aggregation_type: ""
                  experimental_scale: 0
                  label: ""
                  label_value: ""
                  new_label: Telemetry.Source
                  new_value: RuntimeMetric
              submatch_case: ""
            - action: insert
              aggregation_type: ""
              experimental_match_labels:
                type: vms
              include: ^process\.runtime\.(.*)\.memory$$
              match_type: regexp
              new_name: PythonProcessVMSMemoryUsed
              operations:
                - action: aggregate_labels
                  aggregation_type: sum
                  experimental_scale: 0
                  label: ""
                  label_set: []
                  label_value: ""
                  new_label: ""
                  new_value: ""
                - action: add_label
                  aggregation_type: ""
                  experimental_scale: 0
                  label: ""
                  label_value: ""
                  new_label: Telemetry.Source
                  new_value: RuntimeMetric
              submatch_case: ""
            - action: insert
              aggregation_type: ""
              experimental_match_labels:
                type: rss
              include: ^process\.runtime\.(.*)\.memory$$
              match_type: regexp
              new_name: PythonProcessRSSMemoryUsed
              operations:
                - action: aggregate_labels
                  aggregation_type: sum
                  experimental_scale: 0
                  label: ""
                  label_set: []
                  label_value: ""
                  new_label: ""
                  new_value: ""
                - action: add_label
                  aggregation_type: ""
                  experimental_scale: 0
                  label: ""
                  label_value: ""
                  new_label: Telemetry.Source
                  new_value: RuntimeMetric
              submatch_case: ""
            - action: insert
              aggregation_type: ""
              experimental_match_labels:
                generation: gen0
              include: process.runtime.dotnet.gc.collections.count
              match_type: ""
              new_name: DotNetGCGen0Count
              operations:
                - action: aggregate_labels
                  aggregation_type: sum
                  experimental_scale: 0
                  label: ""
                  label_set: []
                  label_value: ""
                  new_label: ""
                  new_value: ""
                - action: add_label
                  aggregation_type: ""
                  experimental_scale: 0
                  label: ""
                  label_value: ""
                  new_label: Telemetry.Source
                  new_value: RuntimeMetric
              submatch_case: ""
            - action: insert
              aggregation_type: ""
              experimental_match_labels:
                generation: gen1
              include: process.runtime.dotnet.gc.collections.count
              match_type: ""
              new_name: DotNetGCGen1Count
              operations:
                - action: aggregate_labels
                  aggregation_type: sum
                  experimental_scale: 0
                  label: ""
                  label_set: []
                  label_value: ""
                  new_label: ""
                  new_value: ""
                - action: add_label
                  aggregation_type: ""
                  experimental_scale: 0
                  label: ""
                  label_value: ""
                  new_label: Telemetry.Source
                  new_value: RuntimeMetric
              submatch_case: ""
            - action: insert
              aggregation_type: ""
              experimental_match_labels:
                generation: gen2
              include: process.runtime.dotnet.gc.collections.count
              match_type: ""
              new_name: DotNetGCGen2Count
              operations:
                - action: aggregate_labels
                  aggregation_type: sum
                  experimental_scale: 0
                  label: ""
                  label_set: []
                  label_value: ""
                  new_label: ""
                  new_value: ""
                - action: add_label
                  aggregation_type: ""
                  experimental_scale: 0
                  label: ""
                  label_value: ""
                  new_label: Telemetry.Source
                  new_value: RuntimeMetric
              submatch_case: ""
            - action: update
              aggregation_type: ""
              include: process.runtime.dotnet.gc.duration
              match_type: ""
              new_name: DotNetGCDuration
              operations:
                - action: aggregate_labels
                  aggregation_type: sum
                  experimental_scale: 0
                  label: ""
                  label_set: []
                  label_value: ""
                  new_label: ""
                  new_value: ""
                - action: add_label
                  aggregation_type: ""
                  experimental_scale: 0
                  label: ""
                  label_value: ""
                  new_label: Telemetry.Source
                  new_value: RuntimeMetric
              submatch_case: ""
            - action: insert
              aggregation_type: ""
              experimental_match_labels:
                generation: gen0
              include: process.runtime.dotnet.gc.heap.size
              match_type: ""
              new_name: DotNetGCGen0HeapSize
              operations:
                - action: aggregate_labels
                  aggregation_type: sum
                  experimental_scale: 0
                  label: ""
                  label_set: []
                  label_value: ""
                  new_label: ""
                  new_value: ""
                - action: add_label
                  aggregation_type: ""
                  experimental_scale: 0
                  label: ""
                  label_value: ""
                  new_label: Telemetry.Source
                  new_value: RuntimeMetric
              submatch_case: ""
            - action: insert
              aggregation_type: ""
              experimental_match_labels:
                generation: gen1
              include: process.runtime.dotnet.gc.heap.size
              match_type: ""
              new_name: DotNetGCGen1HeapSize
              operations:
                - action: aggregate_labels
                  aggregation_type: sum
                  experimental_scale: 0
                  label: ""
                  label_set: []
                  label_value: ""
                  new_label: ""
                  new_value: ""
                - action: add_label
                  aggregation_type: ""
                  experimental_scale: 0
                  label: ""
                  label_value: ""
                  new_label: Telemetry.Source
                  new_value: RuntimeMetric
              submatch_case: ""
            - action: insert
              aggregation_type: ""
              experimental_match_labels:
                generation: gen2
              include: process.runtime.dotnet.gc.heap.size
              match_type: ""
              new_name: DotNetGCGen2HeapSize
              operations:
                - action: aggregate_labels
                  aggregation_type: sum
                  experimental_scale: 0
                  label: ""
                  label_set: []
                  label_value: ""
                  new_label: ""
                  new_value: ""
                - action: add_label
                  aggregation_type: ""
                  experimental_scale: 0
                  label: ""
                  label_value: ""
                  new_label: Telemetry.Source
                  new_value: RuntimeMetric
              submatch_case: ""
            - action: insert
              aggregation_type: ""
              experimental_match_labels:
                generation: loh
              include: process.runtime.dotnet.gc.heap.size
              match_type: ""
              new_name: DotNetGCLOHHeapSize
              operations:
                - action: aggregate_labels
                  aggregation_type: sum
                  experimental_scale: 0
                  label: ""
                  label_set: []
                  label_value: ""
                  new_label: ""
                  new_value: ""
                - action: add_label
                  aggregation_type: ""
                  experimental_scale: 0
                  label: ""
                  label_value: ""
                  new_label: Telemetry.Source
                  new_value: RuntimeMetric
              submatch_case: ""
            - action: insert
              aggregation_type: ""
              experimental_match_labels:
                generation: poh
              include: process.runtime.dotnet.gc.heap.size
              match_type: ""
              new_name: DotNetGCPOHHeapSize
              operations:
                - action: aggregate_labels
                  aggregation_type: sum
                  experimental_scale: 0
                  label: ""
                  label_set: []
                  label_value: ""
                  new_label: ""
                  new_value: ""
                - action: add_label
                  aggregation_type: ""
                  experimental_scale: 0
                  label: ""
                  label_value: ""
                  new_label: Telemetry.Source
                  new_value: RuntimeMetric
              submatch_case: ""
            - action: update
              aggregation_type: ""
              include: process.runtime.dotnet.thread_pool.threads.count
              match_type: ""
              new_name: DotNetThreadCount
              operations:
                - action: aggregate_labels
                  aggregation_type: sum
                  experimental_scale: 0
                  label: ""
                  label_set: []
                  label_value: ""
                  new_label: ""
                  new_value: ""
                - action: add_label
                  aggregation_type: ""
                  experimental_scale: 0
                  label: ""
                  label_value: ""
                  new_label: Telemetry.Source
                  new_value: RuntimeMetric
              submatch_case: ""
            - action: update
              aggregation_type: ""
              include: process.runtime.dotnet.thread_pool.queue.length
              match_type: ""
              new_name: DotNetThreadQueueLength
              operations:
                - action: aggregate_labels
                  aggregation_type: sum
                  experimental_scale: 0
                  label: ""
                  label_set: []
                  label_value: ""
                  new_label: ""
                  new_value: ""
                - action: add_label
                  aggregation_type: ""
                  experimental_scale: 0
                  label: ""
                  label_value: ""
                  new_label: Telemetry.Source
                  new_value: RuntimeMetric
              submatch_case: ""
    resourcedetection:
        aks:
            resource_attributes:
                cloud.platform:
                    enabled: true
                cloud.provider:
                    enabled: true
                k8s.cluster.name:
                    enabled: false
        azure:
            resource_attributes:
                azure.resourcegroup.name:
                    enabled: true
                azure.vm.name:
                    enabled: true
                azure.vm.scaleset.name:
                    enabled: true
                azure.vm.size:
                    enabled: true
                cloud.account.id:
                    enabled: true
                cloud.platform:
                    enabled: true
                cloud.provider:
                    enabled: true
                cloud.region:
                    enabled: true
                host.id:
                    enabled: true
                host.name:
                    enabled: true
            tags: []
        compression: ""
        consul:
            address: ""
            datacenter: ""
            namespace: ""
            resource_attributes:
                cloud.region:
                    enabled: true
                host.id:
                    enabled: true
                host.name:
                    enabled: true
            token_file: ""
        detectors:
            - eks
            - env
            - ec2
        disable_keep_alives: false
        docker:
            resource_attributes:
                host.name:
                    enabled: true
                os.type:
                    enabled: true
        ec2:
            resource_attributes:
                cloud.account.id:
                    enabled: true
                cloud.availability_zone:
                    enabled: true
                cloud.platform:
                    enabled: true
                cloud.provider:
                    enabled: true
                cloud.region:
                    enabled: true
                host.id:
                    enabled: true
                host.image.id:
                    enabled: true
                host.name:
                    enabled: true
                host.type:
                    enabled: true
            tags:
                - ^kubernetes.io/cluster/.*$
                - ^aws:autoscaling:groupName
        ecs:
            resource_attributes:
                aws.ecs.cluster.arn:
                    enabled: true
                aws.ecs.launchtype:
                    enabled: true
                aws.ecs.task.arn:
                    enabled: true
                aws.ecs.task.family:
                    enabled: true
                aws.ecs.task.id:
                    enabled: true
                aws.ecs.task.revision:
                    enabled: true
                aws.log.group.arns:
                    enabled: true
                aws.log.group.names:
                    enabled: true
                aws.log.stream.arns:
                    enabled: true
                aws.log.stream.names:
                    enabled: true
                cloud.account.id:
                    enabled: true
                cloud.availability_zone:
                    enabled: true
                cloud.platform:
                    enabled: true
                cloud.provider:
                    enabled: true
                cloud.region:
                    enabled: true
        eks:
            resource_attributes:
                cloud.platform:
                    enabled: true
                cloud.provider:
                    enabled: true
                k8s.cluster.name:
                    enabled: false
        elasticbeanstalk:
            resource_attributes:
                cloud.platform:
                    enabled: true
                cloud.provider:
                    enabled: true
                deployment.environment:
                    enabled: true
                service.instance.id:
                    enabled: true
                service.version:
                    enabled: true
        endpoint: ""
        gcp:
            resource_attributes:
                cloud.account.id:
                    enabled: true
                cloud.availability_zone:
                    enabled: true
                cloud.platform:
                    enabled: true
                cloud.provider:
                    enabled: true
                cloud.region:
                    enabled: true
                faas.id:
                    enabled: true
                faas.instance:
                    enabled: true
                faas.name:
                    enabled: true
                faas.version:
                    enabled: true
                gcp.cloud_run.job.execution:
                    enabled: true
                gcp.cloud_run.job.task_index:
                    enabled: true
                gcp.gce.instance.hostname:
                    enabled: false
                gcp.gce.instance.name:
                    enabled: false
                host.id:
                    enabled: true
                host.name:
                    enabled: true
                host.type:
                    enabled: true
                k8s.cluster.name:
                    enabled: true
        heroku:
            resource_attributes:
                cloud.provider:
                    enabled: true
                heroku.app.id:
                    enabled: true
                heroku.dyno.id:
                    enabled: true
                heroku.release.commit:
                    enabled: true
                heroku.release.creation_timestamp:
                    enabled: true
                service.instance.id:
                    enabled: true
                service.name:
                    enabled: true
                service.version:
                    enabled: true
        http2_ping_timeout: 0s
        http2_read_idle_timeout: 0s
        idle_conn_timeout: 1m30s
        k8snode:
            auth_type: serviceAccount
            context: ""
            kube_config_path: ""
            node_from_env_var: ""
            resource_attributes:
                k8s.node.name:
                    enabled: true
                k8s.node.uid:
                    enabled: true
        lambda:
            resource_attributes:
                aws.log.group.names:
                    enabled: true
                aws.log.stream.names:
                    enabled: true
                cloud.platform:
                    enabled: true
                cloud.provider:
                    enabled: true
                cloud.region:
                    enabled: true
                faas.instance:
                    enabled: true
                faas.max_memory:
                    enabled: true
                faas.name:
                    enabled: true
                faas.version:
                    enabled: true
        max_conns_per_host: 0
        max_idle_conns: 100
<<<<<<< HEAD
        max_idle_conns_per_host: 0
=======
        middleware: agenthealth/statuscode
>>>>>>> bb8a31b3
        openshift:
            address: ""
            resource_attributes:
                cloud.platform:
                    enabled: true
                cloud.provider:
                    enabled: true
                cloud.region:
                    enabled: true
                k8s.cluster.name:
                    enabled: true
            tls:
                ca_file: ""
                cert_file: ""
                include_system_ca_certs_pool: false
                insecure: false
                insecure_skip_verify: false
                key_file: ""
                max_version: ""
                min_version: ""
                reload_interval: 0s
                server_name_override: ""
            token: ""
        override: true
        proxy_url: ""
        read_buffer_size: 0
        system:
            resource_attributes:
                host.arch:
                    enabled: false
                host.cpu.cache.l2.size:
                    enabled: false
                host.cpu.family:
                    enabled: false
                host.cpu.model.id:
                    enabled: false
                host.cpu.model.name:
                    enabled: false
                host.cpu.stepping:
                    enabled: false
                host.cpu.vendor.id:
                    enabled: false
                host.id:
                    enabled: false
                host.ip:
                    enabled: false
                host.mac:
                    enabled: false
                host.name:
                    enabled: true
                os.description:
                    enabled: false
                os.type:
                    enabled: true
        timeout: 2s
        tls:
            ca_file: ""
            cert_file: ""
            include_system_ca_certs_pool: false
            insecure: false
            insecure_skip_verify: false
            key_file: ""
            max_version: ""
            min_version: ""
            reload_interval: 0s
            server_name_override: ""
        write_buffer_size: 0
receivers:
    awscontainerinsightreceiver:
        accelerated_compute_metrics: false
        add_container_name_metric_label: false
        add_full_pod_name_metric_label: false
        add_service_as_attribute: true
        certificate_file_path: ""
        cluster_name: TestCluster
        collection_interval: 30s
        container_orchestrator: eks
        enable_control_plane_metrics: false
        endpoint: ""
        host_ip: ""
        host_name: ""
        imds_retries: 1
        kube_config_path: ""
        leader_lock_name: cwagent-clusterleader
        leader_lock_using_config_map_only: true
        local_mode: false
        max_retries: 0
        middleware: agenthealth/statuscode
        no_verify_ssl: false
        num_workers: 0
        prefer_full_pod_name: false
        profile: ""
        proxy_address: ""
        region: us-east-1
        request_timeout_seconds: 0
        resource_arn: ""
        role_arn: ""
    otlp/application_signals:
        protocols:
            grpc:
                dialer:
                    timeout: 0s
                endpoint: 0.0.0.0:4315
                include_metadata: false
                max_concurrent_streams: 0
                max_recv_msg_size_mib: 0
                read_buffer_size: 524288
                transport: tcp
                write_buffer_size: 0
            http:
                endpoint: 0.0.0.0:4316
                idle_timeout: 0s
                include_metadata: false
                logs_url_path: /v1/logs
                max_request_body_size: 0
                metrics_url_path: /v1/metrics
                read_header_timeout: 0s
                read_timeout: 0s
                traces_url_path: /v1/traces
                write_timeout: 0s
service:
    extensions:
        - agenthealth/logs
        - agenthealth/statuscode
        - awsproxy/application_signals
        - agenthealth/traces
        - entitystore
        - server
    pipelines:
        metrics/application_signals:
            exporters:
                - awsemf/application_signals
            processors:
                - metricstransform/application_signals
                - resourcedetection
                - awsapplicationsignals
                - awsentity/service/application_signals
            receivers:
                - otlp/application_signals
        metrics/containerinsights:
            exporters:
                - awsemf/containerinsights
            processors:
                - batch/containerinsights
            receivers:
                - awscontainerinsightreceiver
        traces/application_signals:
            exporters:
                - awsxray/application_signals
            processors:
                - resourcedetection
                - awsapplicationsignals
            receivers:
                - otlp/application_signals
    telemetry:
        logs:
            development: false
            disable_caller: false
            disable_stacktrace: false
            encoding: console
            level: info
            sampling:
                enabled: true
                initial: 2
                thereafter: 500
                tick: 10s
        metrics:
            address: ""
            level: None
        traces:
          level: Basic<|MERGE_RESOLUTION|>--- conflicted
+++ resolved
@@ -1388,11 +1388,8 @@
                     enabled: true
         max_conns_per_host: 0
         max_idle_conns: 100
-<<<<<<< HEAD
         max_idle_conns_per_host: 0
-=======
         middleware: agenthealth/statuscode
->>>>>>> bb8a31b3
         openshift:
             address: ""
             resource_attributes:
