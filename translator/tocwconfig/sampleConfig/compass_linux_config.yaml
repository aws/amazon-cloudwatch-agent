--- conflicted
+++ resolved
@@ -28,6 +28,7 @@
         eks_fargate_container_insights_enabled: false
         endpoint: https://logs-fips.us-west-2.amazonaws.com
         enhanced_container_insights: false
+        external_id: ""
         imds_retries: 1
         local_mode: false
         log_group_name: /aws/cwagent
@@ -77,34 +78,34 @@
         mode: ec2
         region: us-west-2
 processors:
-    awsentity/service/telegraf:
-        entity_type: Service
-        platform: ec2
-        scrape_datapoint_attribute: true
     awsentity/service/otlp/cloudwatch:
         entity_type: Service
         platform: ec2
         transform_entity:
+            attributes:
+                - key: AWS.ServiceNameSource
+                  value: UserConfiguration
             key_attributes:
                 - key: Name
                   value: agent-level-service
                 - key: Environment
                   value: agent-level-environment
-            attributes:
-                - key: AWS.ServiceNameSource
-                  value: UserConfiguration
     awsentity/service/otlp/cloudwatchlogs:
         entity_type: Service
         platform: ec2
         transform_entity:
+            attributes:
+                - key: AWS.ServiceNameSource
+                  value: UserConfiguration
             key_attributes:
                 - key: Name
                   value: otlp-level-service
                 - key: Environment
                   value: otlp-level-environment
-            attributes:
-                - key: AWS.ServiceNameSource
-                  value: UserConfiguration
+    awsentity/service/telegraf:
+        entity_type: Service
+        platform: ec2
+        scrape_datapoint_attribute: true
     batch/hostOtlpMetrics/cloudwatchlogs:
         metadata_cardinality_limit: 1000
         send_batch_max_size: 0
@@ -139,24 +140,19 @@
     otlp/metrics:
         protocols:
             grpc:
-                dialer:
-                    timeout: 0s
                 endpoint: 127.0.0.1:4317
-                include_metadata: false
-                max_concurrent_streams: 0
-                max_recv_msg_size_mib: 0
+                keepalive:
+                    enforcement_policy: {}
+                    server_parameters: {}
                 read_buffer_size: 524288
                 transport: tcp
-                write_buffer_size: 0
             http:
+                cors: {}
                 endpoint: 127.0.0.1:4318
                 idle_timeout: 0s
-                include_metadata: false
                 logs_url_path: /v1/logs
-                max_request_body_size: 0
                 metrics_url_path: /v1/metrics
                 read_header_timeout: 0s
-                read_timeout: 0s
                 traces_url_path: /v1/traces
                 write_timeout: 0s
     telegraf_socket_listener:
@@ -182,28 +178,25 @@
                 - awsentity/service/telegraf
             receivers:
                 - telegraf_socket_listener
-<<<<<<< HEAD
                 - telegraf_statsd
-=======
         metrics/hostOtlpMetrics:
             exporters:
                 - awscloudwatch
             processors:
-                - awsentity/service/otlp/cloudwatch
                 - cumulativetodelta/hostOtlpMetrics
                 - ec2tagger
+                - awsentity/service/otlp/cloudwatch
             receivers:
                 - otlp/metrics
         metrics/hostOtlpMetrics/cloudwatchlogs:
             exporters:
                 - awsemf
             processors:
+                - cumulativetodelta/hostOtlpMetrics/cloudwatchlogs
                 - awsentity/service/otlp/cloudwatchlogs
                 - batch/hostOtlpMetrics/cloudwatchlogs
-                - cumulativetodelta/hostOtlpMetrics/cloudwatchlogs
             receivers:
                 - otlp/metrics
->>>>>>> 94152284
     telemetry:
         logs:
             encoding: console
