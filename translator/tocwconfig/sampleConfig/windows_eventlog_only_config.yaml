--- conflicted
+++ resolved
@@ -33,9 +33,5 @@
         metrics:
             address: ""
             level: None
-<<<<<<< HEAD
         traces:
-            level: Basic
-=======
-        traces: {}
->>>>>>> b462f7ff
+            level: Basic