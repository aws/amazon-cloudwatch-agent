exporters:
    awscloudwatch:
        force_flush_interval: 1m0s
        max_datums_per_call: 1000
        max_values_per_datum: 150
        middleware: agenthealth/metrics
        namespace: CWAgent
        region: us-west-2
        resource_to_telemetry_conversion:
            enabled: true
extensions:
    agenthealth/metrics:
        is_usage_data_enabled: true
        stats:
            operations:
                - PutMetricData
            usage_flags:
                mode: K8E
                region_type: ACJ
    agenthealth/statuscode:
        is_status_code_enabled: true
        is_usage_data_enabled: true
        stats:
            usage_flags:
                mode: K8E
                region_type: ACJ
    entitystore:
        kubernetes_mode: K8sEC2
        mode: ec2
        region: us-west-2
    server:
        listen_addr: :4311
        tls_ca_path: /etc/amazon-cloudwatch-observability-agent-client-cert/tls-ca.crt
        tls_cert_path: /etc/amazon-cloudwatch-observability-agent-server-cert/server.crt
        tls_key_path: /etc/amazon-cloudwatch-observability-agent-server-cert/server.key
processors:
    awsentity/service/otlp:
        entity_type: Service
        kubernetes_mode: K8sEC2
        platform: ec2
    cumulativetodelta/hostOtlpMetrics:
        exclude:
            match_type: ""
        include:
            match_type: ""
        initial_value: 2
        max_staleness: 0s
    ec2tagger:
        ec2_instance_tag_keys:
            - AutoScalingGroupName
        ec2_metadata_tags:
            - ImageId
            - InstanceId
            - InstanceType
        imds_retries: 1
        middleware: agenthealth/statuscode
        refresh_interval_seconds: 0s
    k8sattributes/hostOtlpMetrics:
        auth_type: serviceAccount
        context: ""
        exclude:
            pods:
                - name: jaeger-agent
                - name: jaeger-collector
        extract:
            metadata:
                - k8s.namespace.name
                - k8s.pod.name
                - k8s.replicaset.name
                - k8s.deployment.name
                - k8s.daemonset.name
                - k8s.statefulset.name
                - k8s.cronjob.name
                - k8s.job.name
                - k8s.node.name
        filter:
            namespace: ""
            node: ""
            node_from_env_var: K8S_NODE_NAME
        kube_config_path: ""
        passthrough: false
        pod_association:
            - sources:
                - from: connection
                  name: ""
receivers:
    otlp/metrics:
        protocols:
            grpc:
                dialer:
                    timeout: 0s
                endpoint: 0.0.0.0:1234
                include_metadata: false
                max_concurrent_streams: 0
                max_recv_msg_size_mib: 0
                read_buffer_size: 524288
                tls:
                    ca_file: ""
                    cert_file: /path/to/cert.pem
                    client_ca_file: ""
                    client_ca_file_reload: false
                    include_system_ca_certs_pool: false
                    key_file: /path/to/key.pem
                    max_version: ""
                    min_version: ""
                    reload_interval: 0s
                transport: tcp
                write_buffer_size: 0
            http:
                endpoint: 0.0.0.0:2345
                idle_timeout: 0s
                include_metadata: false
                logs_url_path: /v1/logs
                max_request_body_size: 0
                metrics_url_path: /v1/metrics
                read_header_timeout: 0s
                read_timeout: 0s
                tls:
                    ca_file: ""
                    cert_file: /path/to/cert.pem
                    client_ca_file: ""
                    client_ca_file_reload: false
                    include_system_ca_certs_pool: false
                    key_file: /path/to/key.pem
                    max_version: ""
                    min_version: ""
                    reload_interval: 0s
                traces_url_path: /v1/traces
                write_timeout: 0s
service:
    extensions:
        - agenthealth/metrics
        - agenthealth/statuscode
        - entitystore
        - server
    pipelines:
        metrics/hostOtlpMetrics:
            exporters:
                - awscloudwatch
            processors:
                - cumulativetodelta/hostOtlpMetrics
                - ec2tagger
<<<<<<< HEAD
                - k8sattributes/hostOtlpMetrics
=======
>>>>>>> c53bdcbd
                - awsentity/service/otlp
            receivers:
                - otlp/metrics
    telemetry:
        logs:
            development: false
            disable_caller: false
            disable_stacktrace: false
            encoding: console
            level: info
            sampling:
                enabled: true
                initial: 2
                thereafter: 500
                tick: 10s
        metrics:
            address: ""
            level: None
        traces:
            level: None<|MERGE_RESOLUTION|>--- conflicted
+++ resolved
@@ -55,34 +55,6 @@
         imds_retries: 1
         middleware: agenthealth/statuscode
         refresh_interval_seconds: 0s
-    k8sattributes/hostOtlpMetrics:
-        auth_type: serviceAccount
-        context: ""
-        exclude:
-            pods:
-                - name: jaeger-agent
-                - name: jaeger-collector
-        extract:
-            metadata:
-                - k8s.namespace.name
-                - k8s.pod.name
-                - k8s.replicaset.name
-                - k8s.deployment.name
-                - k8s.daemonset.name
-                - k8s.statefulset.name
-                - k8s.cronjob.name
-                - k8s.job.name
-                - k8s.node.name
-        filter:
-            namespace: ""
-            node: ""
-            node_from_env_var: K8S_NODE_NAME
-        kube_config_path: ""
-        passthrough: false
-        pod_association:
-            - sources:
-                - from: connection
-                  name: ""
 receivers:
     otlp/metrics:
         protocols:
@@ -140,10 +112,6 @@
             processors:
                 - cumulativetodelta/hostOtlpMetrics
                 - ec2tagger
-<<<<<<< HEAD
-                - k8sattributes/hostOtlpMetrics
-=======
->>>>>>> c53bdcbd
                 - awsentity/service/otlp
             receivers:
                 - otlp/metrics
