{
  "agent": {
    "metrics_collection_interval": 10,
    "logfile": "/tmp/fake/log/hotdog.log",
    "internal": true,
    "debug": true,
    "quiet": true,
    "aws_sdk_log_level": "LogDebug",
    "user_agent": "CUSTOM USER AGENT VALUE",
    "credentials": {
      "role_arn": "global_role_arn_value"
    },
    "region": "us-west-2"
  },
  "metrics": {
    "metrics_collected": {
      "jmx": [
        {
          "jar_path": "../../opentelemetry-jmx-metrics.jar",
<<<<<<< HEAD
          "endpoint": "my_jmx_host:12345",
=======
          "endpoint": "localhost:12345",
          "target_system": "jvm",
>>>>>>> e55bf01e
          "metrics_collection_interval": 60,
          "otlp": {
            "endpoint": "mycollectorotlpreceiver:4317",
            "timeout": "60s",
            "headers": {
              "header_test": "test"
            }
          },
          "jvm": [
            "jvm.memory.heap.init",
            "jvm.memory.heap.used",
            "jvm.memory.nonheap.init"
          ],
          "tomcat": [],
          "username": "cwagent",
          "keystore_path": "/keystore",
          "keystore_type": "PKCS",
          "truststore_path": "/truststore",
          "truststore_type": "PKCS12",
          "remote_profile": "SASL/PLAIN",
          "realm": "test_realm",
          "append_dimensions": {
            "service.name": "jmx_app"
          }
        },
        {
          "jar_path": "../../opentelemetry-jmx-metrics.jar",
          "endpoint": "localhost:4567",
<<<<<<< HEAD
=======
          "target_system": "jvm",
>>>>>>> e55bf01e
          "metrics_collection_interval": 60,
          "otlp": {
            "endpoint": "mycollectorotlpreceiver:4317",
            "timeout": "60s",
            "headers": {
              "header_test": "test"
            }
          },
          "username": "cwagent",
          "keystore_path": "/keystore",
          "keystore_type": "PKCS",
          "truststore_path": "/truststore",
          "truststore_type": "PKCS12",
          "remote_profile": "SASL/PLAIN",
          "realm": "test_realm",
          "append_dimensions": {
            "service.name": "jmx_app"
          }
        }
        ],
      "collectd": {
        "service_address": "udp://127.0.0.1:25826",
        "name_prefix": "collectd_",
        "collectd_auth_file": "/etc/collectd/auth_file",
        "collectd_security_level": "encrypt",
        "collectd_typesdb": [
          "/usr/share/collectd/types.db"
        ],
        "metrics_aggregation_interval": 60
      },
      "cpu": {
        "resources": [
          "*"
        ],
        "drop_original_metrics": [
          "cpu_usage_idle",
          "time_active"
        ],
        "measurement": [
          {
            "name": "cpu_usage_idle",
            "rename": "CPU_USAGE_IDLE",
            "unit": "unit"
          },
          {
            "name": "cpu_usage_nice",
            "unit": "unit"
          },
          "cpu_usage_guest",
          "time_active",
          "usage_active"
        ],
        "totalcpu": false,
        "metrics_collection_interval": 10,
        "append_dimensions": {
          "d1": "foo",
          "d2": "bar"
        }
      },
      "disk": {
        "resources": [
          "/",
          "/dev",
          "/sys"
        ],
        "measurement": [
          {
            "name": "free",
            "rename": "DISK_FREE",
            "unit": "unit"
          },
          "total",
          "used"
        ],
        "metrics_collection_interval": 60,
        "append_dimensions": {
          "d3": "foo3",
          "d4": "bar4"
        },
        "ignore_file_system_types": [
          "sysfs",
          "devtmpfs"
        ]
      },
      "diskio": {
        "resources": [
          "*"
        ],
        "measurement": [
          "reads",
          "writes",
          "read_time",
          "write_time",
          "io_time"
        ],
        "metrics_collection_interval": 60
      },
      "statsd": {
        "service_address": ":8125",
        "metrics_collection_interval": 10,
        "metrics_aggregation_interval": 60,
        "metric_separator": "_"
      },
      "swap": {
        "measurement": [
          "swap_used",
          "swap_free",
          "swap_used_percent"
        ]
      },
      "mem": {
        "measurement": [
          "mem_used",
          "mem_cached",
          "mem_total"
        ],
        "metrics_collection_interval": 1
      },
      "net": {
        "resources": [
          "eth0"
        ],
        "measurement": [
          "bytes_sent",
          "bytes_recv",
          "drop_in",
          "drop_out"
        ]
      },
      "netstat": {
        "measurement": [
          "tcp_established",
          "tcp_syn_sent",
          "tcp_close"
        ],
        "metrics_collection_interval": 60
      },
      "processes": {
        "measurement": [
          "running",
          "sleeping",
          "dead"
        ]
      },
      "procstat": [
        {
          "pid_file": "/var/run/example1.pid",
          "measurement": [
            "cpu_usage",
            "memory_rss"
          ],
          "metrics_collection_interval": 10
        }
      ]
    },
    "append_dimensions": {
      "ImageId": "${aws:ImageId}",
      "InstanceId": "${aws:InstanceId}",
      "InstanceType": "${aws:InstanceType}",
      "AutoScalingGroupName": "${aws:AutoScalingGroupName}"
    },
    "aggregation_dimensions": [
      [
        "ImageId"
      ],
      [
        "InstanceId",
        "InstanceType"
      ],
      [
        "d1"
      ],
      []
    ],
    "force_flush_interval": 60,
    "credentials": {
      "role_arn": "metrics_role_arn_value_test"
    },
    "endpoint_override": "https://monitoring-fips.us-west-2.amazonaws.com"
  },
  "logs": {
    "metrics_collected": {
      "emf": {
        "service_address": "udp://127.0.0.1:25888"
      }
    },
    "logs_collected": {
      "files": {
        "collect_list": [
          {
            "file_path": "/opt/aws/amazon-cloudwatch-agent/logs/amazon-cloudwatch-agent.log",
            "log_group_name": "amazon-cloudwatch-agent.log",
            "log_stream_name": "amazon-cloudwatch-agent.log",
            "timezone": "UTC",
            "retention_in_days": 5
          },
          {
            "file_path": "/opt/aws/amazon-cloudwatch-agent/logs/test.log",
            "log_group_name": "test.log",
            "log_stream_name": "test.log",
            "timezone": "UTC",
            "auto_removal": true
          }
        ]
      }
    },
    "log_stream_name": "LOG_STREAM_NAME",
    "force_flush_interval": 60,
    "credentials": {
      "role_arn": "log_role_arn_value_test"
    },
    "endpoint_override": "https://logs-fips.us-west-2.amazonaws.com"
  },
  "traces": {
    "traces_collected": {
      "xray": {
        "bind_address": "0.0.0.0:2001",
        "tcp_proxy": {
          "bind_address": "0.0.0.0:1234"
        }
      },
      "otlp": {
        "grpc_endpoint": "0.0.0.0:1111",
        "http_endpoint": "0.0.0.0:2222"
      }
    },
    "concurrency": 1,
    "buffer_size_mb": 3,
    "resource_arn": "arn:aws:iam::account:resource",
    "local_mode": true,
    "insecure": true,
    "credentials": {
      "role_arn": "trace_role_arn_value_test"
    },
    "endpoint_override": "https://x-ray-endpoint.us-west-2.amazonaws.com",
    "region_override": "us-west-2",
    "proxy_override": "https://proxy.proxy.com"
  }
}<|MERGE_RESOLUTION|>--- conflicted
+++ resolved
@@ -17,12 +17,13 @@
       "jmx": [
         {
           "jar_path": "../../opentelemetry-jmx-metrics.jar",
-<<<<<<< HEAD
-          "endpoint": "my_jmx_host:12345",
-=======
           "endpoint": "localhost:12345",
-          "target_system": "jvm",
->>>>>>> e55bf01e
+          "jvm" : [
+            "jvm.memory.heap.init",
+            "jvm.memory.heap.used",
+            "jvm.memory.nonheap.init"
+            ],
+          "tomcat" : [],
           "metrics_collection_interval": 60,
           "otlp": {
             "endpoint": "mycollectorotlpreceiver:4317",
@@ -31,12 +32,6 @@
               "header_test": "test"
             }
           },
-          "jvm": [
-            "jvm.memory.heap.init",
-            "jvm.memory.heap.used",
-            "jvm.memory.nonheap.init"
-          ],
-          "tomcat": [],
           "username": "cwagent",
           "keystore_path": "/keystore",
           "keystore_type": "PKCS",
@@ -51,10 +46,6 @@
         {
           "jar_path": "../../opentelemetry-jmx-metrics.jar",
           "endpoint": "localhost:4567",
-<<<<<<< HEAD
-=======
-          "target_system": "jvm",
->>>>>>> e55bf01e
           "metrics_collection_interval": 60,
           "otlp": {
             "endpoint": "mycollectorotlpreceiver:4317",
@@ -74,7 +65,7 @@
             "service.name": "jmx_app"
           }
         }
-        ],
+      ],
       "collectd": {
         "service_address": "udp://127.0.0.1:25826",
         "name_prefix": "collectd_",
