--- conflicted
+++ resolved
@@ -7,36 +7,6 @@
 receivers:
     nop: {}
 service:
-<<<<<<< HEAD
-  extensions:
-    - entitystore
-  pipelines:
-    metrics/nop:
-      exporters:
-        - nop
-      processors: []
-      receivers:
-        - nop
-  telemetry:
-    logs:
-      development: false
-      disable_caller: false
-      disable_stacktrace: false
-      encoding: console
-      level: info
-      output_paths:
-        - /opt/aws/amazon-cloudwatch-agent/logs/amazon-cloudwatch-agent.log
-      sampling:
-        enabled: true
-        initial: 2
-        thereafter: 500
-        tick: 10s
-    metrics:
-      address: ""
-      level: None
-    traces:
-      level: Basic
-=======
     extensions:
         - entitystore
     pipelines:
@@ -63,5 +33,5 @@
         metrics:
             address: ""
             level: None
-        traces: {}
->>>>>>> b462f7ff
+        traces:
+            level: Basic