--- conflicted
+++ resolved
@@ -20,11 +20,7 @@
 
 func TestTranslator(t *testing.T) {
 	tt := NewTranslator()
-<<<<<<< HEAD
-	assert.EqualValues(t, "jmx/metrics", tt.ID().String())
-=======
 	assert.EqualValues(t, "jmx", tt.ID().String())
->>>>>>> e55bf01e
 	testCases := map[string]struct {
 		input   map[string]any
 		want    *confmap.Conf
@@ -38,18 +34,9 @@
 			},
 		},
 		"WithDefault": {
-<<<<<<< HEAD
-			input: map[string]interface{}{
-				"metrics": map[string]interface{}{
-					"metrics_collected": map[string]interface{}{
-						"jmx": nil}}},
-			want: confmap.NewFromStringMap(map[string]interface{}{
-				"jar_path":            defaultJMXJarPath,
-=======
 			input: map[string]any{"metrics": map[string]any{"metrics_collected": map[string]any{"jmx": nil}}},
 			want: confmap.NewFromStringMap(map[string]any{
 				"jar_path":            paths.JMXJarPath,
->>>>>>> e55bf01e
 				"target_system":       defaultTargetSystem,
 				"collection_interval": "10s",
 				"otlp": map[string]any{
