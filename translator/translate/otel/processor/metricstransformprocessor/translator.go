// Copyright Amazon.com, Inc. or its affiliates. All Rights Reserved.
// SPDX-License-Identifier: MIT

package metricstransformprocessor

import (
	_ "embed"
	"fmt"

	"github.com/open-telemetry/opentelemetry-collector-contrib/processor/metricstransformprocessor"
	"go.opentelemetry.io/collector/component"
	"go.opentelemetry.io/collector/confmap"
	"go.opentelemetry.io/collector/processor"

	"github.com/aws/amazon-cloudwatch-agent/internal/containerinsightscommon"
	"github.com/aws/amazon-cloudwatch-agent/translator/translate/otel/common"
	"github.com/aws/amazon-cloudwatch-agent/translator/translate/otel/receiver/awscontainerinsight"
)

//go:embed metricstransform_jmx_config.yaml
var metricTransformJmxConfig string

var metricDuplicateTypes = []string{
	containerinsightscommon.TypeGpuContainer,
	containerinsightscommon.TypeGpuPod,
	containerinsightscommon.TypeGpuNode,
}

var renameMapForDcgm = map[string]string{
	"DCGM_FI_DEV_GPU_UTIL":        containerinsightscommon.GpuUtilization,
	"DCGM_FI_DEV_FB_USED_PERCENT": containerinsightscommon.GpuMemUtilization,
	"DCGM_FI_DEV_FB_USED":         containerinsightscommon.GpuMemUsed,
	"DCGM_FI_DEV_FB_TOTAL":        containerinsightscommon.GpuMemTotal,
	"DCGM_FI_DEV_GPU_TEMP":        containerinsightscommon.GpuTemperature,
	"DCGM_FI_DEV_POWER_USAGE":     containerinsightscommon.GpuPowerDraw,
}

var renameMapForNeuronMonitor = map[string]string{
	"execution_errors_total":                          containerinsightscommon.NeuronExecutionErrors,
	"execution_status_total":                          containerinsightscommon.NeuronExecutionStatus,
	"neuron_runtime_memory_used_bytes":                containerinsightscommon.NeuronRuntimeMemoryUsage,
	"neuroncore_memory_usage_constants":               containerinsightscommon.NeuronCoreMemoryUtilizationConstants,
	"neuroncore_memory_usage_model_code":              containerinsightscommon.NeuronCoreMemoryUtilizationModelCode,
	"neuroncore_memory_usage_model_shared_scratchpad": containerinsightscommon.NeuronCoreMemoryUtilizationSharedScratchpad,
	"neuroncore_memory_usage_runtime_memory":          containerinsightscommon.NeuronCoreMemoryUtilizationRuntimeMemory,
	"neuroncore_memory_usage_tensors":                 containerinsightscommon.NeuronCoreMemoryUtilizationTensors,
	"neuroncore_utilization_ratio":                    containerinsightscommon.NeuronCoreUtilization,
	"instance_info":                                   containerinsightscommon.NeuronInstanceInfo,
	"neuron_hardware":                                 containerinsightscommon.NeuronHardware,
	"hardware_ecc_events_total":                       containerinsightscommon.NeuronDeviceHardwareEccEvents,
	"execution_latency_seconds":                       containerinsightscommon.NeuronExecutionLatency,
}

type translator struct {
	name    string
	factory processor.Factory
}

var _ common.Translator[component.Config] = (*translator)(nil)

func NewTranslatorWithName(name string) common.Translator[component.Config] {
	return &translator{name, metricstransformprocessor.NewFactory()}
}

func (t *translator) ID() component.ID {
	return component.NewIDWithName(t.factory.Type(), t.name)
}

func (t *translator) Translate(conf *confmap.Conf) (component.Config, error) {
	cfg := t.factory.CreateDefaultConfig().(*metricstransformprocessor.Config)
<<<<<<< HEAD
	var transformRules []map[string]interface{}
	if t.name == common.PipelineNameContainerInsights {
		transformRules = []map[string]interface{}{
			{
				"include":                   "apiserver_request_total",
				"match_type":                "regexp",
				"experimental_match_labels": map[string]string{"code": "^5.*"},
				"action":                    "insert",
				"new_name":                  "apiserver_request_total_5xx",
			},
		}
=======
	if t.name == common.PipelineNameContainerInsightsJmx {
		return common.GetYamlFileToYamlConfig(cfg, metricTransformJmxConfig)
	}

	transformRules := []map[string]interface{}{
		{
			"include":                   "apiserver_request_total",
			"match_type":                "regexp",
			"experimental_match_labels": map[string]string{"code": "^5.*"},
			"action":                    "insert",
			"new_name":                  "apiserver_request_total_5xx",
		},
	}
>>>>>>> a76f180c

		if awscontainerinsight.AcceleratedComputeMetricsEnabled(conf) {
			// appends DCGM metric transform rules for each metric type (container/pod/node) with following format:
			// {
			//		"include":  "DCGM_FI_DEV_GPU_UTIL",
			//		"action":   "insert",
			//		"new_name": "container_gpu_utilization",
			//		"operations": [
			//     		{
			//				"action":   "add_label",
			//				"new_label": "Type",
			//				"new_value": "ContainerGPU",
			//			},
			//			<additional operations>...
			//      ]
			//	},
			for old, new := range renameMapForDcgm {
				var operations []map[string]interface{}
				// convert decimals to percent
				if new == containerinsightscommon.GpuMemUtilization {
					operations = append(operations, map[string]interface{}{
						"action":             "experimental_scale_value",
						"experimental_scale": 100,
					})
				} else if new == containerinsightscommon.GpuMemTotal || new == containerinsightscommon.GpuMemUsed {
					operations = append(operations, map[string]interface{}{
						"action":             "experimental_scale_value",
						"experimental_scale": 1024 * 1024,
					})
				}
				for _, t := range metricDuplicateTypes {
					transformRules = append(transformRules, map[string]interface{}{
						"include":  old,
						"action":   "insert",
						"new_name": containerinsightscommon.MetricName(t, new),
						"operations": append([]map[string]interface{}{
							{
								"action":    "add_label",
								"new_label": containerinsightscommon.MetricType,
								"new_value": t,
							},
						}, operations...),
					})
				}
			}

			for oldName, newName := range renameMapForNeuronMonitor {
				var operations []map[string]interface{}
				if newName == containerinsightscommon.NeuronCoreUtilization {
					operations = append(operations, map[string]interface{}{
						"action":             "experimental_scale_value",
						"experimental_scale": 100,
					})
				}

				transformRules = append(transformRules, map[string]interface{}{
					"include":  oldName,
					"action":   "update",
					"new_name": newName,
					"operations": append([]map[string]interface{}{},
						operations...),
				})
			}
		}
	} else if t.name == common.PipelineNameJmx {
		transformRules = []map[string]interface{}{
			{
				"include": "tomcat.sessions",
				"action":  "update",
				"operations": []map[string]interface{}{
					{
						"action":           "aggregate_labels",
						"aggregation_type": "sum",
					},
					{
						"action": "delete_label_value",
						"label":  "context",
					},
				},
			},
		}
	}

	if len(transformRules) == 0 {
		return nil, fmt.Errorf("no transform rules for %s", t.name)
	}

	c := confmap.NewFromStringMap(map[string]interface{}{
		"transforms": transformRules,
	})
	if err := c.Unmarshal(&cfg); err != nil {
		return nil, fmt.Errorf("unable to unmarshal into metricstransform config: %w", err)
	}

	return cfg, nil
}<|MERGE_RESOLUTION|>--- conflicted
+++ resolved
@@ -68,7 +68,11 @@
 
 func (t *translator) Translate(conf *confmap.Conf) (component.Config, error) {
 	cfg := t.factory.CreateDefaultConfig().(*metricstransformprocessor.Config)
-<<<<<<< HEAD
+  
+  if t.name == common.PipelineNameContainerInsightsJmx {
+		return common.GetYamlFileToYamlConfig(cfg, metricTransformJmxConfig)
+	}
+
 	var transformRules []map[string]interface{}
 	if t.name == common.PipelineNameContainerInsights {
 		transformRules = []map[string]interface{}{
@@ -80,21 +84,6 @@
 				"new_name":                  "apiserver_request_total_5xx",
 			},
 		}
-=======
-	if t.name == common.PipelineNameContainerInsightsJmx {
-		return common.GetYamlFileToYamlConfig(cfg, metricTransformJmxConfig)
-	}
-
-	transformRules := []map[string]interface{}{
-		{
-			"include":                   "apiserver_request_total",
-			"match_type":                "regexp",
-			"experimental_match_labels": map[string]string{"code": "^5.*"},
-			"action":                    "insert",
-			"new_name":                  "apiserver_request_total_5xx",
-		},
-	}
->>>>>>> a76f180c
 
 		if awscontainerinsight.AcceleratedComputeMetricsEnabled(conf) {
 			// appends DCGM metric transform rules for each metric type (container/pod/node) with following format:
