--- conflicted
+++ resolved
@@ -15,6 +15,8 @@
 	"github.com/aws/amazon-cloudwatch-agent/plugins/processors/awsappsignals"
 	appsignalsconfig "github.com/aws/amazon-cloudwatch-agent/plugins/processors/awsappsignals/config"
 	"github.com/aws/amazon-cloudwatch-agent/plugins/processors/awsappsignals/rules"
+	"github.com/aws/amazon-cloudwatch-agent/translator/config"
+	"github.com/aws/amazon-cloudwatch-agent/translator/context"
 	"github.com/aws/amazon-cloudwatch-agent/translator/translate/logs/util"
 	"github.com/aws/amazon-cloudwatch-agent/translator/translate/otel/common"
 )
@@ -70,34 +72,17 @@
 	}
 
 	kubernetesMode := context.CurrentContext().KubernetesMode()
-	switch kubernetesMode {
-	case config.ModeEKS:
+	if kubernetesMode == config.ModeEKS {
 		cfg.Resolvers = []appsignalsconfig.Resolver{
 			appsignalsconfig.NewEKSResolver(hostedIn),
 		}
-	case config.ModeK8sEC2, config.ModeK8sOnPrem:
+	} else if kubernetesMode == config.ModeK8sEC2 || kubernetesMode == config.ModeK8sOnPrem {
 		cfg.Resolvers = []appsignalsconfig.Resolver{
 			appsignalsconfig.NewK8sResolver(hostedIn),
 		}
-<<<<<<< HEAD
 	} else {
-		// Non-kubernetes environment detected.
 		cfg.Resolvers = []appsignalsconfig.Resolver{
 			appsignalsconfig.NewGenericResolver(hostedIn),
-=======
-	}
-
-	if kubernetesMode == "" {
-		switch context.CurrentContext().Mode() {
-		case config.ModeEC2:
-			cfg.Resolvers = []appsignalsconfig.Resolver{
-				appsignalsconfig.NewEC2Resolver(hostedIn),
-			}
-		default:
-			cfg.Resolvers = []appsignalsconfig.Resolver{
-				appsignalsconfig.NewGenericResolver(hostedIn),
-			}
->>>>>>> 90caaca5
 		}
 	}
 
