// Copyright Amazon.com, Inc. or its affiliates. All Rights Reserved.
// SPDX-License-Identifier: MIT

package jmx

import (
	"testing"

	"github.com/stretchr/testify/assert"
	"github.com/stretchr/testify/require"
	"go.opentelemetry.io/collector/component"
	"go.opentelemetry.io/collector/confmap"

	"github.com/aws/amazon-cloudwatch-agent/internal/util/collections"
	"github.com/aws/amazon-cloudwatch-agent/translator/context"
	"github.com/aws/amazon-cloudwatch-agent/translator/translate/otel/common"
)

func TestTranslator(t *testing.T) {
	type want struct {
		pipelineID string
		receivers  []string
		processors []string
		exporters  []string
		extensions []string
	}
	testCases := map[string]struct {
		input       map[string]any
		index       int
		destination string
		isContainer bool
		want        *want
		wantErr     error
	}{
		"WithoutJMX": {
			input: map[string]any{},
			index: -1,
			wantErr: &common.MissingKeyError{
				ID:      component.NewIDWithName(component.DataTypeMetrics, "jmx"),
				JsonKey: "metrics::metrics_collected::jmx",
			},
		},
		"WithEmpty": {
			input: map[string]any{
				"metrics": map[string]any{
					"metrics_collected": map[string]any{
						"jmx": map[string]any{},
					},
				},
			},
			index: -1,
			wantErr: &common.MissingKeyError{
				ID:      component.NewIDWithName(component.DataTypeMetrics, "jmx"),
				JsonKey: "metrics::metrics_collected::jmx::<target-system>::measurement",
			},
		},
		"WithEmpty/Target": {
			input: map[string]any{
				"metrics": map[string]any{
					"metrics_collected": map[string]any{
						"jmx": map[string]any{
							"jvm": map[string]any{},
						},
					},
				},
			},
			index: -1,
			wantErr: &common.MissingKeyError{
				ID:      component.NewIDWithName(component.DataTypeMetrics, "jmx"),
				JsonKey: "metrics::metrics_collected::jmx::<target-system>::measurement",
			},
		},
		"WithEmpty/Measurement": {
			input: map[string]any{
				"metrics": map[string]any{
					"metrics_collected": map[string]any{
						"jmx": map[string]any{
							"jvm": map[string]any{
								"measurement": []any{
									"jvm.memory.heap.init",
								},
							},
							"tomcat": map[string]any{
								"measurement": []any{},
							},
						},
					},
				},
			},
			index: -1,
			wantErr: &common.MissingKeyError{
				ID:      component.NewIDWithName(component.DataTypeMetrics, "jmx"),
				JsonKey: "metrics::metrics_collected::jmx::<target-system>::measurement",
			},
		},
		"WithInvalidIndex": {
			input: map[string]any{
				"metrics": map[string]any{
					"metrics_collected": map[string]any{
						"jmx": []any{},
					},
				},
			},
			index: 1,
			wantErr: &common.MissingKeyError{
				ID:      component.NewIDWithName(component.DataTypeMetrics, "jmx/1"),
				JsonKey: "metrics::metrics_collected::jmx[1]::<target-system>::measurement",
			},
		},
		"WithValidJMX/Object": {
			input: map[string]any{
				"metrics": map[string]any{
					"metrics_collected": map[string]any{
						"jmx": map[string]any{
							"endpoint": "localhost:8080",
							"jvm": map[string]any{
								"measurement": []any{
									"jvm.memory.heap.init",
								},
							},
						},
					},
				},
			},
			index: -1,
			want: &want{
				pipelineID: "metrics/jmx",
				receivers:  []string{"jmx"},
				processors: []string{"filter/jmx", "resource/jmx", "transform/jmx", "cumulativetodelta/jmx"},
				exporters:  []string{"awscloudwatch"},
				extensions: []string{"agenthealth/metrics"},
			},
		},
		"WithValidJMX/Object/EKS": {
			input: map[string]any{
				"metrics": map[string]any{
					"metrics_collected": map[string]any{
						"jmx": map[string]any{
							"jvm": map[string]any{
								"measurement": []any{
									"jvm.memory.heap.init",
								},
							},
						},
					},
				},
			},
			index:       -1,
			isContainer: true,
			want: &want{
				pipelineID: "metrics/jmx",
				receivers:  []string{"otlp/jmx"},
<<<<<<< HEAD
				processors: []string{"filter/jmx", "metricstransform/jmx", "cumulativetodelta/jmx"},
=======
				processors: []string{"filter/jmx", "transform/jmx", "cumulativetodelta/jmx"},
>>>>>>> fe26070e
				exporters:  []string{"awscloudwatch"},
				extensions: []string{"agenthealth/metrics"},
			},
		},
		"WithValidJMX/Object/EKS/AppendDimensions": {
			input: map[string]any{
				"metrics": map[string]any{
					"metrics_collected": map[string]any{
						"jmx": map[string]any{
							"jvm": map[string]any{
								"measurement": []any{
									"jvm.memory.heap.init",
								},
							},
							"append_dimensions": map[string]any{
								"key": "value",
							},
						},
					},
				},
			},
			index:       -1,
			isContainer: true,
			want: &want{
				pipelineID: "metrics/jmx",
				receivers:  []string{"otlp/jmx"},
<<<<<<< HEAD
				processors: []string{"filter/jmx", "metricstransform/jmx", "resource/jmx", "cumulativetodelta/jmx"},
=======
				processors: []string{"filter/jmx", "resource/jmx", "transform/jmx", "cumulativetodelta/jmx"},
>>>>>>> fe26070e
				exporters:  []string{"awscloudwatch"},
				extensions: []string{"agenthealth/metrics"},
			},
		},
		"WithValidJMX/Object/AMP": {
			input: map[string]any{
				"metrics": map[string]any{
					"metrics_destinations": map[string]any{
						"amp": map[string]any{
							"workspace_id": "ws-12345",
						},
					},
					"metrics_collected": map[string]any{
						"jmx": map[string]any{
							"endpoint": "localhost:8080",
							"jvm": map[string]any{
								"measurement": []any{
									"jvm.memory.heap.init",
								},
							},
						},
					},
				},
			},
			index:       -1,
			destination: "amp",
			want: &want{
				pipelineID: "metrics/jmx/amp",
				receivers:  []string{"jmx"},
				processors: []string{"filter/jmx", "resource/jmx", "transform/jmx", "batch/jmx/amp"},
				exporters:  []string{"prometheusremotewrite/amp"},
				extensions: []string{"sigv4auth"},
			},
		},
		"WithValidJMX/Object/AMP/EKS": {
			input: map[string]any{
				"metrics": map[string]any{
					"metrics_destinations": map[string]any{
						"amp": map[string]any{
							"workspace_id": "ws-12345",
						},
					},
					"metrics_collected": map[string]any{
						"jmx": map[string]any{
							"jvm": map[string]any{
								"measurement": []any{
									"jvm.memory.heap.init",
								},
							},
						},
					},
				},
			},
			index:       -1,
			destination: "amp",
			isContainer: true,
			want: &want{
				pipelineID: "metrics/jmx/amp",
				receivers:  []string{"otlp/jmx"},
<<<<<<< HEAD
				processors: []string{"filter/jmx", "metricstransform/jmx", "batch/jmx/amp"},
=======
				processors: []string{"filter/jmx", "transform/jmx", "batch/jmx/amp"},
>>>>>>> fe26070e
				exporters:  []string{"prometheusremotewrite/amp"},
				extensions: []string{"sigv4auth"},
			},
		},
		"WithValidJMX/Object/Decoration": {
			input: map[string]any{
				"metrics": map[string]any{
					"metrics_collected": map[string]any{
						"jmx": map[string]any{
							"endpoint": "localhost:8080",
							"jvm": map[string]any{
								"measurement": []any{
									map[string]any{
										"name":   "jvm.classes.loaded",
										"rename": "JVM.CLASSES.LOADED",
										"unit":   "Count",
									},
								},
							},
						},
					},
				},
			},
			index:       -1,
			destination: "cloudwatch",
			want: &want{
				pipelineID: "metrics/jmx/cloudwatch",
				receivers:  []string{"jmx"},
				processors: []string{"filter/jmx", "resource/jmx", "transform/jmx", "cumulativetodelta/jmx"},
				exporters:  []string{"awscloudwatch"},
				extensions: []string{"agenthealth/metrics"},
			},
		},
		"WithValidJMX/Array": {
			input: map[string]any{
				"metrics": map[string]any{
					"append_dimensions": map[string]any{
						"InstanceId": "${aws:InstanceId}",
					},
					"metrics_collected": map[string]any{
						"jmx": []any{
							map[string]any{
								"endpoint": "localhost:8080",
								"jvm": map[string]any{
									"measurement": []any{
										"jvm.memory.heap.init",
										map[string]any{
											"name":   "jvm.classes.loaded",
											"rename": "JVM.CLASSES.LOADED",
											"unit":   "Count",
										},
									},
								},
							},
						},
					},
				},
			},
			index: 0,
			want: &want{
				pipelineID: "metrics/jmx/0",
				receivers:  []string{"jmx/0"},
				processors: []string{"filter/jmx/0", "resource/jmx", "transform/jmx/0", "ec2tagger", "transform/jmx", "cumulativetodelta/jmx"},
				exporters:  []string{"awscloudwatch"},
				extensions: []string{"agenthealth/metrics"},
			},
		},
		"WithValidJMX/Array/AMP/EKS": {
			input: map[string]any{
				"metrics": map[string]any{
					"metrics_destinations": map[string]any{
						"amp": map[string]any{
							"workspace_id": "ws-12345",
						},
					},
					"metrics_collected": map[string]any{
						"jmx": []any{
							map[string]any{
								"jvm": map[string]any{
									"measurement": []any{
										"jvm.memory.heap.init",
										map[string]any{
											"name":   "jvm.classes.loaded",
											"rename": "JVM.CLASSES.LOADED",
											"unit":   "Count",
										},
									},
								},
							},
						},
					},
				},
			},
			index:       0,
			destination: "amp",
			isContainer: true,
			want: &want{
				pipelineID: "metrics/jmx/amp/0",
				receivers:  []string{"otlp/jmx"},
<<<<<<< HEAD
				processors: []string{"filter/jmx/0", "metricstransform/jmx", "transform/jmx/0", "batch/jmx/amp/0"},
=======
				processors: []string{"filter/jmx/0", "transform/jmx/0", "transform/jmx", "batch/jmx/amp/0"},
>>>>>>> fe26070e
				exporters:  []string{"prometheusremotewrite/amp"},
				extensions: []string{"sigv4auth"},
			},
		},
	}
	for name, testCase := range testCases {
		t.Run(name, func(t *testing.T) {
			context.CurrentContext().SetRunInContainer(testCase.isContainer)
			tt := NewTranslator(common.WithIndex(testCase.index), common.WithDestination(testCase.destination))
			conf := confmap.NewFromStringMap(testCase.input)
			got, err := tt.Translate(conf)
			require.Equal(t, testCase.wantErr, err)
			if testCase.want == nil {
				require.Nil(t, got)
			} else {
				require.NotNil(t, got)
				require.EqualValues(t, testCase.want.pipelineID, tt.ID().String())
				assert.Equal(t, testCase.want.receivers, collections.MapSlice(got.Receivers.Keys(), component.ID.String))
				assert.Equal(t, testCase.want.processors, collections.MapSlice(got.Processors.Keys(), component.ID.String))
				assert.Equal(t, testCase.want.exporters, collections.MapSlice(got.Exporters.Keys(), component.ID.String))
				assert.Equal(t, testCase.want.extensions, collections.MapSlice(got.Extensions.Keys(), component.ID.String))
			}
		})
	}
}<|MERGE_RESOLUTION|>--- conflicted
+++ resolved
@@ -150,11 +150,7 @@
 			want: &want{
 				pipelineID: "metrics/jmx",
 				receivers:  []string{"otlp/jmx"},
-<<<<<<< HEAD
-				processors: []string{"filter/jmx", "metricstransform/jmx", "cumulativetodelta/jmx"},
-=======
-				processors: []string{"filter/jmx", "transform/jmx", "cumulativetodelta/jmx"},
->>>>>>> fe26070e
+				processors: []string{"filter/jmx", "metricstransform/jmx", "transform/jmx", "cumulativetodelta/jmx"},
 				exporters:  []string{"awscloudwatch"},
 				extensions: []string{"agenthealth/metrics"},
 			},
@@ -181,11 +177,7 @@
 			want: &want{
 				pipelineID: "metrics/jmx",
 				receivers:  []string{"otlp/jmx"},
-<<<<<<< HEAD
-				processors: []string{"filter/jmx", "metricstransform/jmx", "resource/jmx", "cumulativetodelta/jmx"},
-=======
-				processors: []string{"filter/jmx", "resource/jmx", "transform/jmx", "cumulativetodelta/jmx"},
->>>>>>> fe26070e
+				processors: []string{"filter/jmx", "metricstransform/jmx", "resource/jmx", "transform/jmx", "cumulativetodelta/jmx"},
 				exporters:  []string{"awscloudwatch"},
 				extensions: []string{"agenthealth/metrics"},
 			},
@@ -245,11 +237,7 @@
 			want: &want{
 				pipelineID: "metrics/jmx/amp",
 				receivers:  []string{"otlp/jmx"},
-<<<<<<< HEAD
-				processors: []string{"filter/jmx", "metricstransform/jmx", "batch/jmx/amp"},
-=======
-				processors: []string{"filter/jmx", "transform/jmx", "batch/jmx/amp"},
->>>>>>> fe26070e
+				processors: []string{"filter/jmx", "metricstransform/jmx", "transform/jmx", "batch/jmx/amp"},
 				exporters:  []string{"prometheusremotewrite/amp"},
 				extensions: []string{"sigv4auth"},
 			},
@@ -349,11 +337,7 @@
 			want: &want{
 				pipelineID: "metrics/jmx/amp/0",
 				receivers:  []string{"otlp/jmx"},
-<<<<<<< HEAD
-				processors: []string{"filter/jmx/0", "metricstransform/jmx", "transform/jmx/0", "batch/jmx/amp/0"},
-=======
-				processors: []string{"filter/jmx/0", "transform/jmx/0", "transform/jmx", "batch/jmx/amp/0"},
->>>>>>> fe26070e
+				processors: []string{"filter/jmx/0", "metricstransform/jmx", "transform/jmx/0", "transform/jmx", "batch/jmx/amp/0"},
 				exporters:  []string{"prometheusremotewrite/amp"},
 				extensions: []string{"sigv4auth"},
 			},
