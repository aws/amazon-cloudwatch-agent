--- conflicted
+++ resolved
@@ -4,7 +4,6 @@
 package host
 
 import (
-	"fmt"
 	"testing"
 
 	"github.com/stretchr/testify/assert"
@@ -41,33 +40,15 @@
 		extensions []string
 	}
 	testCases := map[string]struct {
-<<<<<<< HEAD
-		input        map[string]interface{}
-		pipelineName string
-		destination  string
-		want         *want
-		wantErr      error
-	}{
-		"WithMetricsSection": {
-=======
 		input          map[string]interface{}
 		pipelineName   string
+		destination    string
 		mode           string
 		runInContainer bool
 		want           *want
 		wantErr        error
 	}{
-		"WithoutMetricsKey": {
-			input:        map[string]interface{}{},
-			pipelineName: common.PipelineNameHost,
-			mode:         config.ModeEC2,
-			wantErr: &common.MissingKeyError{
-				ID:      component.NewIDWithName(component.DataTypeMetrics, common.PipelineNameHost),
-				JsonKey: common.MetricsKey,
-			},
-		},
-		"WithMetricsKey": {
->>>>>>> a1949778
+		"WithMetricsSection": {
 			input: map[string]interface{}{
 				"metrics": map[string]interface{}{},
 			},
@@ -89,18 +70,11 @@
 					},
 				},
 			},
-<<<<<<< HEAD
-			pipelineName: fmt.Sprintf("%s_test", common.PipelineNameHostDeltaMetrics),
-=======
 			pipelineName: common.PipelineNameHostDeltaMetrics,
 			mode:         config.ModeEC2,
->>>>>>> a1949778
-			want: &want{
-				pipelineID: "metrics/hostDeltaMetrics_test",
-				receivers:  []string{"nop", "other"},
-<<<<<<< HEAD
-				processors: []string{"cumulativetodelta/hostDeltaMetrics_test"},
-=======
+			want: &want{
+				pipelineID: "metrics/hostDeltaMetrics",
+				receivers:  []string{"nop", "other"},
 				processors: []string{"awsentity/resource", "cumulativetodelta/hostDeltaMetrics"},
 				exporters:  []string{"awscloudwatch"},
 				extensions: []string{"agenthealth/metrics"},
@@ -139,7 +113,6 @@
 				pipelineID: "metrics/hostCustomMetrics",
 				receivers:  []string{"nop", "other"},
 				processors: []string{},
->>>>>>> a1949778
 				exporters:  []string{"awscloudwatch"},
 				extensions: []string{"agenthealth/metrics"},
 			},
@@ -198,10 +171,11 @@
 				},
 			},
 			pipelineName: common.PipelineNameHost,
-			want: &want{
-				pipelineID: "metrics/host",
-				receivers:  []string{"nop", "other"},
-				processors: []string{"ec2tagger"},
+			mode:         config.ModeEC2,
+			want: &want{
+				pipelineID: "metrics/host",
+				receivers:  []string{"nop", "other"},
+				processors: []string{"awsentity/resource", "ec2tagger"},
 				exporters:  []string{"awscloudwatch"},
 				extensions: []string{"agenthealth/metrics"},
 			},
@@ -214,6 +188,7 @@
 			},
 			pipelineName: common.PipelineNameHost,
 			destination:  common.AMPKey,
+			mode:         config.ModeEC2,
 			want: &want{
 				pipelineID: "metrics/host/amp",
 				receivers:  []string{"nop", "other"},
@@ -228,6 +203,7 @@
 			},
 			pipelineName: common.PipelineNameHost,
 			destination:  common.AMPKey,
+			mode:         config.ModeEC2,
 			want: &want{
 				pipelineID: "metrics/host/amp",
 				receivers:  []string{"nop", "other"},
@@ -239,7 +215,8 @@
 	}
 	for name, testCase := range testCases {
 		t.Run(name, func(t *testing.T) {
-<<<<<<< HEAD
+			context.CurrentContext().SetMode(testCase.mode)
+			context.CurrentContext().SetRunInContainer(testCase.runInContainer)
 			ht := NewTranslator(
 				testCase.pipelineName,
 				common.NewTranslatorMap[component.Config](
@@ -248,14 +225,6 @@
 				),
 				common.WithDestination(testCase.destination),
 			)
-=======
-			context.CurrentContext().SetMode(testCase.mode)
-			context.CurrentContext().SetRunInContainer(testCase.runInContainer)
-			ht := NewTranslator(testCase.pipelineName, common.NewTranslatorMap[component.Config](
-				&testTranslator{id: component.NewID(nopType)},
-				&testTranslator{id: component.NewID(otherType)},
-			))
->>>>>>> a1949778
 			conf := confmap.NewFromStringMap(testCase.input)
 			got, err := ht.Translate(conf)
 			require.Equal(t, testCase.wantErr, err)
