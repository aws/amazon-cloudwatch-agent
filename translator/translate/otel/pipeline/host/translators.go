--- conflicted
+++ resolved
@@ -24,28 +24,21 @@
 func NewTranslators(conf *confmap.Conf, configSection, os string) (pipeline.TranslatorMap, error) {
 	translators := common.NewTranslatorMap[*common.ComponentTranslators]()
 	hostReceivers := common.NewTranslatorMap[component.Config]()
-<<<<<<< HEAD
+	hostCustomReceivers := common.NewTranslatorMap[component.Config]()
 	deltaReceivers := common.NewTranslatorMap[component.Config]()
+	otlpReceivers := common.NewTranslatorMap[component.Config]()
 
 	// Gather adapter receivers
 	if configSection == MetricsKey {
 		adapterReceivers, err := adaptertranslator.FindReceiversInConfig(conf, os)
 		if err != nil {
 			return nil, fmt.Errorf("error finding receivers in config: %w", err)
-=======
-	hostCustomReceivers := common.NewTranslatorMap[component.Config]()
-	adapterReceivers.Range(func(translator common.Translator[component.Config]) {
-		if translator.ID().Type() == adapter.Type(common.DiskIOKey) || translator.ID().Type() == adapter.Type(common.NetKey) {
-			deltaReceivers.Set(translator)
-		} else if translator.ID().Type() == adapter.Type(common.StatsDMetricKey) || translator.ID().Type() == adapter.Type(common.CollectDPluginKey) {
-			hostCustomReceivers.Set(translator)
-		} else {
-			hostReceivers.Set(translator)
->>>>>>> a1949778
 		}
 		adapterReceivers.Range(func(translator common.Translator[component.Config]) {
 			if translator.ID().Type() == adapter.Type(common.DiskIOKey) || translator.ID().Type() == adapter.Type(common.NetKey) {
 				deltaReceivers.Set(translator)
+			} else if translator.ID().Type() == adapter.Type(common.StatsDMetricKey) || translator.ID().Type() == adapter.Type(common.CollectDPluginKey) {
+				hostCustomReceivers.Set(translator)
 			} else {
 				hostReceivers.Set(translator)
 			}
@@ -56,14 +49,14 @@
 	switch v := conf.Get(common.ConfigKey(configSection, common.OtlpKey)).(type) {
 	case []any:
 		for index := range v {
-			deltaReceivers.Set(otlpreceiver.NewTranslator(
+			otlpReceivers.Set(otlpreceiver.NewTranslator(
 				otlpreceiver.WithDataType(component.DataTypeMetrics),
 				otlpreceiver.WithConfigKey(common.ConfigKey(configSection, common.OtlpKey)),
 				common.WithIndex(index),
 			))
 		}
 	case map[string]any:
-		deltaReceivers.Set(otlpreceiver.NewTranslator(
+		otlpReceivers.Set(otlpreceiver.NewTranslator(
 			otlpreceiver.WithDataType(component.DataTypeMetrics),
 			otlpreceiver.WithConfigKey(common.ConfigKey(configSection, common.OtlpKey)),
 		))
@@ -72,6 +65,7 @@
 	hasHostPipeline := hostReceivers.Len() != 0
 	hasHostCustomPipeline := hostCustomReceivers.Len() != 0
 	hasDeltaPipeline := deltaReceivers.Len() != 0
+	hasOtlpPipeline := otlpReceivers.Len() != 0
 
 	var destinations []string
 	switch configSection {
@@ -80,7 +74,6 @@
 	case MetricsKey:
 		destinations = common.GetMetricsDestinations(conf)
 	}
-<<<<<<< HEAD
 
 	for _, destination := range destinations {
 		switch destination {
@@ -89,6 +82,7 @@
 			receivers := common.NewTranslatorMap[component.Config]()
 			receivers.Merge(hostReceivers)
 			receivers.Merge(deltaReceivers)
+			receivers.Merge(otlpReceivers)
 			translators.Set(NewTranslator(
 				common.PipelineNameHost,
 				receivers,
@@ -102,6 +96,12 @@
 					common.WithDestination(destination),
 				))
 			}
+			if hasHostCustomPipeline {
+				translators.Set(NewTranslator(
+					common.PipelineNameHostCustomMetrics,
+					hostCustomReceivers,
+					common.WithDestination(destination)))
+			}
 			if hasDeltaPipeline {
 				translators.Set(NewTranslator(
 					common.PipelineNameHostDeltaMetrics,
@@ -109,14 +109,14 @@
 					common.WithDestination(destination),
 				))
 			}
+			if hasOtlpPipeline {
+				translators.Set(NewTranslator(
+					common.PipelineNameHostOtlpMetrics,
+					otlpReceivers,
+					common.WithDestination(destination),
+				))
+			}
 		}
-=======
-	if hasHostCustomPipeline {
-		translators.Set(NewTranslator(common.PipelineNameHostCustomMetrics, hostCustomReceivers))
-	}
-	if hasDeltaPipeline {
-		translators.Set(NewTranslator(common.PipelineNameHostDeltaMetrics, deltaReceivers))
->>>>>>> a1949778
 	}
 
 	return translators, nil
