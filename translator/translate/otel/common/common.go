--- conflicted
+++ resolved
@@ -76,25 +76,15 @@
 )
 
 const (
-<<<<<<< HEAD
-	PipelineNameHost              = "host"
-	PipelineNameHostDeltaMetrics  = "hostDeltaMetrics"
-	PipelineNameContainerInsights = "containerinsights"
-	PipelineNameJmx               = "jmx"
-	PipelineNameEmfLogs           = "emf_logs"
-	AppSignals                    = "application_signals"
-	AppSignalsFallback            = "app_signals"
-	AppSignalsRules               = "rules"
-=======
 	PipelineNameHost                 = "host"
 	PipelineNameHostDeltaMetrics     = "hostDeltaMetrics"
+	PipelineNameContainerInsights    = "containerinsights"
 	PipelineNameJmx                  = "jmx"
 	PipelineNameContainerInsightsJmx = "containerinsightsjmx"
 	PipelineNameEmfLogs              = "emf_logs"
 	AppSignals                       = "application_signals"
 	AppSignalsFallback               = "app_signals"
 	AppSignalsRules                  = "rules"
->>>>>>> a76f180c
 )
 
 var (
