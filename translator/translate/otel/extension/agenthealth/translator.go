// Copyright Amazon.com, Inc. or its affiliates. All Rights Reserved.
// SPDX-License-Identifier: MIT

package agenthealth

import (
	"go.opentelemetry.io/collector/component"
	"go.opentelemetry.io/collector/confmap"
	"go.opentelemetry.io/collector/extension"
	"go.opentelemetry.io/collector/pipeline"

	"github.com/aws/amazon-cloudwatch-agent/cfg/envconfig"
	"github.com/aws/amazon-cloudwatch-agent/extension/agenthealth"
	"github.com/aws/amazon-cloudwatch-agent/extension/agenthealth/handler/stats/agent"
	"github.com/aws/amazon-cloudwatch-agent/translator/context"
	translateagent "github.com/aws/amazon-cloudwatch-agent/translator/translate/agent"
	"github.com/aws/amazon-cloudwatch-agent/translator/translate/otel/common"
)

const (
	OperationPutMetricData    = "PutMetricData"
	OperationPutLogEvents     = "PutLogEvents"
	OperationPutTraceSegments = "PutTraceSegments"

	usageDataKey = "usage_data"
)

var (
<<<<<<< HEAD
	MetricsID = component.NewIDWithName(agenthealth.TypeStr, pipeline.SignalMetrics.String())
	LogsID    = component.NewIDWithName(agenthealth.TypeStr, pipeline.SignalLogs.String())
	TracesID  = component.NewIDWithName(agenthealth.TypeStr, pipeline.SignalTraces.String())
=======
	MetricsID    = component.NewIDWithName(agenthealth.TypeStr, component.DataTypeMetrics.String())
	LogsID       = component.NewIDWithName(agenthealth.TypeStr, component.DataTypeLogs.String())
	TracesID     = component.NewIDWithName(agenthealth.TypeStr, component.DataTypeTraces.String())
	StatusCodeID = component.NewIDWithName(agenthealth.TypeStr, "statuscode")
>>>>>>> b462f7ff
)

type translator struct {
	name                string
	operations          []string
	isUsageDataEnabled  bool
	factory             extension.Factory
	isStatusCodeEnabled bool
}

var _ common.ComponentTranslator = (*translator)(nil)

<<<<<<< HEAD
func NewTranslator(name pipeline.Signal, operations []string) common.ComponentTranslator {
=======
func NewTranslatorWithStatusCode(name component.DataType, operations []string, isStatusCodeEnabled bool) common.Translator[component.Config] {
	return &translator{
		name:                name.String(),
		operations:          operations,
		factory:             agenthealth.NewFactory(),
		isUsageDataEnabled:  envconfig.IsUsageDataEnabled(),
		isStatusCodeEnabled: isStatusCodeEnabled,
	}
}

func NewTranslator(name component.DataType, operations []string) common.Translator[component.Config] {
>>>>>>> b462f7ff
	return &translator{
		name:               name.String(),
		operations:         operations,
		factory:            agenthealth.NewFactory(),
		isUsageDataEnabled: envconfig.IsUsageDataEnabled(),
	}
}

func (t *translator) ID() component.ID {
	return component.NewIDWithName(t.factory.Type(), t.name)
}

// Translate creates an extension configuration.
func (t *translator) Translate(conf *confmap.Conf) (component.Config, error) {
	cfg := t.factory.CreateDefaultConfig().(*agenthealth.Config)
	cfg.IsUsageDataEnabled = t.isUsageDataEnabled
	if usageData, ok := common.GetBool(conf, common.ConfigKey(common.AgentKey, usageDataKey)); ok {
		cfg.IsUsageDataEnabled = cfg.IsUsageDataEnabled && usageData
	}
	cfg.IsStatusCodeEnabled = t.isStatusCodeEnabled
	cfg.Stats = &agent.StatsConfig{
		Operations: t.operations,
		UsageFlags: map[agent.Flag]any{
			agent.FlagMode:       context.CurrentContext().ShortMode(),
			agent.FlagRegionType: translateagent.Global_Config.RegionType,
		},
	}
	return cfg, nil
}<|MERGE_RESOLUTION|>--- conflicted
+++ resolved
@@ -26,16 +26,10 @@
 )
 
 var (
-<<<<<<< HEAD
-	MetricsID = component.NewIDWithName(agenthealth.TypeStr, pipeline.SignalMetrics.String())
-	LogsID    = component.NewIDWithName(agenthealth.TypeStr, pipeline.SignalLogs.String())
-	TracesID  = component.NewIDWithName(agenthealth.TypeStr, pipeline.SignalTraces.String())
-=======
-	MetricsID    = component.NewIDWithName(agenthealth.TypeStr, component.DataTypeMetrics.String())
-	LogsID       = component.NewIDWithName(agenthealth.TypeStr, component.DataTypeLogs.String())
-	TracesID     = component.NewIDWithName(agenthealth.TypeStr, component.DataTypeTraces.String())
+	MetricsID    = component.NewIDWithName(agenthealth.TypeStr, pipeline.SignalMetrics.String())
+	LogsID       = component.NewIDWithName(agenthealth.TypeStr, pipeline.SignalLogs.String())
+	TracesID     = component.NewIDWithName(agenthealth.TypeStr, pipeline.SignalTraces.String())
 	StatusCodeID = component.NewIDWithName(agenthealth.TypeStr, "statuscode")
->>>>>>> b462f7ff
 )
 
 type translator struct {
@@ -48,10 +42,7 @@
 
 var _ common.ComponentTranslator = (*translator)(nil)
 
-<<<<<<< HEAD
-func NewTranslator(name pipeline.Signal, operations []string) common.ComponentTranslator {
-=======
-func NewTranslatorWithStatusCode(name component.DataType, operations []string, isStatusCodeEnabled bool) common.Translator[component.Config] {
+func NewTranslatorWithStatusCode(name component.ID, operations []string, isStatusCodeEnabled bool) common.ComponentTranslator {
 	return &translator{
 		name:                name.String(),
 		operations:          operations,
@@ -61,8 +52,7 @@
 	}
 }
 
-func NewTranslator(name component.DataType, operations []string) common.Translator[component.Config] {
->>>>>>> b462f7ff
+func NewTranslator(name component.ID, operations []string) common.ComponentTranslator {
 	return &translator{
 		name:               name.String(),
 		operations:         operations,
