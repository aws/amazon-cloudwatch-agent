--- conflicted
+++ resolved
@@ -47,10 +47,7 @@
 	kubernetesMetricDeclarations = append(kubernetesMetricDeclarations, getControlPlaneMetricDeclarations(conf)...)
 
 	cfg.MetricDeclarations = kubernetesMetricDeclarations
-<<<<<<< HEAD
-=======
 	cfg.MetricDescriptors = getControlPlaneMetricDescriptors(conf)
->>>>>>> 6b258915
 
 	return nil
 }
@@ -103,11 +100,7 @@
 		MetricNameSelectors: selectors,
 	}
 
-<<<<<<< HEAD
-	if containerInsightsGranularityLevel >= awscontainerinsight.EnhancedClusterMetrics {
-=======
-	if enhancedContainerInsightsEnabled {
->>>>>>> 6b258915
+	if enhancedContainerInsightsEnabled {
 		podMetricDeclarations = append(
 			podMetricDeclarations,
 			&awsemfexporter.MetricDeclaration{
@@ -120,14 +113,11 @@
 				MetricNameSelectors: []string{"pod_interface_network_rx_dropped", "pod_interface_network_rx_errors", "pod_interface_network_tx_dropped", "pod_interface_network_tx_errors"},
 			},
 		)
-<<<<<<< HEAD
-=======
 	} else {
 		podMetricDeclarations = append(podMetricDeclarations, &awsemfexporter.MetricDeclaration{
 			Dimensions:          [][]string{{"PodName", "Namespace", "ClusterName"}},
 			MetricNameSelectors: []string{"pod_number_of_container_restarts"},
 		})
->>>>>>> 6b258915
 	}
 
 	podMetricDeclarations = append(
@@ -286,15 +276,12 @@
 				},
 			},
 			{
-<<<<<<< HEAD
-=======
 				Dimensions: [][]string{{"ClusterName", "priority_level"}, {"ClusterName"}},
 				MetricNameSelectors: []string{
 					"apiserver_flowcontrol_request_concurrency_limit",
 				},
 			},
 			{
->>>>>>> 6b258915
 				Dimensions: [][]string{{"ClusterName"}},
 				MetricNameSelectors: []string{
 					"apiserver_admission_controller_admission_duration_seconds",
