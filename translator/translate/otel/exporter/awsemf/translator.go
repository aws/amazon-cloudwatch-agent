--- conflicted
+++ resolved
@@ -141,14 +141,6 @@
 }
 
 func getAppSignalsConfig() string {
-<<<<<<< HEAD
-	if common.IsAppSignalsKubernetes() {
-		isEks := common.IsEKS()
-		if isEks.Value {
-			return appSignalsConfigEks
-		}
-		return appSignalsConfigK8s
-=======
 	ctx := context.CurrentContext()
 	kubernetesMode := ctx.KubernetesMode()
 
@@ -156,9 +148,6 @@
 		return appSignalsConfigEks
 	} else if kubernetesMode == config.ModeK8sEC2 || kubernetesMode == config.ModeK8sOnPrem {
 		return appSignalsConfigK8s
-	} else if ctx.Mode() == config.ModeEC2 {
-		return appSignalsConfigEC2
->>>>>>> 90caaca5
 	}
 	return appSignalsConfigGeneric
 }
