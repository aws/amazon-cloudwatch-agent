--- conflicted
+++ resolved
@@ -13,10 +13,7 @@
 	"go.opentelemetry.io/collector/exporter"
 	"gopkg.in/yaml.v3"
 
-<<<<<<< HEAD
-=======
 	"github.com/aws/amazon-cloudwatch-agent/internal/retryer"
->>>>>>> 6b258915
 	"github.com/aws/amazon-cloudwatch-agent/translator/translate/agent"
 	"github.com/aws/amazon-cloudwatch-agent/translator/translate/otel/common"
 	"github.com/aws/amazon-cloudwatch-agent/translator/translate/otel/receiver/awscontainerinsight"
@@ -131,11 +128,7 @@
 		return err
 	}
 
-<<<<<<< HEAD
-	if awscontainerinsight.GetGranularityLevel(conf) >= awscontainerinsight.EnhancedClusterMetrics {
-=======
 	if awscontainerinsight.EnhancedContainerInsightsEnabled(conf) {
->>>>>>> 6b258915
 		cfg.EnhancedContainerInsights = true
 	}
 
@@ -149,16 +142,6 @@
 		return err
 	}
 
-<<<<<<< HEAD
-	// Prometheus will use the "job" corresponding to the target in prometheus as a log stream
-	// While determining the target, we would give preference to the metric tag over the log_stream_name coming from config/toml
-
-	// However, since we are using awsemfexport, we can leverage the token replacement with the log stream name
-	// https://github.com/open-telemetry/opentelemetry-collector-contrib/blob/897db04f747f0bda1707c916b1ec9f6c79a0c678/exporter/awsemfexporter/util.go#L29-L37
-	// Therefore, add a tag {ServiceName} for replacing job as a log stream
-
-=======
->>>>>>> 6b258915
 	if conf.IsSet(emfProcessorBasePathKey) {
 		if err := setPrometheusNamespace(conf, cfg); err != nil {
 			return err
