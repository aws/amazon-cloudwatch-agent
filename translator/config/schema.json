{
  "$schema": "http://json-schema.org/draft-04/schema#",
  "type": "object",
  "description": "Amazon CloudWatch Agent JSON Schema",
  "properties": {
    "agent": {
      "$ref": "#/definitions/agentDefinition"
    },
    "metrics": {
      "$ref": "#/definitions/metricsDefinition"
    },
    "logs": {
      "$ref": "#/definitions/logsDefinition"
    },
    "traces": {
      "$ref": "#/definitions/tracesDefinition"
    }
  },
  "additionalProperties": true,
  "definitions": {
    "agentDefinition": {
      "type": "object",
      "description": "General configuration for Amazon CloudWatch Agent",
      "properties": {
        "metrics_collection_interval": {
          "description": "How often the metrics defined will be collected",
          "$ref": "#/definitions/timeIntervalDefinition"
        },
        "logfile": {
          "description": "Specifies the location to where the CloudWatch agent writes log messages. If you specify an empty string, the log goes to stdout",
          "type": "string",
          "maxLength": 4096
        },
        "region": {
          "description": "Specifies the region to use for the CloudWatch endpoint",
          "type": "string",
          "minLength": 1,
          "maxLength": 64
        },
        "debug": {
          "description": "Specifies running the CloudWatch agent with debug log messages",
          "type": "boolean"
        },
        "aws_sdk_log_level": {
          "description": "Specifies running the CloudWatch agent with AWS SDK debug logging. Multiple options must be separated by vertical bars.",
          "type": "string"
        },
        "credentials": {
          "description": "The credentials with which agent can access aws resources",
          "$ref": "#/definitions/credentialsDefinition"
        },
        "omit_hostname": {
          "description": "Hostname will be tagged by default unless you specifying append_dimensions, this flag allow you to omit hostname from tags without specifying append_dimensions",
          "type": "boolean"
        },
        "service.name": {
          "description": "The name of the service to associate with the telemetry produced by the agent.",
          "type": "string",
          "minLength": 1,
          "maxLength": 255
        },
        "deployment.environment": {
          "description": "The name of the environment to associate with the telemetry produced by the agent.",
          "type": "string",
          "minLength": 1,
          "maxLength": 259
        }
      },
      "additionalProperties": true
    },
    "metricsDefinition": {
      "type": "object",
      "description": "configuration for metrics to be collected",
      "properties": {
        "namespace": {
          "type": "string",
          "description": "The namespace to use for the metrics collected by the agent. The default is CWAgent",
          "minLength": 1,
          "maxLength": 255
        },
        "aggregation_dimensions": {
          "description": "Specifies the dimensions on which collected metrics are to be aggregated",
          "type": "array",
          "items": {
            "type": "array",
            "items": {
              "type": "string",
              "minLength": 1,
              "maxLength": 1024
            },
            "uniqueItems": true,
            "maxItems": 30
          },
          "uniqueItems": true,
          "minItems": 1,
          "maxItems": 1024
        },
        "append_dimensions": {
          "type": "object",
          "description": "Adds Amazon EC2 metric dimensions to all metrics collected by the agent, we only support fixed key value pair now: ImageId:{aws:ImageId},InstanceId:{aws:InstanceId},InstanceType:{aws:InstanceType},AutoScalingGroupName:{aws:AutoScalingGroupName}. ",
          "maxProperties": 30,
          "additionalProperties": {
            "type": "string",
            "minLength": 1,
            "maxLength": 1024
          }
        },
        "metrics_destinations": {
          "type": "object",
          "properties": {
            "cloudwatch": {
            },
            "amp": {
              "$ref": "#/definitions/metricsDefinition/definitions/ampDefinition"
            }
          },
          "minProperties": 1,
          "additionalProperties": false
        },
        "metrics_collected": {
          "type": "object",
          "properties": {
            "collectd": {
              "$ref": "#/definitions/metricsDefinition/definitions/collectdDefinitions"
            },
            "cpu": {
              "$ref": "#/definitions/metricsDefinition/definitions/cpuDefinitions"
            },
            "disk": {
              "$ref": "#/definitions/metricsDefinition/definitions/diskDefinitions"
            },
            "diskio": {
              "$ref": "#/definitions/metricsDefinition/definitions/diskioDefinitions"
            },
            "statsd": {
              "$ref": "#/definitions/metricsDefinition/definitions/statsdDefinitions"
            },
            "swap": {
              "$ref": "#/definitions/metricsDefinition/definitions/swapDefinitions"
            },
            "mem": {
              "$ref": "#/definitions/metricsDefinition/definitions/memDefinitions"
            },
            "net": {
              "$ref": "#/definitions/metricsDefinition/definitions/netDefinitions"
            },
            "netstat": {
              "$ref": "#/definitions/metricsDefinition/definitions/netstatDefinitions"
            },
            "processes": {
              "$ref": "#/definitions/metricsDefinition/definitions/processesDefinitions"
            },
            "procstat": {
              "$ref": "#/definitions/metricsDefinition/definitions/procstatDefinitions"
            },
            "ethtool": {
              "$ref": "#/definitions/metricsDefinition/definitions/ethtoolDefinitions"
            },
            "nvidia_smi": {
              "$ref": "#/definitions/metricsDefinition/definitions/nvidiaGpuDefinitions"
            },
            "jmx": {
              "$ref": "#/definitions/metricsDefinition/definitions/jmxDefinitions"
            },
            "otlp": {
              "$ref": "#/definitions/otlpDefinitions"
            },
            "prometheus": {
             "$ref": "#/definitions/metricsDefinition/definitions/prometheusDefinitions"
            }
          },
          "minProperties": 1,
          "additionalProperties": {
            "$ref": "#/definitions/metricsDefinition/definitions/basicMetricDefinition"
          }
        },
        "force_flush_interval": {
          "description": "Max time to wait before batch publishing the metrics, unit is second.",
          "$ref": "#/definitions/timeIntervalDefinition"
        },
        "credentials": {
          "description": "The credentials with which agent can access aws resources",
          "$ref": "#/definitions/credentialsDefinition"
        },
        "endpoint_override": {
          "description": "The override endpoint to use to access cloudwatch",
          "$ref": "#/definitions/endpointOverrideDefinition"
        },
        "service.name": {
          "type": "string",
          "minLength": 1,
          "maxLength": 4096
        },
        "deployment.environment": {
          "type": "string",
          "minLength": 1,
          "maxLength": 4096
        }
      },
      "additionalProperties": false,
      "required": [
        "metrics_collected"
      ],
      "definitions": {
        "basicMetricDefinition": {
          "type": "object",
          "properties": {
            "metrics_collection_interval": {
              "$ref": "#/definitions/timeIntervalDefinition"
            },
            "append_dimensions": {
              "$ref": "#/definitions/generalAppendDimensionsDefinition"
            },
            "measurement": {
              "$ref": "#/definitions/metricsDefinition/definitions/metricsMeasurementDefinition"
            }
          },
          "required": [
            "measurement"
          ]
        },
        "basicResourcesDefinition": {
          "type": "object",
          "properties": {
            "resources": {
              "type": "array",
              "items": {
                "type": "string",
                "minLength": 1,
                "maxLength": 4096
              },
              "maxItems": 256
            }
          }
        },
        "collectdDefinitions": {
          "type": "object",
          "properties": {
            "service_address": {
              "type": "string",
              "minLength": 1,
              "maxLength": 255
            },
            "name_prefix": {
              "type": "string",
              "minLength": 1,
              "maxLength": 255
            },
            "collectd_auth_file": {
              "type": "string",
              "minLength": 1,
              "maxLength": 4096
            },
            "collectd_security_level": {
              "type": "string",
              "enum": [
                "none",
                "sign",
                "encrypt"
              ]
            },
            "collectd_typesdb": {
              "type": "array",
              "maxItems": 10,
              "items": {
                "type": "string",
                "minLength": 1,
                "maxLength": 4096
              }
            },
            "metrics_aggregation_interval": {
              "$ref": "#/definitions/timeIntervalWithZeroDefinition"
            },
            "drop_original_metrics": {
              "type": "array",
              "items": { "type": "string" },
              "minItems": 1,
              "uniqueItems": true
            },
            "service.name": {
              "type": "string",
              "minLength": 1,
              "maxLength": 4096
            },
            "deployment.environment": {
              "type": "string",
              "minLength": 1,
              "maxLength": 4096
            }
          },
          "additionalProperties": false
        },
        "cpuDefinitions": {
          "type": "object",
          "allOf": [
            {
              "$ref": "#/definitions/metricsDefinition/definitions/basicMetricDefinition"
            },
            {
              "type": "object",
              "properties": {
                "resources": {
                  "type": "array",
                  "maxItems": 1,
                  "items": {
                    "type": "string",
                    "enum": [
                      "*"
                    ]
                  }
                },
                "totalcpu": {
                  "type": "boolean"
                }
              }
            }
          ]
        },
        "diskDefinitions": {
          "type": "object",
          "allOf": [
            {
              "$ref": "#/definitions/metricsDefinition/definitions/basicMetricDefinition"
            },
            {
              "$ref": "#/definitions/metricsDefinition/definitions/basicResourcesDefinition"
            },
            {
              "type": "object",
              "properties": {
                "ignore_file_system_types": {
                  "type": "array",
                  "items": {
                    "type": "string",
                    "minLength": 1,
                    "maxLength": 4096
                  },
                  "maxItems": 256
                },
                "drop_device": {
                  "type": "boolean"
                }
              }
            }
          ]
        },
        "diskioDefinitions": {
          "type": "object",
          "allOf": [
            {
              "$ref": "#/definitions/metricsDefinition/definitions/basicMetricDefinition"
            },
            {
              "$ref": "#/definitions/metricsDefinition/definitions/basicResourcesDefinition"
            }
          ]
        },
        "jmxDefinitions": {
          "oneOf": [
            {
              "type": "array",
              "minItems": 1,
              "maxItems": 255,
              "items": {
                "$ref": "#/definitions/jmxObjectDefinition"
              }
            },
            {
              "$ref": "#/definitions/jmxObjectDefinition"
            }
          ]
        },
        "statsdDefinitions": {
          "type": "object",
          "properties": {
            "allowed_pending_messages": {
              "type": "integer",
              "minimum": 1,
              "maximum": 2147483647
            },
            "service_address": {
              "type": "string",
              "minLength": 1,
              "maxLength": 255
            },
            "metrics_collection_interval": {
              "$ref": "#/definitions/timeIntervalDefinition"
            },
            "metrics_aggregation_interval": {
              "$ref": "#/definitions/timeIntervalWithZeroDefinition"
            },
            "metric_separator": {
              "type": "string",
              "minLength": 1,
              "maxLength": 255
            },
            "drop_original_metrics": {
              "type": "array",
              "items": { "type": "string" },
              "minItems": 1,
              "uniqueItems": true
            },
            "service.name": {
              "type": "string",
              "minLength": 1,
              "maxLength": 4096
            },
            "deployment.environment": {
              "type": "string",
              "minLength": 1,
              "maxLength": 4096
            }
          },
          "additionalProperties": false
        },
        "ampDefinition": {
          "type": "object",
          "properties": {
            "workspace_id": {
              "type": "string",
              "minLength": 1,
              "maxLength": 255
            }
          },
          "required": [
            "workspace_id"
          ],
          "additionalProperties": false
        },
        "swapDefinitions": {
          "$ref": "#/definitions/metricsDefinition/definitions/basicMetricDefinition"
        },
        "memDefinitions": {
          "$ref": "#/definitions/metricsDefinition/definitions/basicMetricDefinition"
        },
        "netDefinitions": {
          "type": "object",
          "allOf": [
            {
              "$ref": "#/definitions/metricsDefinition/definitions/basicMetricDefinition"
            },
            {
              "$ref": "#/definitions/metricsDefinition/definitions/basicResourcesDefinition"
            }
          ]
        },
        "netstatDefinitions": {
          "$ref": "#/definitions/metricsDefinition/definitions/basicMetricDefinition"
        },
        "processesDefinitions": {
          "$ref": "#/definitions/metricsDefinition/definitions/basicMetricDefinition"
        },
        "procstatDefinitions": {
          "type": "array",
          "minItems": 1,
          "maxItems": 255,
          "items": {
            "allOf": [
              {
                "$ref": "#/definitions/metricsDefinition/definitions/basicMetricDefinition"
              },
              {
                "type": "object",
                "properties": {
                  "pid_file": {
                    "type": "string",
                    "minLength": 1,
                    "maxLength": 255,
                    "descriptions": "the path of pid_file"
                  },
                  "exe": {
                    "type": "string",
                    "minLength": 1,
                    "maxLength": 255,
                    "descriptions": "a regex matches the names of processes"
                  },
                  "pattern": {
                    "type": "string",
                    "minLength": 1,
                    "maxLength": 255,
                    "descriptions": "a regex matches the whole command of processes"
                  },
                  "measurement": {
                    "$ref": "#/definitions/metricsDefinition/definitions/metricsMeasurementWithoutDecorationDefinition"
                  }
                },
                "anyOf": [
                  {
                    "required": [
                      "pid_file"
                    ]
                  },
                  {
                    "required": [
                      "exe"
                    ]
                  },
                  {
                    "required": [
                      "pattern"
                    ]
                  }
                ]
              }
            ]
          }
        },
        "ethtoolDefinitions": {
          "type": "object",
          "properties": {
            "interface_include": {
              "type": "array",
              "items": {
                "type": "string",
                "minLength": 1,
                "maxLength": 255
              }
            },
            "interface_exclude": {
              "type": "array",
              "items": {
                "type": "string",
                "minLength": 1,
                "maxLength": 255
              }
            },
            "metrics_include": {
              "type": "array",
              "items": {
                "type": "string",
                "minLength": 1,
                "maxLength": 255
              }
            },
            "append_dimensions": {
              "$ref": "#/definitions/generalAppendDimensionsDefinition"
            },
            "drop_original_metrics": {
              "type": "array",
              "items": { "type": "string" },
              "minItems": 1,
              "uniqueItems": true
            }
          },
          "additionalProperties": false
        },
        "nvidiaGpuDefinitions": {
          "type": "object",
          "properties": {
            "measurement": {
              "type": "array",
              "items": {
                "type": "string",
                "minLength": 1,
                "maxLength": 255
              }
            }
          },
          "metrics_collection_interval": {
            "$ref": "#/definitions/timeIntervalDefinition"
          }
        },
        "metricsMeasurementWithoutDecorationDefinition": {
          "type": "array",
          "items": {
            "type": "string",
            "minLength": 1,
            "maxLength": 255
          },
          "uniqueItems": true
        },
        "metricsMeasurementDefinition": {
          "type": "array",
          "items": {
            "oneOf": [
              {
                "type": "string",
                "minLength": 1,
                "maxLength": 255
              },
              {
                "type": "object",
                "properties": {
                  "name": {
                    "type": "string",
                    "minLength": 1,
                    "maxLength": 255
                  },
                  "rename": {
                    "type": "string",
                    "minLength": 1,
                    "maxLength": 255
                  },
                  "unit": {
                    "type": "string",
                    "minLength": 1,
                    "maxLength": 256
                  }
                }
              }
            ]
          },
          "uniqueItems": true
        },
        "prometheusDefinitions": {
          "type": "object",
          "properties": {
            "prometheus_config_path": {
              "type": "string",
              "minLength": 1,
              "maxLength": 255
            }
          },
          "required": [
            "prometheus_config_path"
          ],
          "additionalProperties": false
        }
      }
    },
    "logsDefinition": {
      "type": "object",
      "descriptions": "configuration for collecting logs and upload to cloudWatch log service",
      "properties": {
        "logs_collected": {
          "type": "object",
          "properties": {
            "files": {
              "$ref": "#/definitions/logsDefinition/definitions/logsFilesDefinition"
            },
            "windows_events": {
              "$ref": "#/definitions/logsDefinition/definitions/logsWindowsEventsDefinition"
            }
          },
          "minProperties": 1,
          "additionalProperties": false
        },
        "metrics_collected": {
          "type": "object",
          "properties": {
            "app_signals": {
              "type": "object",
              "properties": {
                "hosted_in": {
                  "type": "string",
                  "minLength": 1,
                  "maxLength": 1024
                },
                "rules": {
                  "description": "Custom rules defined by customer",
                  "type": "array",
                  "items": {
                    "type": "object",
                    "properties": {
                      "selectors": {
                        "type": "array",
                        "items": {
                          "type": "object",
                          "properties": {
                            "dimension": {
                              "description": "dimension used for matching",
                              "type": "string",
                              "minLength": 1
                            },
                            "match": {
                              "description": "regex used for match",
                              "type": "string",
                              "minLength": 1
                            }
                          },
                          "required": [
                            "dimension",
                            "match"
                          ]
                        }
                      },
                      "replacements": {
                        "type": "array",
                        "items": {
                          "type": "object",
                          "properties": {
                            "target_dimension": {
                              "description": "dimension to be replaced",
                              "type": "string",
                              "minLength": 1
                            },
                            "value": {
                              "description": "replacement value",
                              "type": "string"
                            }
                          },
                          "required": [
                            "target_dimension",
                            "value"
                          ]
                        }
                      },
                      "action": {
                        "description": "action to be done, either keep, drop or replace",
                        "type": "string",
                        "enum": [
                          "drop",
                          "keep",
                          "replace"
                        ]
                      },
                      "rule_name": {
                        "description": "name of rule",
                        "type": "string",
                        "minLength": 1
                      }
                    },
                    "required": [
                      "selectors",
                      "action"
                    ]
                  }
                }
              },
              "tls": {
                "$ref": "#/definitions/tlsDefinitions"
              },
              "additionalProperties": true
            },
            "application_signals": {
              "type": "object",
              "properties": {
                "hosted_in": {
                  "type": "string",
                  "minLength": 1,
                  "maxLength": 1024
                },
                "rules": {
                  "description": "Custom rules defined by customer",
                  "type": "array",
                  "items": {
                    "type": "object",
                    "properties": {
                      "selectors": {
                        "type": "array",
                        "items": {
                          "type": "object",
                          "properties": {
                            "dimension": {
                              "description": "dimension used for matching",
                              "type": "string",
                              "minLength": 1
                            },
                            "match": {
                              "description": "regex used for match",
                              "type": "string",
                              "minLength": 1
                            }
                          },
                          "required": [
                            "dimension",
                            "match"
                          ]
                        }
                      },
                      "replacements": {
                        "type": "array",
                        "items": {
                          "type": "object",
                          "properties": {
                            "target_dimension": {
                              "description": "dimension to be replaced",
                              "type": "string",
                              "minLength": 1
                            },
                            "value": {
                              "description": "replacement value",
                              "type": "string"
                            }
                          },
                          "required": [
                            "target_dimension",
                            "value"
                          ]
                        }
                      },
                      "action": {
                        "description": "action to be done, either keep, drop or replace",
                        "type": "string",
                        "enum": [
                          "drop",
                          "keep",
                          "replace"
                        ]
                      },
                      "rule_name": {
                        "description": "name of rule",
                        "type": "string",
                        "minLength": 1
                      }
                    },
                    "required": [
                      "selectors",
                      "action"
                    ]
                  }
                }
              },
              "tls": {
                "$ref": "#/definitions/tlsDefinitions"
              },
              "additionalProperties": true
            },
            "ecs": {
              "type": "object",
              "properties": {
                "metrics_collection_interval": {
                  "$ref": "#/definitions/timeIntervalDefinition"
                },
                "disable_metric_extraction": {
                  "description": "Disable the extraction of metrics from EMF logs",
                  "type": "boolean"
                }
              },
              "additionalProperties": false
            },
            "kubernetes": {
              "type": "object",
              "properties": {
                "cluster_name": {
                  "type": "string",
                  "minLength": 1,
                  "maxLength": 512
                },
                "jmx_container_insights": {
                  "description": "Enable JMX Container Insights metrics",
                  "type": "boolean"
                },
                "metrics_collection_interval": {
                  "$ref": "#/definitions/timeIntervalDefinition"
                },
                "disable_metric_extraction": {
                  "description": "Disable the extraction of metrics from EMF logs",
                  "type": "boolean"
                }
              },
              "additionalProperties": true
            },
            "prometheus": {
              "type": "object",
              "properties": {
                "cluster_name": {
                  "type": "string"
                },
                "log_group_name": {
                  "type": "string"
                },
                "prometheus_config_path": {
                  "type": "string"
                },
                "emf_processor": {
                  "$ref": "#/definitions/emfProcessorDefinition"
                },
                "ecs_service_discovery": {
                  "$ref": "#/definitions/ecsServiceDiscoveryDefinition"
                },
                "disable_metric_extraction": {
                  "description": "Disable the extraction of metrics from EMF logs",
                  "type": "boolean"
                }
              },
              "additionalProperties": false
            },
            "otlp": {
              "$ref": "#/definitions/otlpDefinitions"
            }
          },
          "additionalProperties": true
        },
        "log_stream_name": {
          "$ref": "#/definitions/logsDefinition/definitions/logStreamNameDefinition"
        },
        "force_flush_interval": {
          "description": "Max time to wait before batch publishing the log, unit is second.",
          "$ref": "#/definitions/timeIntervalDefinition"
        },
        "credentials": {
          "description": "The credentials with which agent can access aws resources",
          "$ref": "#/definitions/credentialsDefinition"
        },
        "endpoint_override": {
          "description": "The override endpoint to use to access cloudwatch logs",
          "$ref": "#/definitions/endpointOverrideDefinition"
        },
        "service.name": {
          "description": "The name of the service to associate with the telemetry produced by the agent.",
          "type": "string",
          "minLength": 1,
          "maxLength": 255
        },
        "deployment.environment": {
          "description": "The name of the environment to associate with the telemetry produced by the agent.",
          "type": "string",
          "minLength": 1,
          "maxLength": 259
        },
        "concurrency": {
          "description": "The number of concurrent workers available for cloudwatch logs export",
          "type": "integer",
          "minimum": 1
        }
      },
      "additionalProperties": false,
      "anyOf": [
        {
          "required": [
            "logs_collected"
          ]
        },
        {
          "required": [
            "metrics_collected"
          ]
        }
      ],
      "definitions": {
        "logsFilesDefinition": {
          "type": "object",
          "descriptions": "Specifies the log files to be collected",
          "properties": {
            "collect_list": {
              "type": "array",
              "items": {
                "type": "object",
                "properties": {
                  "file_path": {
                    "type": "string",
                    "maxLength": 4096
                  },
                  "log_group_name": {
                    "$ref": "#/definitions/logsDefinition/definitions/logGroupNameDefinition"
                  },
                  "log_stream_name": {
                    "$ref": "#/definitions/logsDefinition/definitions/logStreamNameDefinition"
                  },
                  "log_group_class": {
                    "$ref": "#/definitions/logsDefinition/definitions/logGroupClassDefinition"
                  },
                  "multi_line_start_pattern": {
                    "type": "string",
                    "minLength": 1,
                    "maxLength": 4096
                  },
                  "timestamp_format": {
                    "type": "string",
                    "minLength": 1,
                    "maxLength": 4096
                  },
                  "timezone": {
                    "type": "string",
                    "enum": [
                      "Local",
                      "LOCAL",
                      "UTC"
                    ]
                  },
                  "trim_timestamp" : {
                    "type": "boolean",
                    "description": "Whether to trim the timestamp in the log message"
                  },
                  "encoding": {
                    "type": "string",
                    "minLength": 1,
                    "maxLength": 4096
                  },
                  "auto_removal": {
                    "type": "boolean"
                  },
                  "backpressure_mode": {
                    "description": "Define the strategy during backpressure condition",
                    "type": "string",
                    "enum": [
                      "fd_release"
                    ]
                  },
                  "blacklist": {
                    "type": "string",
                    "minLength": 1,
                    "maxLength": 4096
                  },
                  "publish_multi_logs": {
                    "type": "boolean"
                  },
                  "retention_in_days": {
                    "$ref": "#/definitions/logsDefinition/definitions/retentionInDaysDefinition"
                  },
                  "filters": {
                    "type": "array",
                    "items": {
                      "$ref": "#/definitions/logsDefinition/definitions/filterDefinition"
                    }
                  },
                  "service.name": {
                    "description": "The name of the service to associate with the telemetry produced by the agent.",
                    "type": "string",
                    "minLength": 1,
                    "maxLength": 255
                  },
                  "deployment.environment": {
                    "description": "The name of the environment to associate with the telemetry produced by the agent.",
                    "type": "string",
                    "minLength": 1,
                    "maxLength": 259
                  }
                },
                "required": [
                  "file_path"
                ],
                "additionalProperties": false
              },
              "minItems": 1,
              "maxItems": 16384,
              "uniqueItems": true
            }
          },
          "required": [
            "collect_list"
          ],
          "additionalProperties": false
        },
        "logsWindowsEventsDefinition": {
          "type": "object",
          "descriptions": "Specifies the logs to collect from servers running Windows Server",
          "properties": {
            "collect_list": {
              "type": "array",
              "items": {
                "type": "object",
                "properties": {
                  "event_name": {
                    "type": "string",
                    "minLength": 1,
                    "maxLength": 255,
                    "not": {
                      "type": "string",
                      "enum": [
                        "Forwarded Events"
                      ]
                    }
                  },
                  "event_levels": {
                    "type": "array",
                    "items": {
                      "type": "string",
                      "enum": [
                        "CRITICAL",
                        "ERROR",
                        "WARNING",
                        "INFORMATION",
                        "VERBOSE"
                      ],
                      "minItems": 1,
                      "uniqueItems": true
                    }
                  },
                  "event_ids":{
                    "type": "array",
                    "items": {
                      "type": "integer",
                      "minimum": 0,
                      "maximum": 65535
                    },
                    "minItems": 1,
                    "uniqueItems": true
                  },
                  "filters": {
                    "type": "array",
                    "items": {
                       "$ref": "#/definitions/logsDefinition/definitions/filterDefinition"
                    }
                  },
<<<<<<< HEAD
=======

>>>>>>> 92115e82
                  "log_stream_name": {
                    "$ref": "#/definitions/logsDefinition/definitions/logStreamNameDefinition"
                  },
                  "log_group_name": {
                    "$ref": "#/definitions/logsDefinition/definitions/logGroupNameDefinition"
                  },
                  "log_group_class": {
                    "$ref": "#/definitions/logsDefinition/definitions/logGroupClassDefinition"
                  },
                  "retention_in_days": {
                    "$ref": "#/definitions/logsDefinition/definitions/retentionInDaysDefinition"
                  },
                  "event_format": {
                    "type": "string",
                    "enum": [
                      "text",
                      "xml"
                    ]
                  }
                },
                "required": [
                  "event_name"
                ],
                "anyOf": [
                  {
                    "required": ["event_levels"]
                  },
                  {
                    "required": ["event_ids"]
                  },
                  {
                    "required": ["filters"]
                  }
                ],
                "additionalProperties": false
              },
              "minItems": 1,
              "maxItems": 16384,
              "uniqueItems": true
            }
          },
          "additionalProperties": false,
          "required": [
            "collect_list"
          ]
        },
        "logGroupNameDefinition": {
          "type": "string",
          "minLength": 1,
          "maxLength": 512
        },
        "logStreamNameDefinition": {
          "type": "string",
          "minLength": 1,
          "maxLength": 512
        },
        "logGroupClassDefinition": {
          "type": "string",
          "minLength": 1,
          "maxLength": 512
        },
        "retentionInDaysDefinition": {
          "type": "integer",
          "enum": [
            -1,
            1,
            3,
            5,
            7,
            14,
            30,
            60,
            90,
            120,
            150,
            180,
            365,
            400,
            545,
            731,
            1096,
            1827,
            2192,
            2557,
            2922,
            3288,
            3653
          ]
        },
        "filterDefinition": {
          "type": "object",
          "descriptions": "Define filters to apply to the log messages in this log file to determine whether to publish the message or not",
          "additionalProperties": false,
          "properties": {
            "type": {
              "description": "Declares if the specified filter should be used to include or exclude log messages",
              "type": "string",
              "enum": [
                "include",
                "exclude"
              ]
            },
            "expression": {
              "description": "Regular expression to apply to the log message",
              "type": "string"
            }
          }
        }
      }
    },
    "tracesDefinition": {
      "type": "object",
      "descriptions": "configuration for collecting traces and uploading to x-ray service",
      "properties": {
        "traces_collected": {
          "type": "object",
          "properties": {
            "app_signals": {
              "type": "object",
              "properties": {},
              "additionalProperties": true
            },
            "application_signals": {
              "type": "object",
              "properties": {},
              "additionalProperties": true
            },
            "xray": {
              "$ref": "#/definitions/tracesDefinition/definitions/xrayDefinition"
            },
            "otlp": {
              "$ref": "#/definitions/otlpDefinitions"
            }
          },
          "minProperties": 1,
          "additionalProperties": false
        },
        "concurrency": {
          "description": "Maximum number of concurrent calls to AWS X-Ray to upload documents",
          "type": "integer",
          "minimum": 1
        },
        "buffer_size_mb": {
          "description": "Memory limit for traces in MB",
          "type": "integer",
          "minimum": 3
        },
        "resource_arn": {
          "description": "Amazon Resource Name (ARN) of the AWS resource running the agent",
          "type": "string"
        },
        "local_mode": {
          "description": "Disable EC2 instance metadata check",
          "type": "boolean"
        },
        "insecure": {
          "description": "Disable TLS certification verification",
          "type": "boolean"
        },
        "credentials": {
          "description": "The credentials with which agent can access aws resources",
          "$ref": "#/definitions/credentialsDefinition"
        },
        "proxy_override": {
          "description": "The override proxy address to upload segments to",
          "$ref": "#/definitions/endpointOverrideDefinition"
        },
        "endpoint_override": {
          "description": "The override endpoint to use to access x-ray",
          "$ref": "#/definitions/endpointOverrideDefinition"
        },
        "region_override": {
          "description": "The override region",
          "type": "string"
        },
        "transit_spans_in_otlp_format": {
          "description": "Export X-Ray to OTEL format. If not set then send spans as X-Ray format",
          "type": "boolean"
        }
      },
      "additionalProperties": false,
      "required": [
        "traces_collected"
      ],
      "definitions": {
        "xrayDefinition": {
          "type": "object",
          "properties": {
            "bind_address": {
              "description": "UDP endpoint to use to listen for X-Ray segments",
              "$ref": "#/definitions/endpointOverrideDefinition"
            },
            "tcp_proxy": {
              "description": "TCP proxy server used by the X-Ray SDK to update sampling rules",
              "$ref": "#/definitions/tcpProxyDefinition"
            }
          },
          "additionalProperties": false
        }
      }
    },
    "timeIntervalDefinition": {
      "type": "integer",
      "minimum": 1,
      "maximum": 172800
    },
    "timeIntervalWithZeroDefinition": {
      "type": "integer",
      "minimum": 0,
      "maximum": 172800
    },
    "userPortDefinition": {
      "type": "integer",
      "minimum": 1024,
      "maximum": 65535
    },
    "generalAppendDimensionsDefinition": {
      "descriptions": "Additional customized dimensions to use",
      "type": "object",
      "maxProperties": 30,
      "additionalProperties": {
        "type": "string",
        "minLength": 1,
        "maxLength": 1024
      }
    },
    "credentialsDefinition": {
      "type": "object",
      "properties": {
        "role_arn": {
          "description": "The target IAM role with which agent can access aws resources",
          "type": "string",
          "minLength": 20,
          "maxLength": 2048
        }
      },
      "additionalProperties": false
    },
    "endpointOverrideDefinition": {
      "type": "string",
      "minLength": 4,
      "maxLength": 2048
    },
    "tcpProxyDefinition": {
      "type": "object",
      "properties": {
        "bind_address": {
          "description": "TCP endpoint for proxy server",
          "$ref": "#/definitions/endpointOverrideDefinition"
        }
      },
      "additionalProperties": false
    },
    "tlsDefinitions": {
      "type": "object",
      "properties": {
        "ca_file": {
          "type": "string",
          "minLength": 1,
          "maxLength": 255
        },
        "cert_file": {
          "type": "string",
          "minLength": 1,
          "maxLength": 255
        },
        "key_file": {
          "type": "string",
          "minLength": 1,
          "maxLength": 255
        },
        "insecure": {
          "type": "boolean"
        }
      }
    },
    "otlpDefinitions": {
      "oneOf": [
        {
          "type": "array",
          "minItems": 1,
          "maxItems": 255,
          "items": {
            "$ref": "#/definitions/otlpObjectDefinition"
          }
        },
        {
          "$ref": "#/definitions/otlpObjectDefinition"
        }
      ]
    },
    "otlpObjectDefinition": {
      "type": "object",
      "properties": {
        "grpc_endpoint": {
          "description": "gRPC endpoint to use to listen for OTLP protobuf information",
          "$ref": "#/definitions/endpointOverrideDefinition"
        },
        "http_endpoint": {
          "description": "HTTP endpoint to use to listen for OTLP JSON information",
          "$ref": "#/definitions/endpointOverrideDefinition"
        },
        "tls": {
          "$ref": "#/definitions/tlsDefinitions"
        },
        "service.name": {
          "description": "The name of the service to associate with the telemetry produced by the agent.",
          "type": "string",
          "minLength": 1,
          "maxLength": 255
        },
        "deployment.environment": {
          "description": "The name of the environment to associate with the telemetry produced by the agent.",
          "type": "string",
          "minLength": 1,
          "maxLength": 259
        }
      },
      "additionalProperties": false
    },
    "jmxObjectDefinition": {
      "type": "object",
      "properties": {
        "endpoint": {
          "description": "The endpoint to listen for JMX",
          "$ref": "#/definitions/endpointOverrideDefinition"
        },
        "metrics_collection_interval": {
          "$ref": "#/definitions/timeIntervalDefinition"
        },
        "username": {
          "description": "The username to use for JMX authentication",
          "type": "string"
        },
        "password_file": {
          "description": "The password file to read in the passwords for JMX authentication",
          "type": "string"
        },
        "keystore_path": {
          "description": "The keystore path is required if SSL is enabled on the target JVM",
          "type": "string"
        },
        "keystore_type": {
          "description": "The keystore type if required by SSL",
          "type": "string"
        },
        "truststore_path": {
          "description": "The truststore path is required if SSL is enabled on the target JVM",
          "type": "string"
        },
        "truststore_type": {
          "description": "The truststore type if required by SSL",
          "type": "string"
        },
        "registry_ssl_enabled": {
          "description": "If SSL is enabled for RMI registry",
          "type": "boolean"
        },
        "remote_profile": {
          "description": "Supported JMX remote profiles in combination with SASL profiles",
          "type": "string"
        },
        "realm": {
          "description": "The realm, as required by remote profile SASL/DIGEST-MD5.",
          "type": "string"
        },
        "jvm": {
          "$ref": "#/definitions/jmxTargetDefinition"
        },
        "kafka": {
          "$ref": "#/definitions/jmxTargetDefinition"
        },
        "kafka-consumer": {
          "$ref": "#/definitions/jmxTargetDefinition"
        },
        "kafka-producer": {
          "$ref": "#/definitions/jmxTargetDefinition"
        },
        "tomcat": {
          "$ref": "#/definitions/jmxTargetDefinition"
        },
        "insecure": {
          "description": "Disable JMX remote TLS/password authentication requirements",
          "type": "boolean"
        },
        "append_dimensions": {
          "$ref": "#/definitions/generalAppendDimensionsDefinition"
        }
      },
      "additionalProperties": false,
      "anyOf": [
        {
          "required": [
            "jvm"
          ]
        },
        {
          "required": [
            "kafka"
          ]
        },
        {
          "required": [
            "kafka-consumer"
          ]
        },
        {
          "required": [
            "kafka-producer"
          ]
        },
        {
          "required": [
            "tomcat"
          ]
        }
      ]
    },
    "jmxTargetDefinition": {
      "type": "object",
      "properties": {
        "measurement": {
          "$ref": "#/definitions/metricsDefinition/definitions/metricsMeasurementDefinition"
        }
      },
      "required": [
        "measurement"
      ]
    },
    "ecsServiceDiscoveryDefinition": {
      "type": "object",
      "descriptions": "Define ECS service discovery for Prometheus",
      "properties": {
        "docker_label": {
          "$ref": "#/definitions/ecsServiceDiscoveryDefinition/definitions/dockerLabel"
        },
        "task_definition_list": {
          "type": "array",
          "items": {
            "$ref": "#/definitions/ecsServiceDiscoveryDefinition/definitions/taskDefinitionList"
          }
        },
        "service_name_list_for_tasks": {
          "type": "array",
          "items": {
            "$ref": "#/definitions/ecsServiceDiscoveryDefinition/definitions/serviceNameListForTasks"
          }
        },
        "sd_cluster_region": {
          "description": "ECS cluster region",
          "type": "string"
        },
        "sd_frequency": {
          "description": "ECS service discovery frequency",
          "type": "string"
        },
        "sd_result_file": {
          "description": "ECS service discovery result file full path",
          "type": "string"
        },
        "sd_target_cluster": {
          "description": "The target ECS cluster to be scanned for Prometheus exporters",
          "type": "string"
        }
      },
      "additionalProperties": false,
      "definitions": {
        "dockerLabel": {
          "type": "object",
          "descriptions": "Define ECS service discovery based on docker labels",
          "properties": {
            "sd_job_name_label": {
              "description": "Docker label name for specifying ECS service discovery job name",
              "type": "string"
            },
            "sd_metrics_path_label": {
              "description": "Docker label name for specifying the Prometheus resource path",
              "type": "string"
            },
            "sd_port_label": {
              "description": "Docker label name for specifying the Prometheus port",
              "type": "string"
            }
          }
        },
        "taskDefinitionList": {
          "type": "object",
          "descriptions": "Define ECS service discovery based on task definitions",
          "properties": {
            "sd_container_name_pattern": {
              "description": "ECS container name pattern which expose the Prometheus metrics",
              "type": "string"
            },
            "sd_job_name": {
              "description": "Service discovery result job name",
              "type": "string"
            },
            "sd_metrics_path": {
              "description": "Prometheus metrics path of the exporters",
              "type": "string"
            },
            "sd_metrics_ports": {
              "description": "Prometheus metrics port list of the exporters",
              "type": "string"
            },
            "sd_task_definition_arn_pattern": {
              "description": "ECS task definition pattern which expose the Prometheus metrics",
              "type": "string"
            }
          }
        },
        "serviceNameListForTasks": {
          "type": "object",
          "descriptions": "Define ECS service discovery based on service names",
          "properties": {
            "sd_container_name_pattern": {
              "description": "ECS container name pattern which expose the Prometheus metrics",
              "type": "string"
            },
            "sd_job_name": {
              "description": "Service discovery result job name",
              "type": "string"
            },
            "sd_metrics_path": {
              "description": "Prometheus metrics path of the exporters",
              "type": "string"
            },
            "sd_metrics_ports": {
              "description": "Prometheus metrics port list of the exporters",
              "type": "string"
            },
            "sd_service_name_pattern": {
              "description": "ECS service name pattern responsible for tasks which expose the Prometheus metrics",
              "type": "string"
            }
          }
        }
      }
    },
    "emfProcessorDefinition": {
      "type": "object",
      "descriptions": "Define EMF Processor to set metric filter",
      "properties": {
        "metric_declaration_dedup": {
          "description": "Enable the de-duplication function for the EMF metric",
          "type": "boolean"
        },
        "metric_namespace": {
          "description": "The namespace to use for the Prometheus metrics collected by the agent",
          "type": "string"
        },
        "metric_unit": {
          "description": "The metric name, metric unit map",
          "type": "object",
          "additionalProperties": {
            "type": "string",
            "minLength": 1,
            "maxLength": 256
          }
        },
        "metric_declaration": {
          "type": "array",
          "items": {
            "$ref": "#/definitions/emfProcessorDefinition/definitions/metricDeclarationDefinition"
          }
        }
      },
      "additionalProperties": false,
      "definitions": {
        "metricDeclarationDefinition": {
          "type": "object",
          "descriptions": "Define metric declaration to set EMF",
          "properties": {
            "source_labels": {
              "type": "array",
              "items": {
                "type": "string"
              }
            },
            "label_matcher": {
              "type": "string"
            },
            "label_separator": {
              "type": "string"
            },
            "metric_selectors": {
              "type": "array",
              "items": {
                "type": "string"
              }
            },
            "dimensions": {
              "type": "array",
              "items": {
                "type": "array",
                "items": {
                  "type": "string"
                }
              }
            }
          },
          "additionalProperties": false
        }
      }
    }
  }
}
<|MERGE_RESOLUTION|>--- conflicted
+++ resolved
@@ -1074,10 +1074,6 @@
                        "$ref": "#/definitions/logsDefinition/definitions/filterDefinition"
                     }
                   },
-<<<<<<< HEAD
-=======
-
->>>>>>> 92115e82
                   "log_stream_name": {
                     "$ref": "#/definitions/logsDefinition/definitions/logStreamNameDefinition"
                   },
@@ -1684,4 +1680,4 @@
       }
     }
   }
-}
+}