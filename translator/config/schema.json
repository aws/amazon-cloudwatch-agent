--- conflicted
+++ resolved
@@ -481,16 +481,14 @@
                 "maxLength": 255
               }
             },
-<<<<<<< HEAD
+            "append_dimensions": {
+              "$ref": "#/definitions/generalAppendDimensionsDefinition"
+            },
             "drop_original_metrics": {
               "type": "array",
               "items": { "type": "string" },
               "minItems": 1,
               "uniqueItems": true
-=======
-            "append_dimensions": {
-              "$ref": "#/definitions/generalAppendDimensionsDefinition"
->>>>>>> 98f3121b
             }
           },
           "additionalProperties": false
