// Copyright Amazon.com, Inc. or its affiliates. All Rights Reserved.
// SPDX-License-Identifier: MIT

package eksdetector

import (
	"github.com/stretchr/testify/mock"
	v1 "k8s.io/api/core/v1"
	metav1 "k8s.io/apimachinery/pkg/apis/meta/v1"
	"k8s.io/client-go/kubernetes/fake"
)

var (
	// TestEKSDetector is used for unit testing EKS route
	TestEKSDetector = func() (Detector, error) {
		cm := &v1.ConfigMap{
			TypeMeta:   metav1.TypeMeta{Kind: "ConfigMap", APIVersion: "v1"},
			ObjectMeta: metav1.ObjectMeta{Namespace: "kube-system", Name: "aws-auth"},
			Data:       make(map[string]string),
		}
		return &EksDetector{Clientset: fake.NewSimpleClientset(cm)}, nil
	}
	// TestK8sDetector is used for unit testing k8s route
	TestK8sDetector = func() (Detector, error) {
		return &EksDetector{Clientset: fake.NewSimpleClientset()}, nil
	}

	// TestIsEKSCacheEKS is used for unit testing EKS route
	TestIsEKSCacheEKS = func() IsEKSCache {
		return IsEKSCache{Value: true, Err: nil}
	}

	// TestIsEKSCacheK8s is used for unit testing K8s route
	TestIsEKSCacheK8s = func() IsEKSCache {
		return IsEKSCache{Value: false, Err: nil}
	}
)

type MockDetector struct {
	mock.Mock
}

func (detector *MockDetector) getConfigMap(namespace string, name string) (map[string]string, error) {
	args := detector.Called(namespace, name)
	return args.Get(0).(map[string]string), args.Error(1)
}

<<<<<<< HEAD
func (detector *MockDetector) getServerVersion() (string, error) {
	args := detector.Called()
	return args.Get(0).(string), args.Error(1)
}

func (detector *MockDetector) getWorkloadType() string {
	args := detector.Called()
	return args.Get(0).(string)
=======
func (detector *MockDetector) getIssuer() (string, error) {
	args := detector.Called()
	return args.Get(0).(string), args.Error(1)
>>>>>>> c53bdcbd
}<|MERGE_RESOLUTION|>--- conflicted
+++ resolved
@@ -45,8 +45,7 @@
 	return args.Get(0).(map[string]string), args.Error(1)
 }
 
-<<<<<<< HEAD
-func (detector *MockDetector) getServerVersion() (string, error) {
+func (detector *MockDetector) getIssuer() (string, error) {
 	args := detector.Called()
 	return args.Get(0).(string), args.Error(1)
 }
@@ -54,9 +53,4 @@
 func (detector *MockDetector) getWorkloadType() string {
 	args := detector.Called()
 	return args.Get(0).(string)
-=======
-func (detector *MockDetector) getIssuer() (string, error) {
-	args := detector.Called()
-	return args.Get(0).(string), args.Error(1)
->>>>>>> c53bdcbd
 }