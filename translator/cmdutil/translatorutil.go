// Copyright Amazon.com, Inc. or its affiliates. All Rights Reserved.
// SPDX-License-Identifier: MIT

package cmdutil

import (
	"fmt"
	"log"
	"os"
	"path/filepath"
	"strings"

	"github.com/xeipuuv/gojsonschema"

	"github.com/aws/amazon-cloudwatch-agent/cfg/envconfig"
	"github.com/aws/amazon-cloudwatch-agent/internal/mapstructure"
	"github.com/aws/amazon-cloudwatch-agent/translator"
	"github.com/aws/amazon-cloudwatch-agent/translator/config"
	"github.com/aws/amazon-cloudwatch-agent/translator/context"
	"github.com/aws/amazon-cloudwatch-agent/translator/jsonconfig"
	_ "github.com/aws/amazon-cloudwatch-agent/translator/registerrules"
	"github.com/aws/amazon-cloudwatch-agent/translator/tocwconfig/toenvconfig"
	"github.com/aws/amazon-cloudwatch-agent/translator/tocwconfig/totomlconfig"
	"github.com/aws/amazon-cloudwatch-agent/translator/tocwconfig/toyamlconfig"
	"github.com/aws/amazon-cloudwatch-agent/translator/translate"
	"github.com/aws/amazon-cloudwatch-agent/translator/translate/otel"
	translatorUtil "github.com/aws/amazon-cloudwatch-agent/translator/util"
)

const (
	fileMode                 = 0644
	jsonTemplateName_Linux   = "default_linux_config.json"
	jsonTemplateName_Windows = "default_windows_config.json"
	jsonTemplateName_Darwin  = "default_darwin_config.json"
	defaultTomlConfigName    = "CWAgent.conf"
)

// TranslateJsonMapToEnvConfigFile populates env-config.json based on the input json config.
func TranslateJsonMapToEnvConfigFile(jsonConfigValue map[string]interface{}, envConfigPath string) {
	if envConfigPath == "" {
		return
	}
	bytes := toenvconfig.ToEnvConfig(jsonConfigValue)
	if err := os.WriteFile(envConfigPath, bytes, 0644); err != nil {
		log.Panicf("E! Failed to create env config. Reason: %s", err.Error())
	}
}

func getCurBinaryPath() string {
	ex, err := os.Executable()
	if err != nil {
		log.Panicf("E! Failed to get executable path because of %v", err)
	}
	return filepath.Dir(ex)
}

func getJsonConfigMap(jsonConfigFilePath, osType string) (map[string]interface{}, error) {
	if jsonConfigFilePath == "" {
		curPath := getCurBinaryPath()
		if osType == config.OS_TYPE_WINDOWS {
			jsonConfigFilePath = filepath.Join(curPath, jsonTemplateName_Windows)
		} else if osType == config.OS_TYPE_DARWIN {
			jsonConfigFilePath = filepath.Join(curPath, jsonTemplateName_Darwin)
		} else {
			jsonConfigFilePath = filepath.Join(curPath, jsonTemplateName_Linux)
		}
	}
	log.Printf("Reading json config file path: %v ...", jsonConfigFilePath)
	if _, err := os.Stat(jsonConfigFilePath); err != nil {
		fmt.Printf("%v does not exist or cannot read. Skipping it.\n", jsonConfigFilePath)
		return nil, nil
	}

	return translatorUtil.GetJsonMapFromFile(jsonConfigFilePath)
}

func GetTomlConfigPath(tomlFilePath string) string {
	if tomlFilePath == "" {
		curPath := getCurBinaryPath()
		return filepath.Join(curPath, defaultTomlConfigName)
	}
	return tomlFilePath
}

func RunSchemaValidation(inputJsonMap map[string]interface{}) (*gojsonschema.Result, error) {
	schemaLoader := gojsonschema.NewStringLoader(config.GetJsonSchema())
	jsonInputLoader := gojsonschema.NewGoLoader(inputJsonMap)
	return gojsonschema.Validate(schemaLoader, jsonInputLoader)
}

func checkSchema(inputJsonMap map[string]interface{}) {
	result, err := RunSchemaValidation(inputJsonMap)
	if err != nil {
		log.Panicf("E! Failed to run schema validation because of %v", err)
	}
	if result.Valid() {
		log.Print("I! Valid Json input schema.")
	} else {
		errorDetails := result.Errors()
		for _, errorDetail := range errorDetails {
			translator.AddErrorMessages(config.GetFormattedPath(errorDetail.Context().String()), errorDetail.Description())
		}
		log.Panic("E! Invalid Json input schema.")
	}
}

func GenerateMergedJsonConfigMap(ctx *context.Context) (map[string]interface{}, error) {
	// we use a map instead of an array here because we need to override the config value
	// for the append operation when the existing file name and new .tmp file name have diff
	// only for the ".tmp" suffix, i.e. it is override operation even it says append.
	var jsonConfigMapMap = make(map[string]map[string]interface{})

	if ctx.MultiConfig() == "append" || ctx.MultiConfig() == "remove" {
		// backwards compatible for the old json config file
		// this backwards compatible file can be treated as existing files
		jsonConfigMap, err := getJsonConfigMap(ctx.InputJsonFilePath(), ctx.Os())
		if err != nil {
			return nil, fmt.Errorf("unable to get old json config file with error: %v", err)
		}
		if jsonConfigMap != nil {
			jsonConfigMapMap[ctx.InputJsonFilePath()] = jsonConfigMap
		}
	}

	err := filepath.Walk(
		ctx.InputJsonDirPath(),
		func(path string, info os.FileInfo, err error) error {
			if err != nil {
				fmt.Printf("Cannot access %v: %v \n", path, err)
				return err
			}
			if envconfig.IsWindowsHostProcessContainer() {
				log.Printf("Skipping checking symbolic link for Windows host process containers %s. \n"+
					"These symbolic links are skipped as valuating symlinks is common failures for Windows containers", path)
			} else {
				if info.Mode()&os.ModeSymlink != 0 {
					log.Printf("Find symbolic link %s \n", path)
					path, err := filepath.EvalSymlinks(path)
					if err != nil {
						log.Printf("Symbolic link %v will be ignored due to err: %v. \n", path, err)
						return nil
					}
					info, err = os.Stat(path)
					if err != nil {
						log.Printf("Path %v will be ignored due to err: %v. \n", path, err)
					}
				}
				if info.IsDir() {
					return nil
				}
			}

			if filepath.Ext(path) == context.TmpFileSuffix {
				// .tmp files
				if ctx.MultiConfig() == "default" || ctx.MultiConfig() == "append" {
					jsonConfigMap, err := getJsonConfigMap(path, ctx.Os())
					if err != nil {
						return err
					}
					if jsonConfigMap != nil {
						jsonConfigMapMap[strings.TrimSuffix(path, context.TmpFileSuffix)] = jsonConfigMap
					}
				}
			} else {
				// non .tmp / existing files
				if ctx.MultiConfig() == "append" || ctx.MultiConfig() == "remove" {
					jsonConfigMap, err := getJsonConfigMap(path, ctx.Os())
					if err != nil {
						return err
					}
					if jsonConfigMap != nil {
						if _, ok := jsonConfigMapMap[path]; !ok {
							jsonConfigMapMap[path] = jsonConfigMap
						}
					}
				}
			}

			return nil
		})
	if err != nil {
		log.Printf("unable to scan config dir %v with error: %v", ctx.InputJsonDirPath(), err)
	}

	if len(jsonConfigMapMap) == 0 {
		// For containerized agent, try to read env variable only when json configuration file is absent
		if jsonConfigContent, ok := os.LookupEnv(config.CWConfigContent); ok && os.Getenv(config.RUN_IN_CONTAINER) == config.RUN_IN_CONTAINER_TRUE {
			log.Printf("Reading json config from from environment variable %v.", config.CWConfigContent)
			jm, err := translatorUtil.GetJsonMapFromJsonBytes([]byte(jsonConfigContent))
			if err != nil {
				return nil, fmt.Errorf("unable to get json map from environment variable %v with error: %v", config.CWConfigContent, err)
			}
			jsonConfigMapMap[config.CWConfigContent] = jm
		}
	}

	defaultConfig, err := translatorUtil.GetDefaultJsonConfigMap(ctx.Os(), ctx.Mode())
	if err != nil {
		return nil, err
	}
	mergedJsonConfigMap, err := jsonconfig.MergeJsonConfigMaps(jsonConfigMapMap, defaultConfig, ctx.MultiConfig())
	if err != nil {
		return nil, err
	}

	// Json Schema Validation by gojsonschema
	checkSchema(mergedJsonConfigMap)
	return mergedJsonConfigMap, nil
}

func TranslateJsonMapToTomlConfig(jsonConfigValue interface{}) (interface{}, error) {
	r := new(translate.Translator)
	_, val := r.ApplyRule(jsonConfigValue)
	if !translator.IsTranslateSuccess() {
		return nil, fmt.Errorf("%v", translator.ErrorMessages)
	}
	// Translation is valid, log info messages and continue to convert/write to toml
	for _, infoMessage := range translator.InfoMessages {
		log.Println(infoMessage)
	}
	return val, nil
}

func TranslateJsonMapToYamlConfig(jsonConfigValue interface{}) (interface{}, error) {
	cfg, err := otel.Translate(jsonConfigValue, context.CurrentContext().Os())
	if err != nil {
		return nil, err
	}
<<<<<<< HEAD
	var result map[string]any
	if result, err = mapstructure.Marshal(cfg); err != nil {
		return nil, err
	}
	return result, nil
=======
	return mapstructure.Marshal(cfg)
>>>>>>> 6f8ea66c
}

func ConfigToTomlFile(config interface{}, tomlConfigFilePath string) error {
	res := totomlconfig.ToTomlConfig(config)
	return os.WriteFile(tomlConfigFilePath, []byte(res), fileMode)
}

func ConfigToYamlFile(config interface{}, yamlConfigFilePath string) error {
	res := toyamlconfig.ToYamlConfig(config)
	// If YAML just contains the word null, then remove the file.
	if strings.TrimSpace(res) == "null" {
		// Intentionally not checking return value.
		_ = os.Remove(yamlConfigFilePath)
		return nil
	}
	return os.WriteFile(yamlConfigFilePath, []byte(res), fileMode)
}<|MERGE_RESOLUTION|>--- conflicted
+++ resolved
@@ -226,15 +226,7 @@
 	if err != nil {
 		return nil, err
 	}
-<<<<<<< HEAD
-	var result map[string]any
-	if result, err = mapstructure.Marshal(cfg); err != nil {
-		return nil, err
-	}
-	return result, nil
-=======
 	return mapstructure.Marshal(cfg)
->>>>>>> 6f8ea66c
 }
 
 func ConfigToTomlFile(config interface{}, tomlConfigFilePath string) error {
