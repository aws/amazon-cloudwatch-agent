// Copyright Amazon.com, Inc. or its affiliates. All Rights Reserved.
// SPDX-License-Identifier: MIT

package entitystore

import (
	"bytes"
	"log"
	"strings"
	"testing"
	"time"

	"github.com/aws/aws-sdk-go/aws/ec2metadata"
	"github.com/stretchr/testify/assert"
	"go.uber.org/zap"

	"github.com/aws/amazon-cloudwatch-agent/internal/ec2metadataprovider"
)

var mockedInstanceIdentityDoc = &ec2metadata.EC2InstanceIdentityDocument{
	InstanceID:   "i-01d2417c27a396e44",
	AccountID:    "874389809020",
	Region:       "us-east-1",
	InstanceType: "m5ad.large",
	ImageID:      "ami-09edd32d9b0990d49",
}

var mockedInstanceIdentityDocWithLargeInstanceId = &ec2metadata.EC2InstanceIdentityDocument{
	InstanceID:   "i-01d2417c27a396e44394824728",
	AccountID:    "874389809020",
	Region:       "us-east-1",
	InstanceType: "m5ad.large",
	ImageID:      "ami-09edd32d9b0990d49",
}

var (
	tagVal3 = "ASG-1"
)

func TestSetInstanceIDAccountID(t *testing.T) {
	type args struct {
		metadataProvider ec2metadataprovider.MetadataProvider
	}
	tests := []struct {
		name    string
		args    args
		wantErr bool
		want    EC2Info
	}{
		{
			name: "happy path",
			args: args{
				metadataProvider: &mockMetadataProvider{InstanceIdentityDocument: mockedInstanceIdentityDoc},
			},
			wantErr: false,
			want: EC2Info{
				InstanceID: mockedInstanceIdentityDoc.InstanceID,
				AccountID:  mockedInstanceIdentityDoc.AccountID,
			},
		},
		{
			name: "InstanceId too large",
			args: args{
				metadataProvider: &mockMetadataProvider{InstanceIdentityDocument: mockedInstanceIdentityDocWithLargeInstanceId},
			},
			wantErr: false,
			want: EC2Info{
				InstanceID: "",
				AccountID:  mockedInstanceIdentityDocWithLargeInstanceId.AccountID,
			},
		},
	}
	for _, tt := range tests {
		logger, _ := zap.NewDevelopment()
		t.Run(tt.name, func(t *testing.T) {
			ei := &EC2Info{
				metadataProvider: tt.args.metadataProvider,
				logger:           logger,
			}
			if err := ei.setInstanceIDAccountID(); (err != nil) != tt.wantErr {
				t.Errorf("setInstanceIDAccountID() error = %v, wantErr %v", err, tt.wantErr)
			}
			assert.Equal(t, tt.want.InstanceID, ei.GetInstanceID())
			assert.Equal(t, tt.want.AccountID, ei.GetAccountID())
		})
	}
}

func TestRetrieveASGName(t *testing.T) {
	type args struct {
		metadataProvider ec2metadataprovider.MetadataProvider
	}
	tests := []struct {
		name    string
		args    args
		wantErr bool
		want    EC2Info
	}{
		{
			name: "happy path",
			args: args{
				metadataProvider: &mockMetadataProvider{InstanceIdentityDocument: mockedInstanceIdentityDoc, Tags: map[string]string{"aws:autoscaling:groupName": tagVal3}},
			},
			wantErr: false,
			want: EC2Info{
				AutoScalingGroup: tagVal3,
			},
		},
		{
			name: "happy path with multiple tags",
			args: args{
				metadataProvider: &mockMetadataProvider{
					InstanceIdentityDocument: mockedInstanceIdentityDoc,
					Tags: map[string]string{
						"aws:autoscaling:groupName": tagVal3,
						"env":                       "test-env",
						"name":                      "test-name",
					}},
			},

			wantErr: false,
			want: EC2Info{
				AutoScalingGroup: tagVal3,
			},
		},
		{
			name: "AutoScalingGroup too large",
			args: args{
				metadataProvider: &mockMetadataProvider{
					InstanceIdentityDocument: mockedInstanceIdentityDoc,
					Tags: map[string]string{
						"aws:autoscaling:groupName": strings.Repeat("a", 256),
						"env":                       "test-env",
						"name":                      "test-name",
					}},
			},

			wantErr: false,
			want: EC2Info{
				AutoScalingGroup: "",
			},
		},
		{
			name: "Success IMDS tags call but no ASG",
			args: args{
				metadataProvider: &mockMetadataProvider{InstanceIdentityDocument: mockedInstanceIdentityDoc, Tags: map[string]string{"name": tagVal3}},
			},
			wantErr: false,
			want: EC2Info{
				AutoScalingGroup: "",
			},
		},
	}
	for _, tt := range tests {
		logger, _ := zap.NewDevelopment()
		t.Run(tt.name, func(t *testing.T) {
			ei := &EC2Info{metadataProvider: tt.args.metadataProvider, logger: logger}
			if err := ei.retrieveAsgName(); (err != nil) != tt.wantErr {
				t.Errorf("retrieveAsgName() error = %v, wantErr %v", err, tt.wantErr)
			}
			assert.Equal(t, tt.want.AutoScalingGroup, ei.GetAutoScalingGroup())
		})
	}
}

<<<<<<< HEAD
func TestIgnoreInvalidFields(t *testing.T) {
	logger, _ := zap.NewDevelopment()
	type want struct {
		instanceId       string
		accountId        string
		autoScalingGroup string
	}
	tests := []struct {
		name string
		args *EC2Info
		want want
	}{
		{
			name: "Happy path",
			args: &EC2Info{
				InstanceID:       "i-01d2417c27a396e44",
				AccountID:        "0123456789012",
				AutoScalingGroup: "asg",
				logger:           logger,
			},
			want: want{
				instanceId:       "i-01d2417c27a396e44",
				accountId:        "0123456789012",
				autoScalingGroup: "asg",
			},
		},
		{
			name: "InstanceId too large",
			args: &EC2Info{
				InstanceID:       strings.Repeat("a", 20),
				AccountID:        "0123456789012",
				AutoScalingGroup: "asg",
				logger:           logger,
			},
			want: want{
				instanceId:       "",
				accountId:        "0123456789012",
				autoScalingGroup: "asg",
			},
		},
		{
			name: "AutoScalingGroup too large",
			args: &EC2Info{
				InstanceID:       "i-01d2417c27a396e44",
				AccountID:        "0123456789012",
				AutoScalingGroup: strings.Repeat("a", 256),
				logger:           logger,
			},
			want: want{
				instanceId:       "i-01d2417c27a396e44",
				accountId:        "0123456789012",
				autoScalingGroup: "",
			},
		},
	}
	for _, tt := range tests {
		t.Run(tt.name, func(t *testing.T) {
			tt.args.ignoreInvalidFields()
			assert.Equal(t, tt.want.instanceId, tt.args.GetInstanceID())
			assert.Equal(t, tt.want.accountId, tt.args.GetAccountID())
			assert.Equal(t, tt.want.autoScalingGroup, tt.args.GetAutoScalingGroup())
		})
	}
}

=======
>>>>>>> afb3697e
func TestLogMessageDoesNotIncludeResourceInfo(t *testing.T) {
	type args struct {
		metadataProvider ec2metadataprovider.MetadataProvider
	}
	tests := []struct {
		name string
		args args
		want EC2Info
	}{
		{
			name: "AutoScalingGroupWithInstanceTags",
			args: args{
				metadataProvider: &mockMetadataProvider{InstanceIdentityDocument: mockedInstanceIdentityDoc, Tags: map[string]string{"aws:autoscaling:groupName": tagVal3}},
			},
			want: EC2Info{
				InstanceID: mockedInstanceIdentityDoc.InstanceID,
			},
		},
	}
	for _, tt := range tests {
		t.Run(tt.name, func(t *testing.T) {
			// Create a buffer to capture the logger output
			var buf bytes.Buffer

			logger := CreateTestLogger(&buf)
			done := make(chan struct{})

			ei := &EC2Info{
				metadataProvider: tt.args.metadataProvider,
				logger:           logger,
				done:             done,
			}
			go ei.initEc2Info()
			time.Sleep(3 * time.Second)

			logOutput := buf.String()
			log.Println(logOutput)
			ei.mutex.RLock()
			assert.NotContains(t, logOutput, ei.GetInstanceID())
			assert.NotContains(t, logOutput, ei.GetAutoScalingGroup())
			ei.mutex.RUnlock()
		})
	}
}<|MERGE_RESOLUTION|>--- conflicted
+++ resolved
@@ -163,74 +163,6 @@
 	}
 }
 
-<<<<<<< HEAD
-func TestIgnoreInvalidFields(t *testing.T) {
-	logger, _ := zap.NewDevelopment()
-	type want struct {
-		instanceId       string
-		accountId        string
-		autoScalingGroup string
-	}
-	tests := []struct {
-		name string
-		args *EC2Info
-		want want
-	}{
-		{
-			name: "Happy path",
-			args: &EC2Info{
-				InstanceID:       "i-01d2417c27a396e44",
-				AccountID:        "0123456789012",
-				AutoScalingGroup: "asg",
-				logger:           logger,
-			},
-			want: want{
-				instanceId:       "i-01d2417c27a396e44",
-				accountId:        "0123456789012",
-				autoScalingGroup: "asg",
-			},
-		},
-		{
-			name: "InstanceId too large",
-			args: &EC2Info{
-				InstanceID:       strings.Repeat("a", 20),
-				AccountID:        "0123456789012",
-				AutoScalingGroup: "asg",
-				logger:           logger,
-			},
-			want: want{
-				instanceId:       "",
-				accountId:        "0123456789012",
-				autoScalingGroup: "asg",
-			},
-		},
-		{
-			name: "AutoScalingGroup too large",
-			args: &EC2Info{
-				InstanceID:       "i-01d2417c27a396e44",
-				AccountID:        "0123456789012",
-				AutoScalingGroup: strings.Repeat("a", 256),
-				logger:           logger,
-			},
-			want: want{
-				instanceId:       "i-01d2417c27a396e44",
-				accountId:        "0123456789012",
-				autoScalingGroup: "",
-			},
-		},
-	}
-	for _, tt := range tests {
-		t.Run(tt.name, func(t *testing.T) {
-			tt.args.ignoreInvalidFields()
-			assert.Equal(t, tt.want.instanceId, tt.args.GetInstanceID())
-			assert.Equal(t, tt.want.accountId, tt.args.GetAccountID())
-			assert.Equal(t, tt.want.autoScalingGroup, tt.args.GetAutoScalingGroup())
-		})
-	}
-}
-
-=======
->>>>>>> afb3697e
 func TestLogMessageDoesNotIncludeResourceInfo(t *testing.T) {
 	type args struct {
 		metadataProvider ec2metadataprovider.MetadataProvider
