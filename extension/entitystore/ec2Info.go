--- conflicted
+++ resolved
@@ -143,14 +143,11 @@
 			ei.logger.Debug("AutoScalingGroup retrieved through IMDS")
 			ei.mutex.Lock()
 			ei.AutoScalingGroup = asg
-<<<<<<< HEAD
-			ei.mutex.Unlock()
-=======
 			if asgLength := len(ei.AutoScalingGroup); asgLength > autoScalingGroupSizeMax {
 				ei.logger.Warn("AutoScalingGroup length exceeds characters limit and will be ignored", zap.Int("length", asgLength), zap.Int("character limit", autoScalingGroupSizeMax))
 				ei.AutoScalingGroup = ""
 			}
->>>>>>> afb3697e
+			ei.mutex.Unlock()
 		}
 	}
 	return nil
@@ -163,23 +160,4 @@
 		Region:           region,
 		logger:           logger,
 	}
-<<<<<<< HEAD
-}
-
-func (ei *EC2Info) ignoreInvalidFields() {
-	if idLength := len(ei.GetInstanceID()); idLength > instanceIdSizeMax {
-		ei.logger.Warn("InstanceId length exceeds characters limit and will be ignored", zap.Int("length", idLength), zap.Int("character limit", instanceIdSizeMax))
-		ei.mutex.Lock()
-		ei.InstanceID = ""
-		ei.mutex.Unlock()
-	}
-
-	if asgLength := len(ei.GetAutoScalingGroup()); asgLength > autoScalingGroupSizeMax {
-		ei.logger.Warn("AutoScalingGroup length exceeds characters limit and will be ignored", zap.Int("length", asgLength), zap.Int("character limit", autoScalingGroupSizeMax))
-		ei.mutex.Lock()
-		ei.AutoScalingGroup = ""
-		ei.mutex.Unlock()
-	}
-=======
->>>>>>> afb3697e
 }