--- conflicted
+++ resolved
@@ -31,12 +31,8 @@
 	flagContainerInsights         = "container_insights"
 	flagAppSignals                = "application_signals"
 	flagEnhancedContainerInsights = "enhanced_container_insights"
-<<<<<<< HEAD
+	flagSELinux                   = "selinux"
 	flagROSA					  = "rosa"
-=======
-	flagSELinux                   = "selinux"
-
->>>>>>> d51d91a9
 	separator = " "
 
 	typeInputs     = "inputs"
@@ -82,21 +78,17 @@
 	for _, output := range telegrafCfg.Outputs {
 		ua.outputs.Add(output.Config.Name)
 	}
-<<<<<<< HEAD
+
+	// Adding SELinux status
+	if envconfig.IsSelinuxEnabled() {
+		ua.inputs.Add(flagSELinux)
+	}
 	//Adding ROSA status
 	if envconfig.IsRunningOnROSA(){
 		ua.inputs.Add(flagROSA)
 	
 	}
 	
-=======
-
-	// Adding SELinux status
-	if envconfig.IsSelinuxEnabled() {
-		ua.inputs.Add(flagSELinux)
-	}
-
->>>>>>> d51d91a9
 	for _, pipeline := range otelCfg.Service.Pipelines {
 		for _, receiver := range pipeline.Receivers {
 			// trim the adapter prefix from adapted Telegraf plugins
