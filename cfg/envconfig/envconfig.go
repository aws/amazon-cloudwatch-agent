--- conflicted
+++ resolved
@@ -25,11 +25,8 @@
 	RunAsHostProcessContainer = "RUN_AS_HOST_PROCESS_CONTAINER"
 	RunInAWS                  = "RUN_IN_AWS"
 	RunWithIRSA               = "RUN_WITH_IRSA"
-<<<<<<< HEAD
+	RunWithSELinux            = "RUN_WITH_SELINUX"
 	RunOnROSA                 = "RUN_ON_ROSA"
-=======
-	RunWithSELinux            = "RUN_WITH_SELINUX"
->>>>>>> d51d91a9
 	UseDefaultConfig          = "USE_DEFAULT_CONFIG"
 	HostName                  = "HOST_NAME"
 	PodName                   = "POD_NAME"
@@ -78,11 +75,10 @@
 	return false
 }
 
-<<<<<<< HEAD
+func IsSelinuxEnabled() bool {
+	return os.Getenv(RunWithSELinux) == TrueValue
+}
+
 func IsRunningOnROSA() bool {
 	return os.Getenv(RunOnROSA) == TrueValue
-=======
-func IsSelinuxEnabled() bool {
-	return os.Getenv(RunWithSELinux) == TrueValue
->>>>>>> d51d91a9
 }