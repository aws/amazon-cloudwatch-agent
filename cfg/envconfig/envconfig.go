--- conflicted
+++ resolved
@@ -12,30 +12,6 @@
 
 const (
 	//the following are the names of environment variables
-<<<<<<< HEAD
-	HTTP_PROXY                = "HTTP_PROXY"
-	HTTPS_PROXY               = "HTTPS_PROXY"
-	NO_PROXY                  = "NO_PROXY"
-	AWS_CA_BUNDLE             = "AWS_CA_BUNDLE"
-	AWS_SDK_LOG_LEVEL         = "AWS_SDK_LOG_LEVEL"
-	CWAGENT_USER_AGENT        = "CWAGENT_USER_AGENT"
-	CWAGENT_LOG_LEVEL         = "CWAGENT_LOG_LEVEL"
-	CWAGENT_USAGE_DATA        = "CWAGENT_USAGE_DATA"
-	IMDS_NUMBER_RETRY         = "IMDS_NUMBER_RETRY"
-	RunInContainer            = "RUN_IN_CONTAINER"
-	RunAsHostProcessContainer = "RUN_AS_HOST_PROCESS_CONTAINER"
-	RunInAWS                  = "RUN_IN_AWS"
-	RunWithIRSA               = "RUN_WITH_IRSA"
-	RunWithSELinux            = "RUN_WITH_SELINUX"
-	RunOnROSA                 = "RUN_ON_ROSA"
-	UseDefaultConfig          = "USE_DEFAULT_CONFIG"
-	HostName                  = "HOST_NAME"
-	PodName                   = "POD_NAME"
-	HostIP                    = "HOST_IP"
-	CWConfigContent           = "CW_CONFIG_CONTENT"
-	CWOtelConfigContent       = "CW_OTEL_CONFIG_CONTENT"
-	CWAgentMergedOtelConfig   = "CWAGENT_MERGED_OTEL_CONFIG"
-=======
 	HTTP_PROXY                  = "HTTP_PROXY"         //nolint:revive
 	HTTPS_PROXY                 = "HTTPS_PROXY"        //nolint:revive
 	NO_PROXY                    = "NO_PROXY"           //nolint:revive
@@ -59,7 +35,6 @@
 	CWOtelConfigContent         = "CW_OTEL_CONFIG_CONTENT"
 	CWAgentMergedOtelConfig     = "CWAGENT_MERGED_OTEL_CONFIG"
 	CWAgentLogsBackpressureMode = "CWAGENT_LOGS_BACKPRESSURE_MODE"
->>>>>>> 69d4e31c
 
 	// confused deputy prevention related headers
 	AmzSourceAccount = "AMZ_SOURCE_ACCOUNT" // populates the "x-amz-source-account" header
@@ -105,15 +80,10 @@
 	return os.Getenv(RunWithSELinux) == TrueValue
 }
 
-<<<<<<< HEAD
-func IsRunningOnROSA() bool {
-	return os.Getenv(RunOnROSA) == TrueValue
-=======
 func IsRunningInROSA() bool {
 	return os.Getenv(RunInROSA) == TrueValue
 }
 
 func GetLogsBackpressureMode() string {
 	return os.Getenv(CWAgentLogsBackpressureMode)
->>>>>>> 69d4e31c
 }